--- conflicted
+++ resolved
@@ -12,13 +12,9 @@
 import fv3core
 import fv3core._config as spec
 import fv3core.testing
-<<<<<<< HEAD
-import fv3gfs.util as util
+import pace.util as util
 from fv3core.grid import MetricTerms
 from fv3core.utils.grid import DampingCoefficients, GridData
-=======
-import pace.util as util
->>>>>>> e624ad7d
 from fv3gfs.physics.stencils.physics import Physics
 
 
