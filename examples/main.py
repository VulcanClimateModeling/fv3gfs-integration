--- conflicted
+++ resolved
@@ -104,13 +104,11 @@
         ].replace("-in-", "-out-"):
             continue
 
-<<<<<<< HEAD
     serializer = ser.Serializer(
         ser.OpenModeKind.Read,
         "c12_6ranks_baroclinic_dycore_microphysics_day_10",
         "Generator_rank" + str(tile),
     )
-=======
     if sp.name.startswith("FVDynamics-In"):
         in_data_fvd = data_dict_from_var_list(IN_VAR_DYNS, serializer, sp)
 
@@ -309,7 +307,6 @@
         v_ref[:,:,:] = ref_data_udp_out["v"][:,:,:]
         np.testing.assert_allclose(out_data['u'], u_ref,atol=1e-6)
         np.testing.assert_allclose(out_data['v'], v_ref,atol=1e-6)
->>>>>>> 8a3e1162
 
         # Note : Verification of u_dt and v_dt should be done before call to update_dwind_phys
         #        Trying to verify after update_dwind_phys may result in unmatched data from 
@@ -333,13 +330,10 @@
 
     #     compare_data(out_data_preprs, ref_data)
 
-<<<<<<< HEAD
             # run Python version
-            out_data = physics_driver.run(in_data, tile)
-=======
+        out_data = physics_driver.run(in_data, tile)
     # if sp.name.startswith("PrsFV3-Out"):
     #     print("> running ", f"tile-{tile}", sp)
->>>>>>> 8a3e1162
 
     #     # read serialized input data
     #     ref_data = data_dict_from_var_list(OUT_VARS_PRS, serializer, sp)
@@ -368,7 +362,6 @@
         # read serialized input data
         ref_data_pd = data_dict_from_var_list(OUT_VARS_GFSPD, serializer, sp)
 
-<<<<<<< HEAD
         # if sp.name.startswith("Microph-In"):
         #     print("> running ", f"tile-{tile}", sp)
 
@@ -388,14 +381,12 @@
         #     for key in ref_data.keys():
         #         ref_data_rename[key.replace("mph_", "")] = ref_data[key]
         #     compare_data(out_data, ref_data_rename)
-=======
         compare_data(out_data_pd, ref_data_pd)
 
         isready = False
 
     if sp.name.startswith("FVUpdatePhys-Out"):
         print("> running ", f"tile-{tile}", sp)
->>>>>>> 8a3e1162
 
         # read serialized input data
         ref_data = data_dict_from_var_list(OUT_VARS_FVPHY, serializer, sp, False)
