# this dotfile is used as a reference source for project dependencies
# each folder entry must have a "label" equal to its directory name
<<<<<<< HEAD
=======
#
# If you update this file, please re-generate the svg with `make dependencies.svg`
# and commit it to the repository

>>>>>>> 77b7e341
digraph {
  pace [shape=box]
  fv3core [shape=oval, label="fv3core"]
  driver [shape=oval, label="driver"]
  physics [shape=oval, label="fv3gfs-physics"]
  util [shape=oval, label="fv3gfs-util"]
  
  pace -> fv3core
  pace -> physics
  pace -> util
  pace -> driver
  driver -> fv3core
  driver -> physics
  driver -> util
  fv3core -> util
  physics -> util

}<|MERGE_RESOLUTION|>--- conflicted
+++ resolved
@@ -1,12 +1,9 @@
 # this dotfile is used as a reference source for project dependencies
 # each folder entry must have a "label" equal to its directory name
-<<<<<<< HEAD
-=======
 #
 # If you update this file, please re-generate the svg with `make dependencies.svg`
 # and commit it to the repository
 
->>>>>>> 77b7e341
 digraph {
   pace [shape=box]
   fv3core [shape=oval, label="fv3core"]
