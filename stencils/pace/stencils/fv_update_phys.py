import typing

import gt4py.gtscript as gtscript
from gt4py.gtscript import FORWARD, PARALLEL, computation, exp, interval, log

import pace.util
import pace.util.constants as constants
from pace import fv3core
from pace.dsl.dace.orchestration import orchestrate
from pace.dsl.dace.wrapped_halo_exchange import WrappedHaloUpdater
from pace.dsl.stencil import StencilFactory
from pace.dsl.typing import Float, FloatField, FloatFieldIJ
from pace.stencils.c2l_ord import CubedToLatLon
from pace.stencils.update_dwind_phys import AGrid2DGridPhysics
<<<<<<< HEAD
from pace.util import X_DIM, Y_DIM, Z_INTERFACE_DIM
=======
from pace.util import X_DIM, Y_DIM
>>>>>>> f5a4848e
from pace.util.grid import DriverGridData, GridData


# TODO: This is the same as moist_cv.py in fv3core, should move to integration dir
@gtscript.function
def moist_cvm(qvapor, gz, ql, qs):
    cvm = (
        (1.0 - (qvapor + gz)) * constants.CV_AIR
        + qvapor * constants.CV_VAP
        + ql * constants.C_LIQ
        + qs * constants.C_ICE
    )
    return cvm


# This is based off of moist_cv_nwat6_fn gt4py function in moist_cv.py in fv3core
def moist_cv(
    qvapor: FloatField,
    qliquid: FloatField,
    qrain: FloatField,
    qsnow: FloatField,
    qice: FloatField,
    qgraupel: FloatField,
    pt: FloatField,
    t_dt: FloatField,
    con_cp: Float,
    dt: Float,
):
    with computation(PARALLEL), interval(...):
        ql = qliquid + qrain
        qs = qice + qsnow + qgraupel
        gz = ql + qs
        cvm = moist_cvm(qvapor, gz, ql, qs)
        pt = pt + t_dt * dt * con_cp / cvm
    with computation(PARALLEL), interval(...):
        t_dt = 0.0


def update_pressure_and_surface_winds(
    pe: FloatField,
    delp: FloatField,
    peln: FloatField,
    pk: FloatField,
    KAPPA: Float,
    ua: FloatField,
    va: FloatField,
    ps: FloatFieldIJ,
    u_srf: FloatFieldIJ,
    v_srf: FloatFieldIJ,
):

    with computation(FORWARD), interval(1, None):
        pe = pe[0, 0, -1] + delp[0, 0, -1]
    with computation(PARALLEL), interval(1, None):
        peln = log(pe[0, 0, 0])
        pk = exp(KAPPA * peln[0, 0, 0])
    with computation(FORWARD), interval(-1, None):
        ps = pe
    with computation(FORWARD), interval(-2, -1):
        u_srf = ua[0, 0, 0]
        v_srf = va[0, 0, 0]


class ApplyPhysicsToDycore:
    """
    Fortran name is fv_update_phys
    Apply the physics tendencies (u_dt, v_dt, t_dt, q_dt) consistent with
    the FV3 discretization and definition of the prognostic variables
    """

    def __init__(
        self,
        stencil_factory: StencilFactory,
        quantity_factory: pace.util.QuantityFactory,
        grid_data: GridData,
        namelist,
        comm: pace.util.CubedSphereCommunicator,
        grid_info: DriverGridData,
        state: fv3core.DycoreState,
        u_dt: pace.util.Quantity,
        v_dt: pace.util.Quantity,
        checkpointer: typing.Optional[pace.util.Checkpointer] = None,
    ):
        self._checkpointer = checkpointer
        # this is only computed in init because Dace does not yet support
        # this operation
        self._call_checkpointer = checkpointer is not None
        orchestrate(
            obj=self,
            config=stencil_factory.config.dace_config,
            dace_compiletime_args=["state"],
        )
        grid_indexing = stencil_factory.grid_indexing
        self.comm = comm
        self._moist_cv = stencil_factory.from_origin_domain(
            moist_cv,
            origin=grid_indexing.origin_compute(),
            domain=grid_indexing.domain_compute(add=(0, 0, 1)),
        )
        self._update_pressure_and_surface_winds = stencil_factory.from_origin_domain(
            update_pressure_and_surface_winds,
            origin=grid_indexing.origin_compute(),
            domain=grid_indexing.domain_compute(add=(0, 0, 1)),
        )
        self._AGrid2DGridPhysics = AGrid2DGridPhysics(
            stencil_factory,
            quantity_factory,
            comm.partitioner.tile,
            comm.rank,
            namelist,
            grid_info,
        )
        self._do_cubed_to_latlon = CubedToLatLon(
            state,
            stencil_factory,
            quantity_factory=quantity_factory,
            grid_data=grid_data,
            order=namelist.c2l_ord,
            comm=comm,
        )
        origin = grid_indexing.origin_compute()
        shape = grid_indexing.max_shape
        full_3Dfield_1pts_halo_spec = quantity_factory.get_quantity_halo_spec(
            dims=[pace.util.X_DIM, pace.util.Y_DIM, pace.util.Z_DIM],
            n_halo=1,
        )
        self._udt_halo_updater = WrappedHaloUpdater(
            self.comm.get_scalar_halo_updater([full_3Dfield_1pts_halo_spec]),
            {"u_dt": u_dt},
            ["u_dt"],
        )
        self._vdt_halo_updater = WrappedHaloUpdater(
            self.comm.get_scalar_halo_updater([full_3Dfield_1pts_halo_spec]),
            {"v_dt": v_dt},
            ["v_dt"],
        )
        # TODO: check if we actually need surface winds
        self._u_srf = quantity_factory.zeros(dims=[X_DIM, Y_DIM], units="m/s")
        self._v_srf = quantity_factory.zeros(dims=[X_DIM, Y_DIM], units="m/s")

    def __call__(
        self,
        state,
        u_dt,
        v_dt,
        t_dt,
        dt: float,
    ):
        if self._call_checkpointer:
            self._checkpointer(
                "FVUpdatePhys-In",
                u_dt=u_dt,
                v_dt=v_dt,
                t_dt=t_dt,
                ua=state.ua,
                va=state.va,
                u=state.u,
                v=state.v,
                qvapor=state.qvapor,
                qliquid=state.qliquid,
                qice=state.qice,
                qrain=state.qrain,
                qsnow=state.qsnow,
                qgraupel=state.qgraupel,
                peln=state.peln.transpose(
                    [X_DIM, Z_INTERFACE_DIM, Y_DIM]
                ),  # [x, z, y] fortran data,
                delp=state.delp,
                pt=state.pt,
                ps=state.ps,
                pe=state.pe.transpose([X_DIM, Z_INTERFACE_DIM, Y_DIM]),
                pk=state.pk,
            )
        self._moist_cv(
            state.qvapor,
            state.qliquid,
            state.qrain,
            state.qsnow,
            state.qice,
            state.qgraupel,
            state.pt,
            t_dt,
            constants.CP_AIR,
            dt,
        )

        self._udt_halo_updater.start()
        self._vdt_halo_updater.start()
        self._update_pressure_and_surface_winds(
            state.pe,
            state.delp,
            state.peln,
            state.pk,
            constants.KAPPA,
            state.ua,
            state.va,
            state.ps,
            self._u_srf,
            self._v_srf,
        )
        self._udt_halo_updater.wait()
        self._vdt_halo_updater.wait()
        self._AGrid2DGridPhysics(state.u, state.v, u_dt, v_dt)
        self._do_cubed_to_latlon(
            state.u,
            state.v,
            state.ua,
            state.va,
        )<|MERGE_RESOLUTION|>--- conflicted
+++ resolved
@@ -12,11 +12,7 @@
 from pace.dsl.typing import Float, FloatField, FloatFieldIJ
 from pace.stencils.c2l_ord import CubedToLatLon
 from pace.stencils.update_dwind_phys import AGrid2DGridPhysics
-<<<<<<< HEAD
 from pace.util import X_DIM, Y_DIM, Z_INTERFACE_DIM
-=======
-from pace.util import X_DIM, Y_DIM
->>>>>>> f5a4848e
 from pace.util.grid import DriverGridData, GridData
 
 
