import os
import re
from typing import Optional, Tuple

import f90nml
import pytest
import xarray as xr
import yaml

import pace.dsl
import pace.util
from pace.dsl.dace.dace_config import DaceConfig
from pace.stencils.testing import ParallelTranslate, TranslateGrid
from pace.stencils.testing.savepoint import SavepointCase, dataset_to_dict
from pace.util.communicator import CubedSphereCommunicator
from pace.util.mpi import MPI


@pytest.fixture()
def data_path(pytestconfig):
    return data_path_and_namelist_filename_from_config(pytestconfig)


def data_path_and_namelist_filename_from_config(config) -> Tuple[str, str]:
    data_path = config.getoption("data_path")
    namelist_filename = os.path.join(data_path, "input.nml")
    return data_path, namelist_filename


@pytest.fixture
def threshold_overrides(pytestconfig):
    return thresholds_from_file(pytestconfig)


def thresholds_from_file(config):
    thresholds_file = config.getoption("threshold_overrides_file")
    if thresholds_file is None:
        return None
    return yaml.safe_load(open(thresholds_file, "r"))


def get_test_class(test_name):
    translate_class_name = f"Translate{test_name.replace('-', '_')}"
    try:
        return_class = getattr(translate, translate_class_name)  # noqa: F821
    except AttributeError as err:
        if translate_class_name in err.args[0]:
            return_class = None
        else:
            raise err
    return return_class


def is_parallel_test(test_name):
    test_class = get_test_class(test_name)
    if test_class is None:
        return False
    else:
        return issubclass(test_class, ParallelTranslate)


def get_test_class_instance(test_name, grid, namelist, stencil_factory):
    translate_class = get_test_class(test_name)
    if translate_class is None:
        return None
    else:
        return translate_class(grid, namelist, stencil_factory)


def get_all_savepoint_names(metafunc, data_path):
    only_names = metafunc.config.getoption("which_modules")
    if only_names is None:
        savepoint_names = [
            fname[:-3] for fname in os.listdir(data_path) if re.match(r".*\.nc", fname)
        ]
        savepoint_names = [s[:-3] for s in savepoint_names if s.endswith("-In")]
    else:
        savepoint_names = set(only_names.split(","))
        savepoint_names.discard("")
    skip_names = metafunc.config.getoption("skip_modules")
    if skip_names is not None:
        savepoint_names.difference_update(skip_names.split(","))
    return savepoint_names


def get_sequential_savepoint_names(metafunc, data_path):
    all_names = get_all_savepoint_names(metafunc, data_path)
    sequential_names = []
    for name in all_names:
        if not is_parallel_test(name):
            sequential_names.append(name)
    return sequential_names


def get_parallel_savepoint_names(metafunc, data_path):
    all_names = get_all_savepoint_names(metafunc, data_path)
    parallel_names = []
    for name in all_names:
        if is_parallel_test(name):
            parallel_names.append(name)
    return parallel_names


def get_ranks(metafunc, layout):
    only_rank = metafunc.config.getoption("which_rank")
    if only_rank is None:
        total_ranks = 6 * layout[0] * layout[1]
        return range(total_ranks)
    else:
        return [int(only_rank)]


def get_namelist(namelist_filename):
    return pace.util.Namelist.from_f90nml(f90nml.read(namelist_filename))


<<<<<<< HEAD
def get_config(backend, communicator):
    stencil_config = pace.dsl.stencil.StencilConfig(
        compilation_config=pace.dsl.stencil.CompilationConfig(
            backend=backend, rebuild=False, validate_args=True
=======
def get_config(backend: str, communicator: Optional[CubedSphereCommunicator]):
    stencil_config = pace.dsl.stencil.StencilConfig(
        backend=backend,
        rebuild=False,
        validate_args=True,
        dace_config=DaceConfig(
            communicator=communicator,
            backend=backend,
>>>>>>> 7c9fe091
        ),
        dace_config=DaceConfig(communicator=communicator, backend=backend,),
    )
    return stencil_config


def sequential_savepoint_cases(metafunc, data_path, namelist_filename, *, backend: str):
    savepoint_names = get_sequential_savepoint_names(metafunc, data_path)
    namelist = get_namelist(namelist_filename)
    stencil_config = get_config(backend, None)
    ranks = get_ranks(metafunc, namelist.layout)
    compute_grid = metafunc.config.getoption("compute_grid")
    return _savepoint_cases(
        savepoint_names,
        ranks,
        stencil_config,
        namelist,
        backend,
        data_path,
        compute_grid,
    )


def _savepoint_cases(
    savepoint_names,
    ranks,
    stencil_config,
    namelist,
    backend,
    data_path,
    compute_grid: bool,
):
    return_list = []
    ds_grid: xr.Dataset = xr.open_dataset(os.path.join(data_path, "Grid-Info.nc")).isel(
        savepoint=0
    )
    for rank in ranks:
        grid = TranslateGrid(
            dataset_to_dict(ds_grid.isel(rank=rank)),
            rank=rank,
            layout=namelist.layout,
            backend=backend,
        ).python_grid()
        if compute_grid:
            compute_grid_data(grid, namelist, backend, namelist.layout)
        stencil_factory = pace.dsl.stencil.StencilFactory(
            config=stencil_config, grid_indexing=grid.grid_indexing,
        )
        for test_name in sorted(list(savepoint_names)):
            testobj = get_test_class_instance(
                test_name, grid, namelist, stencil_factory
            )
            n_calls = xr.open_dataset(
                os.path.join(data_path, f"{test_name}-In.nc")
            ).dims["savepoint"]
            for i_call in range(n_calls):
                return_list.append(
                    SavepointCase(
                        savepoint_name=test_name,
                        data_dir=data_path,
                        rank=rank,
                        i_call=i_call,
                        testobj=testobj,
                        grid=grid,
                    )
                )
    return return_list


def compute_grid_data(grid, namelist, backend, layout):
    grid.make_grid_data(
        npx=namelist.npx,
        npy=namelist.npy,
        npz=namelist.npz,
        communicator=get_communicator(MPI.COMM_WORLD, layout),
        backend=backend,
    )


def parallel_savepoint_cases(
    metafunc, data_path, namelist_filename, mpi_rank, *, backend: str, comm
):
    namelist = get_namelist(namelist_filename)
    communicator = get_communicator(comm, namelist.layout)
    stencil_config = get_config(backend, communicator)
    savepoint_names = get_parallel_savepoint_names(metafunc, data_path)
    compute_grid = metafunc.config.getoption("compute_grid")
    return _savepoint_cases(
        savepoint_names,
        [mpi_rank],
        stencil_config,
        namelist,
        backend,
        data_path,
        compute_grid,
    )


def pytest_generate_tests(metafunc):
    backend = metafunc.config.getoption("backend")
    if MPI is not None and MPI.COMM_WORLD.Get_size() > 1:
        if metafunc.function.__name__ == "test_parallel_savepoint":
            generate_parallel_stencil_tests(metafunc, backend=backend)
    elif metafunc.function.__name__ == "test_sequential_savepoint":
        generate_sequential_stencil_tests(metafunc, backend=backend)


def generate_sequential_stencil_tests(metafunc, *, backend: str):
    data_path, namelist_filename = data_path_and_namelist_filename_from_config(
        metafunc.config
    )
    savepoint_cases = sequential_savepoint_cases(
        metafunc, data_path, namelist_filename, backend=backend
    )
    metafunc.parametrize(
        "case", savepoint_cases, ids=[str(item) for item in savepoint_cases]
    )


def generate_parallel_stencil_tests(metafunc, *, backend: str):
    data_path, namelist_filename = data_path_and_namelist_filename_from_config(
        metafunc.config
    )
    # get MPI environment
    comm = MPI.COMM_WORLD
    mpi_rank = comm.Get_rank()
    savepoint_cases = parallel_savepoint_cases(
<<<<<<< HEAD
        metafunc, data_path, namelist_filename, mpi_rank, backend=backend, comm=comm,
=======
        metafunc,
        data_path,
        namelist_filename,
        mpi_rank,
        backend=backend,
        comm=comm,
>>>>>>> 7c9fe091
    )
    metafunc.parametrize(
        "case", savepoint_cases, ids=[str(item) for item in savepoint_cases]
    )


def get_communicator(comm, layout):
    partitioner = pace.util.CubedSpherePartitioner(pace.util.TilePartitioner(layout))
    communicator = pace.util.CubedSphereCommunicator(comm, partitioner)
    return communicator


@pytest.fixture()
def print_failures(pytestconfig):
    return pytestconfig.getoption("print_failures")


@pytest.fixture()
def failure_stride(pytestconfig):
    return int(pytestconfig.getoption("failure_stride"))


@pytest.fixture()
def compute_grid(pytestconfig):
    return pytestconfig.getoption("compute_grid")<|MERGE_RESOLUTION|>--- conflicted
+++ resolved
@@ -114,21 +114,10 @@
     return pace.util.Namelist.from_f90nml(f90nml.read(namelist_filename))
 
 
-<<<<<<< HEAD
 def get_config(backend, communicator):
     stencil_config = pace.dsl.stencil.StencilConfig(
         compilation_config=pace.dsl.stencil.CompilationConfig(
             backend=backend, rebuild=False, validate_args=True
-=======
-def get_config(backend: str, communicator: Optional[CubedSphereCommunicator]):
-    stencil_config = pace.dsl.stencil.StencilConfig(
-        backend=backend,
-        rebuild=False,
-        validate_args=True,
-        dace_config=DaceConfig(
-            communicator=communicator,
-            backend=backend,
->>>>>>> 7c9fe091
         ),
         dace_config=DaceConfig(communicator=communicator, backend=backend,),
     )
@@ -256,16 +245,7 @@
     comm = MPI.COMM_WORLD
     mpi_rank = comm.Get_rank()
     savepoint_cases = parallel_savepoint_cases(
-<<<<<<< HEAD
         metafunc, data_path, namelist_filename, mpi_rank, backend=backend, comm=comm,
-=======
-        metafunc,
-        data_path,
-        namelist_filename,
-        mpi_rank,
-        backend=backend,
-        comm=comm,
->>>>>>> 7c9fe091
     )
     metafunc.parametrize(
         "case", savepoint_cases, ids=[str(item) for item in savepoint_cases]
