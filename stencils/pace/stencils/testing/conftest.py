--- conflicted
+++ resolved
@@ -118,14 +118,7 @@
         compilation_config=pace.dsl.stencil.CompilationConfig(
             backend=backend, rebuild=False, validate_args=True
         ),
-        dace_config=DaceConfig(
-<<<<<<< HEAD
-            communicator=None, backend=backend, orchestration=DaCeOrchestration.Python,
-=======
-            communicator=communicator,
-            backend=backend,
->>>>>>> 3ef571a5
-        ),
+        dace_config=DaceConfig(communicator=communicator, backend=backend,),
     )
     return stencil_config
 
@@ -251,12 +244,7 @@
     comm = MPI.COMM_WORLD
     mpi_rank = comm.Get_rank()
     savepoint_cases = parallel_savepoint_cases(
-        metafunc,
-        data_path,
-        namelist_filename,
-        mpi_rank,
-        backend=backend,
-        comm=comm,
+        metafunc, data_path, namelist_filename, mpi_rank, backend=backend, comm=comm,
     )
     metafunc.parametrize(
         "case", savepoint_cases, ids=[str(item) for item in savepoint_cases]
