--- conflicted
+++ resolved
@@ -654,10 +654,6 @@
                 units=GridDefinitions.bk.units,
             ),
         )
-<<<<<<< HEAD
-        vertical = VerticalGridData(ak=self.ak, bk=self.bk, ks=self.ks)
-=======
->>>>>>> aef2ffb2
         contravariant = ContravariantGridData(
             cosa=self.quantity_factory.from_array(
                 data=self.cosa,
