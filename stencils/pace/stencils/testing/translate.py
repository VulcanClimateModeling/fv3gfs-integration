--- conflicted
+++ resolved
@@ -365,25 +365,8 @@
                 )
         for key, axis in TranslateGrid.edge_vect_axis.items():
             if key in self.data:
-<<<<<<< HEAD
                 self.edge_vector_storage(key, axis, shape)
-=======
-                mask = None
-                if axis == 1:
-                    default_origin = (0, 0)
-                    self.data[key] = self.data[key][np.newaxis, ...]
-                    self.data[key] = np.repeat(self.data[key], shape[0], axis=0)
-                if axis == 0:
-                    default_origin = (0,)
-                    mask = (True, False, False)
-                self.data[key] = utils.make_storage_data(
-                    data=self.data[key],
-                    origin=default_origin,
-                    shape=self.data[key].shape,
-                    backend=self.backend,
-                    mask=mask,
-                )
->>>>>>> a5d6cf29
+
         for key, value in self.data.items():
             if type(value) is np.ndarray:
                 # TODO: when grid initialization model exists, may want to use
