--- conflicted
+++ resolved
@@ -231,14 +231,7 @@
         )
     stencil_config = pace.dsl.StencilConfig(
         compilation_config=CompilationConfig(backend=backend),
-        dace_config=DaceConfig(
-<<<<<<< HEAD
-            communicator=None, backend=backend, orchestration=DaCeOrchestration.Python,
-=======
-            communicator=None,
-            backend=backend,
->>>>>>> 3ef571a5
-        ),
+        dace_config=DaceConfig(communicator=None, backend=backend,),
     )
     # Reduce error threshold for GPU
     if stencil_config.is_gpu_backend:
@@ -354,14 +347,7 @@
         )
     stencil_config = pace.dsl.StencilConfig(
         compilation_config=CompilationConfig(backend=backend),
-        dace_config=DaceConfig(
-<<<<<<< HEAD
-            communicator=None, backend=backend, orchestration=DaCeOrchestration.Python,
-=======
-            communicator=communicator,
-            backend=backend,
->>>>>>> 3ef571a5
-        ),
+        dace_config=DaceConfig(communicator=communicator, backend=backend,),
     )
     # Increase minimum error threshold for GPU
     if stencil_config.is_gpu_backend:
