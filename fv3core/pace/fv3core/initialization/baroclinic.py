import math
from dataclasses import fields
from types import SimpleNamespace

import numpy as np

import pace.dsl.gt4py_utils as utils
import pace.fv3core.initialization.baroclinic_jablonowski_williamson as jablo_init
import pace.util as fv3util
import pace.util.constants as constants
from pace.fv3core.initialization.dycore_state import DycoreState
from pace.util.grid import GridData, lon_lat_midpoint


nhalo = fv3util.N_HALO_DEFAULT
ptop_min = 1e-8
pcen = [math.pi / 9.0, 2.0 * math.pi / 9.0]


def initialize_delp(ps, ak, bk):
    return (
        ak[None, None, 1:]
        - ak[None, None, :-1]
        + ps[:, :, None] * (bk[None, None, 1:] - bk[None, None, :-1])
    )


def initialize_edge_pressure(delp, ptop):
    pe = np.zeros(delp.shape)
    pe[:, :, 0] = ptop
    for k in range(1, pe.shape[2]):
        pe[:, :, k] = pe[:, :, k - 1] + delp[:, :, k - 1]
    return pe


def initialize_log_pressure_interfaces(pe, ptop):
    peln = np.zeros(pe.shape)
    peln[:, :, 0] = math.log(ptop)
    peln[:, :, 1:] = np.log(pe[:, :, 1:])
    return peln


def initialize_kappa_pressures(pe, peln, ptop):
    """
    Compute the edge_pressure**kappa (pk) and the layer mean of this (pkz)
    """
    pk = np.zeros(pe.shape)
    pkz = np.zeros(pe.shape)
    pk[:, :, 0] = ptop ** constants.KAPPA
    pk[:, :, 1:] = np.exp(constants.KAPPA * np.log(pe[:, :, 1:]))
    pkz[:, :, :-1] = (pk[:, :, 1:] - pk[:, :, :-1]) / (
        constants.KAPPA * (peln[:, :, 1:] - peln[:, :, :-1])
    )
    return pk, pkz


def local_coordinate_transformation(u_component, lon, grid_vector_component):
    """
    Transform the zonal wind component to the cubed sphere grid using a grid vector
    """
    return (
        u_component
        * (
            grid_vector_component[:, :, 1] * np.cos(lon)
            - grid_vector_component[:, :, 0] * np.sin(lon)
        )[:, :, None]
    )


def wind_component_calc(
    shape,
    eta_v,
    lon,
    lat,
    grid_vector_component,
    islice,
    islice_grid,
    jslice,
    jslice_grid,
):
    slice_grid = (islice_grid, jslice_grid)
    slice_3d = (islice, jslice, slice(None))
    u_component = np.zeros(shape)
    u_component[slice_3d] = jablo_init.baroclinic_perturbed_zonal_wind(
        eta_v, lon[slice_grid], lat[slice_grid]
    )
    u_component[slice_3d] = local_coordinate_transformation(
        u_component[slice_3d],
        lon[slice_grid],
        grid_vector_component[islice_grid, jslice_grid, :],
    )
    return u_component


def initialize_zonal_wind(
    u,
    eta,
    eta_v,
    lon,
    lat,
    east_grid_vector_component,
    center_grid_vector_component,
    islice,
    islice_grid,
    jslice,
    jslice_grid,
    axis,
):
    shape = u.shape
    uu1 = wind_component_calc(
        shape,
        eta_v,
        lon,
        lat,
        east_grid_vector_component,
        islice,
        islice,
        jslice,
        jslice_grid,
    )
    uu3 = wind_component_calc(
        shape,
        eta_v,
        lon,
        lat,
        east_grid_vector_component,
        islice,
        islice_grid,
        jslice,
        jslice,
    )
    upper = (slice(None),) * axis + (slice(0, -1),)
    lower = (slice(None),) * axis + (slice(1, None),)
    pa1, pa2 = lon_lat_midpoint(lon[upper], lon[lower], lat[upper], lat[lower], np)
    uu2 = wind_component_calc(
        shape,
        eta_v,
        pa1,
        pa2,
        center_grid_vector_component,
        islice,
        islice,
        jslice,
        jslice,
    )
    u[islice, jslice, :] = 0.25 * (uu1 + 2.0 * uu2 + uu3)[islice, jslice, :]


def compute_grid_edge_midpoint_latitude_components(lon, lat):
    _, lat_avg_x_south = lon_lat_midpoint(
        lon[0:-1, :], lon[1:, :], lat[0:-1, :], lat[1:, :], np
    )
    _, lat_avg_y_east = lon_lat_midpoint(
        lon[1:, 0:-1], lon[1:, 1:], lat[1:, 0:-1], lat[1:, 1:], np
    )
    _, lat_avg_x_north = lon_lat_midpoint(
        lon[0:-1, 1:], lon[1:, 1:], lat[0:-1, 1:], lat[1:, 1:], np
    )
    _, lat_avg_y_west = lon_lat_midpoint(
        lon[:, 0:-1], lon[:, 1:], lat[:, 0:-1], lat[:, 1:], np
    )
    return lat_avg_x_south, lat_avg_y_east, lat_avg_x_north, lat_avg_y_west


def cell_average_nine_point(pt1, pt2, pt3, pt4, pt5, pt6, pt7, pt8, pt9):
    """
    9-point average: should be 2nd order accurate for a rectangular cell
    9  4  8
    5  1  3
    6  2  7
    """
    return (
        0.25 * pt1 + 0.125 * (pt2 + pt3 + pt4 + pt5) + 0.0625 * (pt6 + pt7 + pt8 + pt9)
    )


def cell_average_nine_components(
    component_function,
    component_args,
    lon,
    lat,
    lat_agrid,
):
    """
    Outputs the weighted average of a field that is a function of latitude,
    averaging over the 9 points on the corners, edges, and center of each
    gridcell.

    Args:
        component_function: callable taking in an array of latitude and
            returning an output array
        component_args: arguments to pass on to component_function,
            should not be a function of latitude
        lon: longitude array, defined on cell corners
        lat: latitude array, defined on cell corners
        lat_agrid: latitude array, defined on cell centers
    """
    # this weighting is done to reproduce the behavior of the Fortran code
    # Compute cell lats in the midpoint of each cell edge
    lat2, lat3, lat4, lat5 = compute_grid_edge_midpoint_latitude_components(lon, lat)
    pt1 = component_function(*component_args, lat=lat_agrid)
    pt2 = component_function(*component_args, lat=lat2[:, :-1])
    pt3 = component_function(*component_args, lat=lat3)
    pt4 = component_function(*component_args, lat=lat4)
    pt5 = component_function(*component_args, lat=lat5[:-1, :])
    pt6 = component_function(*component_args, lat=lat[:-1, :-1])
    pt7 = component_function(*component_args, lat=lat[1:, :-1])
    pt8 = component_function(*component_args, lat=lat[1:, 1:])
    pt9 = component_function(*component_args, lat=lat[:-1, 1:])
    return cell_average_nine_point(pt1, pt2, pt3, pt4, pt5, pt6, pt7, pt8, pt9)


def initialize_delz(pt, peln):
    return constants.RDG * pt[:, :, :-1] * (peln[:, :, 1:] - peln[:, :, :-1])


def moisture_adjusted_temperature(pt, qvapor):
    """
    Update initial temperature to include water vapor contribution
    """
    return pt / (1.0 + constants.ZVIR * qvapor)


def setup_pressure_fields(
    eta,
    eta_v,
    delp,
    ps,
    pe,
    peln,
    pk,
    pkz,
    ak,
    bk,
    ptop,
):
    ps[:] = jablo_init.surface_pressure
    delp[:, :, :-1] = initialize_delp(ps, ak, bk)
    pe[:] = initialize_edge_pressure(delp, ptop)
    peln[:] = initialize_log_pressure_interfaces(pe, ptop)
    pk[:], pkz[:] = initialize_kappa_pressures(pe, peln, ptop)
    eta[:-1], eta_v[:-1] = jablo_init.compute_eta(ak, bk)


def baroclinic_initialization(
    eta,
    eta_v,
    peln,
    qvapor,
    delp,
    u,
    v,
    pt,
    phis,
    delz,
    w,
    lon,
    lat,
    lon_agrid,
    lat_agrid,
    ee1,
    ee2,
    es1,
    ew2,
    ptop,
    adiabatic,
    hydrostatic,
    nx,
    ny,
):
    """
    Calls methods that compute initial state via the Jablonowski perturbation test case
    Transforms results to the cubed sphere grid
    Creates an initial baroclinic state for u(x-wind), v(y-wind), pt(temperature),
    phis(surface geopotential)w (vertical windspeed) and delz (vertical coordinate layer
    width)

    Inputs lon, lat, lon_agrid, lat_agrid, ee1, ee2, es1, ew2, ptop are defined by the
           grid and can be computed using an instance of the MetricTerms class.
    Inputs eta and eta_v are vertical coordinate columns derived from the ak and bk
           variables, also found in the Metric Terms class.
    """

    # Equation (2) for v
    # Although meridional wind is 0 in this scheme
    # on the cubed sphere grid, v is not 0 on every tile
    initialize_zonal_wind(
        v,
        eta,
        eta_v,
        lon,
        lat,
        east_grid_vector_component=ee2,
        center_grid_vector_component=ew2,
        islice=slice(0, nx + 1),
        islice_grid=slice(0, nx + 1),
        jslice=slice(0, ny),
        jslice_grid=slice(1, ny + 1),
        axis=1,
    )

    initialize_zonal_wind(
        u,
        eta,
        eta_v,
        lon,
        lat,
        east_grid_vector_component=ee1,
        center_grid_vector_component=es1,
        islice=slice(0, nx),
        islice_grid=slice(1, nx + 1),
        jslice=slice(0, ny + 1),
        jslice_grid=slice(0, ny + 1),
        axis=0,
    )

    slice_3d = (slice(0, nx), slice(0, ny), slice(None))
    slice_2d = (slice(0, nx), slice(0, ny))
    slice_2d_buffer = (slice(0, nx + 1), slice(0, ny + 1))
    # initialize temperature
    t_mean = jablo_init.horizontally_averaged_temperature(eta)
    pt[slice_3d] = cell_average_nine_components(
        jablo_init.temperature,
        [eta, eta_v, t_mean],
        lon[slice_2d_buffer],
        lat[slice_2d_buffer],
        lat_agrid[slice_2d],
    )

    # initialize surface geopotential
    phis[slice_2d] = cell_average_nine_components(
        jablo_init.surface_geopotential_perturbation,
        [],
        lon[slice_2d_buffer],
        lat[slice_2d_buffer],
        lat_agrid[slice_2d],
    )

    if not hydrostatic:
        # vertical velocity is set to 0 for nonhydrostatic setups
        w[slice_3d] = 0.0
        delz[:nx, :ny, :-1] = initialize_delz(pt[slice_3d], peln[slice_3d])

    if not adiabatic:
        qvapor[:nx, :ny, :-1] = jablo_init.specific_humidity(
            delp[slice_3d], peln[slice_3d], lat_agrid[slice_2d]
        )
        pt[slice_3d] = moisture_adjusted_temperature(pt[slice_3d], qvapor[slice_3d])


def initialize_pkz_moist(delp, pt, qvapor, delz):
    return np.exp(
        constants.KAPPA
        * np.log(
            constants.RDG
            * delp[:, :, :-1]
            * pt[:, :, :-1]
            * (1.0 + constants.ZVIR * qvapor[:, :, :-1])
            / delz[:, :, :-1]
        )
    )


def initialize_pkz_dry(delp, pt, delz):
    return np.exp(
        constants.KAPPA
        * np.log(constants.RDG * delp[:, :, :-1] * pt[:, :, :-1] / delz[:, :, :-1])
    )


def fix_top_log_edge_pressure(peln, ptop):
    if ptop < ptop_min:
        ak1 = (constants.KAPPA + 1.0) / constants.KAPPA
        peln[:, :, 0] = peln[:, :, 1] - ak1
    else:
        peln[:, :, 0] = np.log(ptop)


def p_var(
    delp,
    delz,
    pt,
    ps,
    qvapor,
    pe,
    peln,
    pkz,
    ptop,
    moist_phys,
    make_nh,
):
    """
    Computes auxiliary pressure variables for a hydrostatic state.

    The Fortran code also recomputes some more pressure variables,
    pe, pk, but since these are already done in setup_pressure_fields
    we don't duplicate them here
    """

    ps[:] = pe[:, :, -1]
    fix_top_log_edge_pressure(peln, ptop)

    if make_nh:
        delz[:, :, :-1] = initialize_delz(pt, peln)
    if moist_phys:
        pkz[:, :, :-1] = initialize_pkz_moist(delp, pt, qvapor, delz)
    else:
        pkz[:, :, :-1] = initialize_pkz_dry(delp, pt, delz)


# TODO: maybe extract from quantity related objects
def local_compute_size(data_array_shape):
    nx = data_array_shape[0] - 2 * nhalo - 1
    ny = data_array_shape[1] - 2 * nhalo - 1
    nz = data_array_shape[2]
    return nx, ny, nz


def compute_slices(nx, ny):
    islice = slice(nhalo, nhalo + nx)
    jslice = slice(nhalo, nhalo + ny)
    slice_3d = (islice, jslice, slice(None))
    slice_2d = (islice, jslice)
    return islice, jslice, slice_3d, slice_2d


def empty_numpy_dycore_state(shape):
    numpy_dict = {}
    for _field in fields(DycoreState):
        if "dims" in _field.metadata.keys():
            numpy_dict[_field.name] = np.zeros(shape[: len(_field.metadata["dims"])])
    numpy_state = SimpleNamespace(**numpy_dict)
    return numpy_state


def init_baroclinic_state(
<<<<<<< HEAD
    # metric_terms: MetricTerms,
    grid_data: GridData,
=======
    grid_data: GridData,
    quantity_factory: fv3util.QuantityFactory,
>>>>>>> aef2ffb2
    adiabatic: bool,
    hydrostatic: bool,
    moist_phys: bool,
    comm: fv3util.CubedSphereCommunicator,
) -> DycoreState:
    """
    Create a DycoreState object with quantities initialized to the Jablonowski &
    Williamson baroclinic test case perturbation applied to the cubed sphere grid.
    """
<<<<<<< HEAD
    # sample_quantity = metric_terms.lat
    sample_quantity = grid_data.lat
    # shape = (*sample_quantity.data.shape[0:2], metric_terms.ak.data.shape[0])
=======
    sample_quantity = grid_data.lat
>>>>>>> aef2ffb2
    shape = (*sample_quantity.data.shape[0:2], grid_data.ak.data.shape[0])
    nx, ny, nz = local_compute_size(shape)
    numpy_state = empty_numpy_dycore_state(shape)
    # Initializing to values the Fortran does for easy comparison
    numpy_state.delp[:] = 1e30
    numpy_state.delp[:nhalo, :nhalo] = 0.0
    numpy_state.delp[:nhalo, nhalo + ny :] = 0.0
    numpy_state.delp[nhalo + nx :, :nhalo] = 0.0
    numpy_state.delp[nhalo + nx :, nhalo + ny :] = 0.0
    numpy_state.pe[:] = 0.0
    numpy_state.pt[:] = 1.0
    numpy_state.ua[:] = 1e35
    numpy_state.va[:] = 1e35
    numpy_state.uc[:] = 1e30
    numpy_state.vc[:] = 1e30
    numpy_state.w[:] = 1.0e30
    numpy_state.delz[:] = 1.0e25
    numpy_state.phis[:] = 1.0e25
    numpy_state.ps[:] = jablo_init.surface_pressure
    eta = np.zeros(nz)
    eta_v = np.zeros(nz)
    islice, jslice, slice_3d, slice_2d = compute_slices(nx, ny)
    # Slices with extra buffer points in the horizontal dimension
    # to accomodate averaging over shifted calculations on the grid
    _, _, slice_3d_buffer, slice_2d_buffer = compute_slices(nx + 1, ny + 1)

    setup_pressure_fields(
        eta=eta,
        eta_v=eta_v,
        delp=numpy_state.delp[slice_3d],
        ps=numpy_state.ps[slice_2d],
        pe=numpy_state.pe[slice_3d],
        peln=numpy_state.peln[slice_3d],
        pk=numpy_state.pk[slice_3d],
        pkz=numpy_state.pkz[slice_3d],
        ak=utils.asarray(grid_data.ak.data),
        bk=utils.asarray(grid_data.bk.data),
        ptop=grid_data.ptop,
<<<<<<< HEAD
        # ak=utils.asarray(metric_terms.ak.data),
        # bk=utils.asarray(metric_terms.bk.data),
        # ptop=metric_terms.ptop,
=======
>>>>>>> aef2ffb2
    )

    baroclinic_initialization(
        eta=eta,
        eta_v=eta_v,
        peln=numpy_state.peln[slice_3d_buffer],
        qvapor=numpy_state.qvapor[slice_3d_buffer],
        delp=numpy_state.delp[slice_3d_buffer],
        u=numpy_state.u[slice_3d_buffer],
        v=numpy_state.v[slice_3d_buffer],
        pt=numpy_state.pt[slice_3d_buffer],
        phis=numpy_state.phis[slice_2d_buffer],
        delz=numpy_state.delz[slice_3d_buffer],
        w=numpy_state.w[slice_3d_buffer],
        lon=utils.asarray(grid_data.lon.data[slice_2d_buffer]),
        lat=utils.asarray(grid_data.lat.data[slice_2d_buffer]),
        lon_agrid=utils.asarray(grid_data.lon_agrid.data[slice_2d_buffer]),
        lat_agrid=utils.asarray(grid_data.lat_agrid.data[slice_2d_buffer]),
        ee1=utils.asarray(grid_data.ee1.data[slice_3d_buffer]),
        ee2=utils.asarray(grid_data.ee2.data[slice_3d_buffer]),
        es1=utils.asarray(grid_data.es1.data[slice_3d_buffer]),
        ew2=utils.asarray(grid_data.ew2.data[slice_3d_buffer]),
        ptop=grid_data.ptop,
<<<<<<< HEAD
        # lon=utils.asarray(metric_terms.lon.data[slice_2d_buffer]),
        # lat=utils.asarray(metric_terms.lat.data[slice_2d_buffer]),
        # lon_agrid=utils.asarray(metric_terms.lon_agrid.data[slice_2d_buffer]),
        # lat_agrid=utils.asarray(metric_terms.lat_agrid.data[slice_2d_buffer]),
        # ee1=utils.asarray(metric_terms.ee1.data[slice_3d_buffer]),
        # ee2=utils.asarray(metric_terms.ee2.data[slice_3d_buffer]),
        # es1=utils.asarray(metric_terms.es1.data[slice_3d_buffer]),
        # ew2=utils.asarray(metric_terms.ew2.data[slice_3d_buffer]),
        # ptop=metric_terms.ptop,
=======
>>>>>>> aef2ffb2
        adiabatic=adiabatic,
        hydrostatic=hydrostatic,
        nx=nx,
        ny=ny,
    )

    p_var(
        delp=numpy_state.delp[slice_3d],
        delz=numpy_state.delz[slice_3d],
        pt=numpy_state.pt[slice_3d],
        ps=numpy_state.ps[slice_2d],
        qvapor=numpy_state.qvapor[slice_3d],
        pe=numpy_state.pe[slice_3d],
        peln=numpy_state.peln[slice_3d],
        pkz=numpy_state.pkz[slice_3d],
        ptop=grid_data.ptop,
<<<<<<< HEAD
        # ptop=metric_terms.ptop,
=======
>>>>>>> aef2ffb2
        moist_phys=moist_phys,
        make_nh=(not hydrostatic),
    )
    state = DycoreState.init_from_numpy_arrays(
        numpy_state.__dict__,
<<<<<<< HEAD
        sizer=grid_data.quantity_factory.sizer,
        # sizer=metric_terms.quantity_factory.sizer,
=======
        sizer=quantity_factory.sizer,
>>>>>>> aef2ffb2
        backend=sample_quantity.metadata.gt4py_backend,
    )

    comm.halo_update(state.phis, n_points=nhalo)

    comm.vector_halo_update(state.u, state.v, n_points=nhalo)

    return state<|MERGE_RESOLUTION|>--- conflicted
+++ resolved
@@ -46,7 +46,7 @@
     """
     pk = np.zeros(pe.shape)
     pkz = np.zeros(pe.shape)
-    pk[:, :, 0] = ptop ** constants.KAPPA
+    pk[:, :, 0] = ptop**constants.KAPPA
     pk[:, :, 1:] = np.exp(constants.KAPPA * np.log(pe[:, :, 1:]))
     pkz[:, :, :-1] = (pk[:, :, 1:] - pk[:, :, :-1]) / (
         constants.KAPPA * (peln[:, :, 1:] - peln[:, :, :-1])
@@ -434,13 +434,8 @@
 
 
 def init_baroclinic_state(
-<<<<<<< HEAD
-    # metric_terms: MetricTerms,
-    grid_data: GridData,
-=======
     grid_data: GridData,
     quantity_factory: fv3util.QuantityFactory,
->>>>>>> aef2ffb2
     adiabatic: bool,
     hydrostatic: bool,
     moist_phys: bool,
@@ -450,13 +445,7 @@
     Create a DycoreState object with quantities initialized to the Jablonowski &
     Williamson baroclinic test case perturbation applied to the cubed sphere grid.
     """
-<<<<<<< HEAD
-    # sample_quantity = metric_terms.lat
     sample_quantity = grid_data.lat
-    # shape = (*sample_quantity.data.shape[0:2], metric_terms.ak.data.shape[0])
-=======
-    sample_quantity = grid_data.lat
->>>>>>> aef2ffb2
     shape = (*sample_quantity.data.shape[0:2], grid_data.ak.data.shape[0])
     nx, ny, nz = local_compute_size(shape)
     numpy_state = empty_numpy_dycore_state(shape)
@@ -495,12 +484,6 @@
         ak=utils.asarray(grid_data.ak.data),
         bk=utils.asarray(grid_data.bk.data),
         ptop=grid_data.ptop,
-<<<<<<< HEAD
-        # ak=utils.asarray(metric_terms.ak.data),
-        # bk=utils.asarray(metric_terms.bk.data),
-        # ptop=metric_terms.ptop,
-=======
->>>>>>> aef2ffb2
     )
 
     baroclinic_initialization(
@@ -524,18 +507,6 @@
         es1=utils.asarray(grid_data.es1.data[slice_3d_buffer]),
         ew2=utils.asarray(grid_data.ew2.data[slice_3d_buffer]),
         ptop=grid_data.ptop,
-<<<<<<< HEAD
-        # lon=utils.asarray(metric_terms.lon.data[slice_2d_buffer]),
-        # lat=utils.asarray(metric_terms.lat.data[slice_2d_buffer]),
-        # lon_agrid=utils.asarray(metric_terms.lon_agrid.data[slice_2d_buffer]),
-        # lat_agrid=utils.asarray(metric_terms.lat_agrid.data[slice_2d_buffer]),
-        # ee1=utils.asarray(metric_terms.ee1.data[slice_3d_buffer]),
-        # ee2=utils.asarray(metric_terms.ee2.data[slice_3d_buffer]),
-        # es1=utils.asarray(metric_terms.es1.data[slice_3d_buffer]),
-        # ew2=utils.asarray(metric_terms.ew2.data[slice_3d_buffer]),
-        # ptop=metric_terms.ptop,
-=======
->>>>>>> aef2ffb2
         adiabatic=adiabatic,
         hydrostatic=hydrostatic,
         nx=nx,
@@ -552,21 +523,12 @@
         peln=numpy_state.peln[slice_3d],
         pkz=numpy_state.pkz[slice_3d],
         ptop=grid_data.ptop,
-<<<<<<< HEAD
-        # ptop=metric_terms.ptop,
-=======
->>>>>>> aef2ffb2
         moist_phys=moist_phys,
         make_nh=(not hydrostatic),
     )
     state = DycoreState.init_from_numpy_arrays(
         numpy_state.__dict__,
-<<<<<<< HEAD
-        sizer=grid_data.quantity_factory.sizer,
-        # sizer=metric_terms.quantity_factory.sizer,
-=======
         sizer=quantity_factory.sizer,
->>>>>>> aef2ffb2
         backend=sample_quantity.metadata.gt4py_backend,
     )
 
