--- conflicted
+++ resolved
@@ -289,11 +289,7 @@
             x_courant (inout): accumulated courant number in x-direction
             y_courant (inout): accumulated courant number in y-direction
         """
-<<<<<<< HEAD
         self._checkpoint_input(tracers, dp1, mfxd, mfyd, cxd, cyd)
-        # TODO: remove unused mdt argument
-=======
->>>>>>> 4630d2f3
         # DaCe parsing issue
         # if len(tracers) != self._tracer_count:
         #     raise ValueError(
