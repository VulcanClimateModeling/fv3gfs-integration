--- conflicted
+++ resolved
@@ -1,10 +1,6 @@
-<<<<<<< HEAD
-from typing import Optional
-=======
 import logging
 from datetime import timedelta
 from typing import Dict, Mapping, Optional
->>>>>>> 62eb7bac
 
 from dace.frontend.python.interface import nounroll as dace_no_unroll
 from gt4py.gtscript import PARALLEL, computation, interval, log
@@ -91,7 +87,7 @@
 
 def fvdyn_temporaries(
     quantity_factory: pace.util.QuantityFactory,
-) -> Mapping[str, Quantity]:
+) -> Mapping[str, pace.util.Quantity]:
     tmps = {}
     for name in ["te_2d", "te0_2d", "wsd"]:
         quantity = quantity_factory.zeros(
@@ -156,8 +152,6 @@
         orchestrate(
             obj=self,
             config=stencil_factory.config.dace_config,
-<<<<<<< HEAD
-=======
             method_to_orchestrate="compute_preamble",
             dace_compiletime_args=["state", "is_root_rank"],
         )
@@ -165,7 +159,6 @@
         orchestrate(
             obj=self,
             config=stencil_factory.config.dace_config,
->>>>>>> 62eb7bac
             method_to_orchestrate="_compute",
             dace_compiletime_args=["state", "timer"],
         )
@@ -409,37 +402,6 @@
         self,
         state: DycoreState,
     ):
-<<<<<<< HEAD
-        """
-        Args:
-            state: model dycore state
-            conserve_total_energy: if True, conserve total energy
-            do_adiabatic_init: if True, do adiabatic dynamics. Used
-                for model initialization.
-            timestep: time to progress forward in seconds
-            n_split: number of acoustic timesteps per remapping timestep
-        """
-        # TODO: state should be a statically typed class, move these to the
-        # definition of DycoreState and pass them on init or alternatively
-        # move these to/get these from the namelist/configuration class
-        state.__dict__.update(
-            {
-                "consv_te": conserve_total_energy,
-                "bdt": timestep,
-                "mdt": timestep / self.config.k_split,
-                "do_adiabatic_init": do_adiabatic_init,
-                "n_split": n_split,
-                "k_split": self.config.k_split,
-            }
-        )
-        state.__dict__.update(self._temporaries)
-        state.__dict__.update(self.acoustic_dynamics._temporaries)
-
-    def __call__(self, *args, **kwargs):
-        return self.step_dynamics(*args, **kwargs)
-
-    def step_dynamics(self, state: DycoreState, timer: Timer = pace.util.NullTimer()):
-=======
         if self.call_checkpointer:
             self.checkpointer(
                 "Remapping-In",
@@ -528,7 +490,6 @@
         state: DycoreState,
         timer: Timer = pace.util.NullTimer(),
     ):
->>>>>>> 62eb7bac
         """
         Step the model state forward by one timestep.
 
@@ -540,12 +501,7 @@
         self._compute(state, timer)
         self._checkpoint_fvdynamics(state=state, tag="Out")
 
-<<<<<<< HEAD
-    def _compute(self, state, timer: pace.util.Timer):
-        last_step = False
-=======
     def compute_preamble(self, state: DycoreState, is_root_rank: bool):
->>>>>>> 62eb7bac
         if self.config.hydrostatic:
             raise NotImplementedError("Hydrostatic is not implemented")
         if __debug__:
@@ -590,11 +546,6 @@
                 state.pt,
             )
 
-<<<<<<< HEAD
-        tracers = {}
-        for name in utils.tracer_variables[0:NQ]:
-            tracers[name] = getattr(state, name)
-=======
     def __call__(self, *args, **kwargs):
         return self.step_dynamics(*args, **kwargs)
 
@@ -604,39 +555,9 @@
             state,
             is_root_rank=self.comm_rank == 0,
         )
->>>>>>> 62eb7bac
 
         for k_split in dace_no_unroll(range(self._k_split)):
             n_map = k_split + 1
-<<<<<<< HEAD
-            last_step = k_split == state.k_split - 1
-            # TODO: why are we copying delp to dp1? what is dp1?
-            self._copy_stencil(
-                state.delp,
-                state.dp1,
-            )
-            if __debug__:
-                log_on_rank_0("DynCore")
-            with timer.clock("DynCore"):
-                self.acoustic_dynamics(
-                    state,
-                    n_map=n_map,
-                    update_temporaries=False,
-                )
-            if self.config.z_tracer:
-                if __debug__:
-                    log_on_rank_0("TracerAdvection")
-                with timer.clock("TracerAdvection"):
-                    self.tracer_advection(
-                        tracers,
-                        state.dp1,
-                        state.mfxd,
-                        state.mfyd,
-                        state.cxd,
-                        state.cyd,
-                        state.mdt,
-                    )
-=======
             last_step = k_split == self._k_split - 1
             self._dyn(
                 state=state,
@@ -645,7 +566,6 @@
                 timer=timer,
                 timestep=self._timestep / self._k_split,
             )
->>>>>>> 62eb7bac
 
             if self.grid_indexing.domain[2] > 4:
                 # nq is actually given by ncnst - pnats,
@@ -699,22 +619,6 @@
                     )
                     self._checkpoint_remapping_out(state)
                 if last_step:
-<<<<<<< HEAD
-                    if not self.config.hydrostatic:
-                        if __debug__:
-                            log_on_rank_0("Omega")
-                        self._omega_from_w(
-                            state.delp,
-                            state.delz,
-                            state.w,
-                            state.omga,
-                        )
-                    if self.config.nf_omega > 0:
-                        if __debug__:
-                            log_on_rank_0("Del2Cubed")
-                        self._omega_halo_updater.update()
-                        self._hyperdiffusion(state.omga, 0.18 * self._da_min)
-=======
                     da_min: float = self._get_da_min()
                     self.post_remap(
                         state,
@@ -729,11 +633,12 @@
     def _dyn(
         self,
         state: DycoreState,
-        tracers: Dict[str, Quantity],
+        tracers: Dict[str, pace.util.Quantity],
         n_map,
         timestep: float,  # time to step forward by
         timer: pace.util.Timer,
     ):
+        # TODO: why are we copying delp to dp1? what is dp1?
         self._copy_stencil(
             state.delp,
             self._dp1,
@@ -771,7 +676,7 @@
         if not self.config.hydrostatic:
             if __debug__:
                 log_on_rank_0("Omega")
-            self._set_omega_stencil(
+            self._omega_from_w(
                 state.delp,
                 state.delz,
                 state.w,
@@ -788,7 +693,6 @@
         state: DycoreState,
         is_root_rank: bool,
     ):
->>>>>>> 62eb7bac
         if __debug__:
             log_on_rank_0("Neg Adj 3")
         self._adjust_tracer_mixing_ratio(
