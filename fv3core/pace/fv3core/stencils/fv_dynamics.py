--- conflicted
+++ resolved
@@ -62,32 +62,6 @@
         omega = delp / delz * w
 
 
-<<<<<<< HEAD
-=======
-def initialize_pfull(
-    ak: FloatFieldK,
-    bk: FloatFieldK,
-    pfull: FloatField,
-    p_ref: float,
-):
-    """
-    Set pfull to reference pressures defined by the hybrid coordinate.
-
-    Defined as ak[k] + bk[k] * p_ref.
-
-    Args:
-        ak (in): ak coefficient for the hybrid coordinate
-        bk (in): bk coefficient for the hybrid coordinate
-        pfull (out): pressure thickness of atmospheric layer
-        p_ref (in): reference pressure
-    """
-    with computation(PARALLEL), interval(...):
-        ph1 = ak + bk * p_ref
-        ph2 = ak[1] + bk[1] * p_ref
-        pfull = (ph2 - ph1) / log(ph2 / ph1)
-
-
->>>>>>> 3435a483
 def fvdyn_temporaries(
     quantity_factory: pace.util.QuantityFactory,
 ) -> Mapping[str, pace.util.Quantity]:
@@ -274,21 +248,7 @@
         self._bk = grid_data.bk
         self._phis = phis
         self._ptop = self.grid_data.ptop
-<<<<<<< HEAD
         self._pfull = grid_data.p
-=======
-        pfull_stencil = stencil_factory.from_origin_domain(
-            initialize_pfull, origin=(0, 0, 0), domain=(1, 1, grid_indexing.domain[2])
-        )
-        pfull = utils.make_storage_from_shape(
-            (1, 1, self._ak.shape[0]), backend=stencil_factory.backend
-        )
-        pfull_stencil(self._ak, self._bk, pfull, self.config.p_ref)
-        # workaround because cannot write to FieldK storage in stencil
-        self._pfull = utils.make_storage_data(
-            pfull[0, 0, :], self._ak.shape, (0,), backend=stencil_factory.backend
-        )
->>>>>>> 3435a483
         self._fv_setup_stencil = stencil_factory.from_origin_domain(
             moist_cv.fv_setup,
             externals={
