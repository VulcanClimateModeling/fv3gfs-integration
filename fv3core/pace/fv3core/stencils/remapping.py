--- conflicted
+++ resolved
@@ -24,11 +24,7 @@
 from pace.fv3core.stencils.mapn_tracer import MapNTracer
 from pace.fv3core.stencils.moist_cv import moist_pt_func, moist_pt_last_step
 from pace.fv3core.stencils.saturation_adjustment import SatAdjust3d
-<<<<<<< HEAD
-from pace.util import X_DIM, Y_DIM, Z_INTERFACE_DIM, Quantity
-=======
 from pace.util import X_DIM, Y_DIM, Z_DIM, Z_INTERFACE_DIM, Quantity
->>>>>>> f5a4848e
 
 
 # TODO: Should this be set here or in global_constants?
@@ -751,7 +747,7 @@
                 zvir,
             )
         else:
-<<<<<<< HEAD
+            # converts virtual temperature back to virtual potential temperature
             self._basic_adjust_divide_stencil(pkz, pt)
 
         if self._call_checkpointer:
@@ -775,8 +771,4 @@
                 te_2d=te0_2d,
                 omga=omga,
                 dp1=dp1,
-            )
-=======
-            # converts virtual temperature back to virtual potential temperature
-            self._basic_adjust_divide_stencil(pkz, pt)
->>>>>>> f5a4848e
+            )