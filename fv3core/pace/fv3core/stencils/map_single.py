--- conflicted
+++ resolved
@@ -101,10 +101,6 @@
 
         # TODO: consider refactoring to take in origin and domain
         grid_indexing = stencil_factory.grid_indexing
-<<<<<<< HEAD
-        origin = grid_indexing.origin_compute()
-=======
->>>>>>> 08a686f9
 
         def make_quantity():
             return quantity_factory.zeros([X_DIM, Y_DIM, Z_DIM], units="unknown")
