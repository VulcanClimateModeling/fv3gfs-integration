from typing import Dict, Mapping, Optional, Sequence, Tuple

from dace.frontend.python.interface import nounroll as dace_nounroll
from gt4py.gtscript import (
    __INLINED,
    BACKWARD,
    FORWARD,
    PARALLEL,
    computation,
    horizontal,
    interval,
    region,
)

import pace.dsl.gt4py_utils as utils
import pace.fv3core.stencils.basic_operations as basic
import pace.fv3core.stencils.d_sw as d_sw
import pace.fv3core.stencils.nh_p_grad as nh_p_grad
import pace.fv3core.stencils.pe_halo as pe_halo
import pace.fv3core.stencils.ray_fast as ray_fast
import pace.fv3core.stencils.temperature_adjust as temperature_adjust
import pace.fv3core.stencils.updatedzc as updatedzc
import pace.fv3core.stencils.updatedzd as updatedzd
import pace.util
import pace.util as fv3util
import pace.util.constants as constants
from pace.dsl.dace.orchestration import dace_inhibitor, orchestrate
from pace.dsl.dace.wrapped_halo_exchange import WrappedHaloUpdater
from pace.dsl.stencil import GridIndexing, StencilFactory
from pace.dsl.typing import FloatField, FloatFieldIJ, FloatFieldK
from pace.fv3core._config import AcousticDynamicsConfig
from pace.fv3core.initialization.dycore_state import DycoreState
from pace.fv3core.stencils.c_sw import CGridShallowWaterDynamics
from pace.fv3core.stencils.del2cubed import HyperdiffusionDamping
from pace.fv3core.stencils.pk3_halo import PK3Halo
from pace.fv3core.stencils.riem_solver3 import RiemannSolver3
from pace.fv3core.stencils.riem_solver_c import RiemannSolverC
from pace.util import (
    X_DIM,
    X_INTERFACE_DIM,
    Y_DIM,
    Y_INTERFACE_DIM,
    Z_DIM,
    Z_INTERFACE_DIM,
)
from pace.util.grid import DampingCoefficients, GridData


HUGE_R = 1.0e40


def zero_data(
    mfxd: FloatField,
    mfyd: FloatField,
    cxd: FloatField,
    cyd: FloatField,
    heat_source: FloatField,
    diss_estd: FloatField,
    first_timestep: bool,
):
    """
    Args:
        mfxd (out):
        mfyd (out):
        cxd (out):
        cyd (out):
        heat_source (out):
        diss_estd (out):
        first_timestep (in):
    """
    with computation(PARALLEL), interval(...):
        mfxd = 0.0
        mfyd = 0.0
        cxd = 0.0
        cyd = 0.0
        if first_timestep:
            with horizontal(region[3:-3, 3:-3]):
                heat_source = 0.0
                diss_estd = 0.0


# NOTE in Fortran these are columns
def dp_ref_compute(
    ak: FloatFieldK,
    bk: FloatFieldK,
    phis: FloatFieldIJ,
    dp_ref: FloatField,
    zs: FloatField,
    rgrav: float,
):
    with computation(PARALLEL), interval(0, -1):
        dp_ref = ak[1] - ak + (bk[1] - bk) * 1.0e5
    with computation(PARALLEL), interval(...):
        zs = phis * rgrav


def set_gz(zs: FloatFieldIJ, delz: FloatField, gz: FloatField):
    with computation(BACKWARD):
        with interval(-1, None):
            gz[0, 0, 0] = zs
        with interval(0, -1):
            gz[0, 0, 0] = gz[0, 0, 1] - delz


def set_pem(delp: FloatField, pem: FloatField, ptop: float):
    with computation(FORWARD):
        with interval(0, 1):
            pem[0, 0, 0] = ptop
        with interval(1, None):
            pem[0, 0, 0] = pem[0, 0, -1] + delp


def compute_geopotential(zh: FloatField, gz: FloatField):
    with computation(PARALLEL), interval(...):
        gz = zh * constants.GRAV


def p_grad_c_stencil(
    rdxc: FloatFieldIJ,
    rdyc: FloatFieldIJ,
    uc: FloatField,
    vc: FloatField,
    delpc: FloatField,
    pkc: FloatField,
    gz: FloatField,
    dt2: float,
):
    """Update C-grid winds from the pressure gradient force

    When this is run the C-grid winds have almost been completely
    updated by computing the momentum equation terms, but the pressure
    gradient force term has not yet been applied. This stencil completes
    the equation and Arakawa C-grid winds have been advected half a timestep
    upon completing this stencil..

     Args:
        rdxc (in):
        rdyc (in):
        uc (inout): x-velocity on the C-grid
        vc (inout): y-velocity on the C-grid
        delpc (in): vertical delta in pressure
        pkc (in):  pressure if non-hydrostatic,
            (edge pressure)**(moist kappa) if hydrostatic
        gz (in):  height of the model grid cells (m)
        dt2 (in): half a model timestep (for C-grid update) in seconds
    """
    from __externals__ import hydrostatic

    with computation(PARALLEL), interval(...):
        if __INLINED(hydrostatic):
            wk = pkc[0, 0, 1] - pkc
        else:
            wk = delpc
        uc = uc + dt2 * rdxc / (wk[-1, 0, 0] + wk) * (
            (gz[-1, 0, 1] - gz) * (pkc[0, 0, 1] - pkc[-1, 0, 0])
            + (gz[-1, 0, 0] - gz[0, 0, 1]) * (pkc[-1, 0, 1] - pkc)
        )

        vc = vc + dt2 * rdyc / (wk[0, -1, 0] + wk) * (
            (gz[0, -1, 1] - gz) * (pkc[0, 0, 1] - pkc[0, -1, 0])
            + (gz[0, -1, 0] - gz[0, 0, 1]) * (pkc[0, -1, 1] - pkc)
        )


def get_nk_heat_dissipation(
    config: d_sw.DGridShallowWaterLagrangianDynamicsConfig, npz: int
) -> int:
    # determines whether to convert dissipated kinetic energy into heat in the full
    # column, not at all, or in 1 or 2 of the top of atmosphere sponge layers
    if config.convert_ke or config.vtdm4 > 1.0e-4:
        nk_heat_dissipation = npz
    else:
        if config.d2_bg_k1 < 1.0e-3:
            nk_heat_dissipation = 0
        else:
            if config.d2_bg_k2 < 1.0e-3:
                nk_heat_dissipation = 1
            else:
                nk_heat_dissipation = 2
    return nk_heat_dissipation


def _quantity_wrap(storage, dims: Sequence[str], grid_indexing: GridIndexing):
    origin, extent = grid_indexing.get_origin_domain(dims)
    return pace.util.Quantity(
        storage,
        dims=dims,
        units="unknown",
        origin=origin,
        extent=extent,
    )


def dyncore_temporaries(
    grid_indexing: GridIndexing, *, backend: str
) -> Tuple[Mapping[str, pace.util.Quantity], Mapping[str, "FloatField"]]:
    tmp_storages: Dict[str, "FloatField"] = {}
    utils.storage_dict(
        tmp_storages,
        ["ut", "vt", "gz", "zh", "pem", "pkc", "pk3", "heat_source", "divgd", "cappa"],
        grid_indexing.max_shape,
        grid_indexing.origin_full(),
        backend=backend,
    )
    utils.storage_dict(
        tmp_storages,
        ["ws3"],
        grid_indexing.max_shape[0:2],
        grid_indexing.origin_full()[0:2],
        backend=backend,
    )
    utils.storage_dict(
        tmp_storages,
        ["crx", "xfx"],
        grid_indexing.max_shape,
        grid_indexing.origin_compute(add=(0, -grid_indexing.n_halo, 0)),
        backend=backend,
    )
    utils.storage_dict(
        tmp_storages,
        ["cry", "yfx"],
        grid_indexing.max_shape,
        grid_indexing.origin_compute(add=(-grid_indexing.n_halo, 0, 0)),
        backend=backend,
    )
    tmp_quantities: Dict[str, pace.util.Quantity] = {}
    tmp_quantities["heat_source"] = _quantity_wrap(
        tmp_storages["heat_source"], [X_DIM, Y_DIM, Z_DIM], grid_indexing
    )
    tmp_quantities["divgd"] = _quantity_wrap(
        tmp_storages["divgd"],
        dims=[X_INTERFACE_DIM, Y_INTERFACE_DIM, Z_DIM],
        grid_indexing=grid_indexing,
    )
    tmp_quantities["cappa"] = _quantity_wrap(
        tmp_storages["cappa"],
        dims=[pace.util.X_DIM, pace.util.Y_DIM, pace.util.Z_DIM],
        grid_indexing=grid_indexing,
    )
    for name in ["gz", "pkc", "zh"]:
        tmp_quantities[name] = _quantity_wrap(
            tmp_storages[name],
            dims=[X_DIM, Y_DIM, Z_INTERFACE_DIM],
            grid_indexing=grid_indexing,
        )
    return tmp_quantities, tmp_storages


class AcousticDynamics:
    """
    Fortran name is dyn_core
    Peforms the Lagrangian acoustic dynamics described by Lin 2004
    """

    class _HaloUpdaters(object):
        """Encapsulate all HaloUpdater objects"""

        def __init__(
            self,
            comm: pace.util.CubedSphereCommunicator,
            grid_indexing: GridIndexing,
            backend: str,
            state: DycoreState,
            cappa: pace.util.Quantity,
            gz: pace.util.Quantity,
            zh: pace.util.Quantity,
            divgd: pace.util.Quantity,
            heat_source: pace.util.Quantity,
            pkc: pace.util.Quantity,
        ):
            origin = grid_indexing.origin_compute()
            shape = grid_indexing.max_shape
            # Define the memory specification required
            # Those can be re-used as they are read-only descriptors
            full_size_xyz_halo_spec = grid_indexing.get_quantity_halo_spec(
                shape,
                origin,
                dims=[fv3util.X_DIM, fv3util.Y_DIM, fv3util.Z_DIM],
                n_halo=grid_indexing.n_halo,
                backend=backend,
            )
            full_size_xyiz_halo_spec = grid_indexing.get_quantity_halo_spec(
                shape,
                origin,
                dims=[fv3util.X_DIM, fv3util.Y_INTERFACE_DIM, fv3util.Z_DIM],
                n_halo=grid_indexing.n_halo,
                backend=backend,
            )
            full_size_xiyz_halo_spec = grid_indexing.get_quantity_halo_spec(
                shape,
                origin,
                dims=[fv3util.X_INTERFACE_DIM, fv3util.Y_DIM, fv3util.Z_DIM],
                n_halo=grid_indexing.n_halo,
                backend=backend,
            )
            full_size_xyzi_halo_spec = grid_indexing.get_quantity_halo_spec(
                shape,
                origin,
                dims=[fv3util.X_DIM, fv3util.Y_DIM, fv3util.Z_INTERFACE_DIM],
                n_halo=grid_indexing.n_halo,
                backend=backend,
            )
            full_size_xiyiz_halo_spec = grid_indexing.get_quantity_halo_spec(
                shape,
                origin,
                dims=[fv3util.X_INTERFACE_DIM, fv3util.Y_INTERFACE_DIM, fv3util.Z_DIM],
                n_halo=grid_indexing.n_halo,
                backend=backend,
            )

            # Build the HaloUpdater. We could build one updater per specification group
            # but because of call overlap between different variable, we kept the
            # straighforward solution of one HaloUpdater per group of updated variable.
            # It also makes the code in call() more readable
            # [DaCe] Wrapping call to a DaCe readable halo updater
            #        Biggest parsing issue is that DaCe cannot do
            #        quantities at runtime paradigm
            self.q_con__cappa = WrappedHaloUpdater(
                comm.get_scalar_halo_updater([full_size_xyz_halo_spec] * 2),
                dict(q_con=state.q_con, cappa=cappa),
                ["q_con", "cappa"],
            )
            self.delp__pt = WrappedHaloUpdater(
                comm.get_scalar_halo_updater([full_size_xyz_halo_spec] * 2),
                state,
                ["delp", "pt"],
            )
            self.u__v = WrappedHaloUpdater(
                comm.get_vector_halo_updater(
                    [full_size_xyiz_halo_spec], [full_size_xiyz_halo_spec]
                ),
                state,
                ["u"],
                ["v"],
            )
            self.w = WrappedHaloUpdater(
                comm.get_scalar_halo_updater([full_size_xyz_halo_spec]),
                state,
                ["w"],
            )
            self.gz = WrappedHaloUpdater(
                comm.get_scalar_halo_updater([full_size_xyzi_halo_spec]),
                {"gz": gz},
                ["gz"],
            )
            self.delp__pt__q_con = WrappedHaloUpdater(
                comm.get_scalar_halo_updater([full_size_xyz_halo_spec] * 3),
                state,
                ["delp", "pt", "q_con"],
            )
            self.zh = WrappedHaloUpdater(
                comm.get_scalar_halo_updater([full_size_xyzi_halo_spec]),
                {"zh": zh},
                ["zh"],
            )
            self.divgd = WrappedHaloUpdater(
                comm.get_scalar_halo_updater([full_size_xiyiz_halo_spec]),
                {"divgd": divgd},
                ["divgd"],
            )
            self.heat_source = WrappedHaloUpdater(
                comm.get_scalar_halo_updater([full_size_xyz_halo_spec]),
                {"heat_source": heat_source},
                ["heat_source"],
            )
            if grid_indexing.domain[0] == grid_indexing.domain[1]:
                full_3Dfield_2pts_halo_spec = grid_indexing.get_quantity_halo_spec(
                    shape,
                    origin,
                    dims=[fv3util.X_DIM, fv3util.Y_DIM, fv3util.Z_INTERFACE_DIM],
                    n_halo=2,
                    backend=backend,
                )
                self.pkc = WrappedHaloUpdater(
                    comm.get_scalar_halo_updater([full_3Dfield_2pts_halo_spec]),
                    {"pkc": pkc},
                    ["pkc"],
                )
            else:
                self.pkc = comm.get_scalar_halo_updater([full_size_xyzi_halo_spec])
            self.uc__vc = WrappedHaloUpdater(
                comm.get_vector_halo_updater(
                    [full_size_xiyz_halo_spec], [full_size_xyiz_halo_spec]
                ),
                state,
                ["uc"],
                ["vc"],
            )
            self.interface_uc__vc = WrappedHaloUpdater(
                None, state, ["u"], ["v"], comm=comm
            )

    def __init__(
        self,
        comm: pace.util.CubedSphereCommunicator,
        stencil_factory: StencilFactory,
        grid_data: GridData,
        damping_coefficients: DampingCoefficients,
        grid_type,
        nested,
        stretched_grid,
        config: AcousticDynamicsConfig,
        pfull: FloatFieldK,
        phis: FloatFieldIJ,
        wsd: FloatFieldIJ,
        state,  # [DaCe] hack to get around quantity as parameters for halo updates
        checkpointer: Optional[pace.util.Checkpointer] = None,
    ):
        """
        Args:
            comm: object for cubed sphere inter-process communication
            stencil_factory: creates stencils
            grid_data: metric terms defining the grid
            damping_coefficients: damping configuration
            grid_type: ???
            nested: ???
            stretched_grid: ???
            config: configuration settings
            pfull: atmospheric Eulerian grid reference pressure (Pa)
            phis: surface geopotential height
            checkpointer: if given, used to perform operations on model data
                at specific points in model execution, such as testing against
                reference data
        """
        orchestrate(
            obj=self,
            config=stencil_factory.config.dace_config,
            dace_compiletime_args=["state"],
        )

        orchestrate(
            obj=self,
            config=stencil_factory.config.dace_config,
            method_to_orchestrate="_checkpoint_csw",
            dace_compiletime_args=["state", "tag"],
        )

        orchestrate(
            obj=self,
            config=stencil_factory.config.dace_config,
            method_to_orchestrate="_checkpoint_dsw_in",
            dace_compiletime_args=["state", "tag"],
        )

        orchestrate(
            obj=self,
            config=stencil_factory.config.dace_config,
            method_to_orchestrate="_checkpoint_dsw_out",
            dace_compiletime_args=["state", "tag"],
        )

        self.call_checkpointer = checkpointer is not None
        if not self.call_checkpointer:
            self.checkpointer = pace.util.NullCheckpointer()
        else:
            self.checkpointer = checkpointer
        grid_indexing = stencil_factory.grid_indexing
        self.config = config
        assert config.d_ext == 0, "d_ext != 0 is not implemented"
        assert config.beta == 0, "beta != 0 is not implemented"
        assert not config.use_logp, "use_logp=True is not implemented"
        self._da_min = damping_coefficients.da_min
        self.grid_data = grid_data
        self._ptop = self.grid_data.ptop
        self._ks = self.grid_data.ks
        self._pfull = pfull
        self._wsd = wsd
        self._nk_heat_dissipation = get_nk_heat_dissipation(
            config.d_grid_shallow_water,
            npz=grid_indexing.domain[2],
        )
        self.nonhydrostatic_pressure_gradient = (
            nh_p_grad.NonHydrostaticPressureGradient(
                stencil_factory, grid_data, config.grid_type
            )
        )

        quantity_temporaries, storage_temporaries = dyncore_temporaries(
            grid_indexing, backend=stencil_factory.backend
        )
        self._heat_source = quantity_temporaries["heat_source"]
        self._divgd = quantity_temporaries["divgd"]
        self._gz = quantity_temporaries["gz"]
        self._pkc = quantity_temporaries["pkc"]
        self._zh = quantity_temporaries["zh"]
        self.cappa = quantity_temporaries["cappa"]
        self._ut = storage_temporaries["ut"]
        self._vt = storage_temporaries["vt"]
        self._pem = storage_temporaries["pem"]
        self._pk3 = storage_temporaries["pk3"]
        self._crx = storage_temporaries["crx"]
        self._cry = storage_temporaries["cry"]
        self._xfx = storage_temporaries["xfx"]
        self._yfx = storage_temporaries["yfx"]
        self._ws3 = storage_temporaries["ws3"]

        if not config.hydrostatic:
            self._pk3[:] = HUGE_R

        column_namelist = d_sw.get_column_namelist(
            config.d_grid_shallow_water,
            grid_indexing.domain[2],
            backend=stencil_factory.backend,
        )
        if not config.hydrostatic:
            # To write lower dimensional storages, these need to be 3D
            # then converted to lower dimensional
            dp_ref_3d = utils.make_storage_from_shape(
                grid_indexing.max_shape, backend=stencil_factory.backend
            )
            zs_3d = utils.make_storage_from_shape(
                grid_indexing.max_shape, backend=stencil_factory.backend
            )

            dp_ref_stencil = stencil_factory.from_origin_domain(
                dp_ref_compute,
                origin=grid_indexing.origin_full(),
                domain=grid_indexing.domain_full(add=(0, 0, 1)),
            )
            dp_ref_stencil(
                self.grid_data.ak,
                self.grid_data.bk,
                phis,
                dp_ref_3d,
                zs_3d,
                1.0 / constants.GRAV,
            )
            # After writing, make 'dp_ref' a K-field and 'zs' an IJ-field
            self._dp_ref = utils.make_storage_data(
                dp_ref_3d[0, 0, :],
                (dp_ref_3d.shape[2],),
                (0,),
                backend=stencil_factory.backend,
            )
            self._zs = utils.make_storage_data(
                zs_3d[:, :, 0],
                zs_3d.shape[0:2],
                (0, 0),
                backend=stencil_factory.backend,
            )
            self.update_height_on_d_grid = updatedzd.UpdateHeightOnDGrid(
                stencil_factory,
                damping_coefficients,
                grid_data,
                grid_type,
                config.hord_tm,
                self._dp_ref,
                column_namelist,
            )
            self.riem_solver3 = RiemannSolver3(stencil_factory, config.riemann)
            self.riem_solver_c = RiemannSolverC(stencil_factory, p_fac=config.p_fac)
            origin, domain = grid_indexing.get_origin_domain(
                [X_DIM, Y_DIM, Z_INTERFACE_DIM], halos=(2, 2)
            )
            self._compute_geopotential_stencil = stencil_factory.from_origin_domain(
                compute_geopotential,
                origin=origin,
                domain=domain,
            )
        self.dgrid_shallow_water_lagrangian_dynamics = (
            d_sw.DGridShallowWaterLagrangianDynamics(
                stencil_factory,
                grid_data,
                damping_coefficients,
                column_namelist,
                nested,
                stretched_grid,
                config.d_grid_shallow_water,
            )
        )

        # TODO (floriand): Due to DaCe VRAM pooling creating a memory
        # leak with the usage pattern of those two fields
        # We use the C_SW internal to workaround it e.g.:
        #  - self.cgrid_shallow_water_lagrangian_dynamics.delpc
        #  - self.cgrid_shallow_water_lagrangian_dynamics.ptc
        # DaCe has already a fix on their side and it awaits release
        # issue
        # self.delpc = utils.make_storage_from_shape(
        #     grid_indexing.domain_full(add=(1, 1, 1)),
        #     backend=stencil_factory.backend,
        # )
        # self.ptc = utils.make_storage_from_shape(
        #     grid_indexing.domain_full(add=(1, 1, 1)),
        #     backend=stencil_factory.backend,
        # )

        self.cgrid_shallow_water_lagrangian_dynamics = CGridShallowWaterDynamics(
            stencil_factory,
            grid_data,
            nested,
            config.grid_type,
            config.nord,
        )

        self._set_gz = stencil_factory.from_origin_domain(
            set_gz,
            origin=grid_indexing.origin_compute(),
            domain=grid_indexing.domain_compute(add=(0, 0, 1)),
        )
        self._set_pem = stencil_factory.from_origin_domain(
            set_pem,
            origin=grid_indexing.origin_compute(add=(-1, -1, 0)),
            domain=grid_indexing.domain_compute(add=(2, 2, 0)),
        )

        self._p_grad_c = stencil_factory.from_origin_domain(
            p_grad_c_stencil,
            origin=grid_indexing.origin_compute(),
            domain=grid_indexing.domain_compute(add=(1, 1, 0)),
            externals={"hydrostatic": config.hydrostatic},
        )

        self.update_geopotential_height_on_c_grid = (
            updatedzc.UpdateGeopotentialHeightOnCGrid(stencil_factory, grid_data.area)
        )

        self._zero_data = stencil_factory.from_origin_domain(
            zero_data,
            origin=grid_indexing.origin_full(),
            domain=grid_indexing.domain_full(),
        )
        ax_offsets_pe = grid_indexing.axis_offsets(
            grid_indexing.origin_full(),
            grid_indexing.domain_full(add=(0, 0, 1)),
        )
        self._edge_pe_stencil = stencil_factory.from_origin_domain(
            pe_halo.edge_pe,
            origin=grid_indexing.origin_full(),
            domain=grid_indexing.domain_full(add=(0, 0, 1)),
            externals={**ax_offsets_pe},
            skip_passes=("PruneKCacheFills",),
        )
        """The stencil object responsible for updating the interface pressure"""

        self._do_del2cubed = self._nk_heat_dissipation != 0 and config.d_con > 1.0e-5

        if self._do_del2cubed:
            nf_ke = min(3, config.nord + 1)
            self._hyperdiffusion = HyperdiffusionDamping(
                stencil_factory, damping_coefficients, grid_data.rarea, nmax=nf_ke
            )
        if config.rf_fast:
            self._rayleigh_damping = ray_fast.RayleighDamping(
                stencil_factory,
                rf_cutoff=config.rf_cutoff,
                tau=config.tau,
                hydrostatic=config.hydrostatic,
            )
        self._compute_pkz_tempadjust = stencil_factory.from_origin_domain(
            temperature_adjust.compute_pkz_tempadjust,
            origin=grid_indexing.origin_compute(),
            domain=grid_indexing.restrict_vertical(
                nk=self._nk_heat_dissipation
            ).domain_compute(),
        )
        self._pk3_halo = PK3Halo(stencil_factory)
        self._copy_stencil = stencil_factory.from_origin_domain(
            basic.copy_defn,
            origin=grid_indexing.origin_full(),
            domain=grid_indexing.domain_full(add=(0, 0, 1)),
        )

        # Halo updaters
        self._halo_updaters = AcousticDynamics._HaloUpdaters(
            comm,
            grid_indexing,
            stencil_factory.backend,
            state,
            cappa=self.cappa,
            gz=self._gz,
            zh=self._zh,
            divgd=self._divgd,
            heat_source=self._heat_source,
            pkc=self._pkc,
        )

    # See divergence_damping.py, _get_da_min for explanation of this function
    @dace_inhibitor
    def _get_da_min(self) -> float:
        return self._da_min

    def _checkpoint_csw(self, state: DycoreState, tag: str):
        if self.call_checkpointer:
            self.checkpointer(
                f"C_SW-{tag}",
                delpd=state.delp,
                ptd=state.pt,
                ud=state.u,
                vd=state.v,
                wd=state.w,
                ucd=state.uc,
                vcd=state.vc,
                uad=state.ua,
                vad=state.va,
                utd=self._ut,
                vtd=self._vt,
                divgdd=self._divgd,
            )

    def _checkpoint_dsw_in(self, state: DycoreState):
        if self.call_checkpointer:
            self.checkpointer(
                "D_SW-In",
                ucd=state.uc,
                vcd=state.vc,
                wd=state.w,
<<<<<<< HEAD
                # delpc is a temporary and not a variable in D_SW savepoint
                delpcd=self._vt,
=======
                delpcd=self.cgrid_shallow_water_lagrangian_dynamics.delpc,
>>>>>>> 5449a20e
                delpd=state.delp,
                ud=state.u,
                vd=state.v,
                ptd=state.pt,
                uad=state.ua,
                vad=state.va,
                zhd=self._zh,
                divgdd=self._divgd,
                xfxd=self._xfx,
                yfxd=self._yfx,
                mfxd=state.mfxd,
                mfyd=state.mfyd,
            )

    def _checkpoint_dsw_out(self, state: DycoreState):
        if self.call_checkpointer:
            self.checkpointer(
                "D_SW-Out",
                ucd=state.uc,
                vcd=state.vc,
                wd=state.w,
<<<<<<< HEAD
                delpcd=self._vt,
=======
                delpcd=self.cgrid_shallow_water_lagrangian_dynamics.delpc,
>>>>>>> 5449a20e
                delpd=state.delp,
                ud=state.u,
                vd=state.v,
                ptd=state.pt,
                uad=state.ua,
                vad=state.va,
                divgdd=self._divgd,
                xfxd=self._xfx,
                yfxd=self._yfx,
                mfxd=state.mfxd,
                mfyd=state.mfyd,
            )

    # TODO: type hint state when it is possible to do so, when it is a static type
    def __call__(
        self,
        state: DycoreState,
        timestep: float,  # time to step forward by in seconds
        n_map=1,  # [DaCe] replaces state.n_map
    ):
        # u, v, w, delz, delp, pt, pe, pk, phis, wsd, omga, ua, va, uc, vc, mfxd,
        # mfyd, cxd, cyd, pkz, peln, q_con, ak, bk, diss_estd, cappa, mdt, n_split,
        # akap, ptop, n_map, comm):
        end_step = n_map == self.config.k_split
        akap = constants.KAPPA
        # dt = state.mdt / self.config.n_split
        dt_acoustic_substep = timestep / self.config.n_split
        dt2 = 0.5 * dt_acoustic_substep
        n_split = self.config.n_split
        # TODO: When the namelist values are set to 0, use these instead:
        # m_split = 1. + abs(dt_atmos)/real(k_split*n_split*abs(p_split))
        # n_split = nint( real(n0split)/real(k_split*abs(p_split)) * stretch_fac + 0.5 )
        # NOTE: In Fortran model the halo update starts happens in fv_dynamics, not here
        self._halo_updaters.q_con__cappa.start()
        self._halo_updaters.delp__pt.start()
        self._halo_updaters.u__v.start()
        self._halo_updaters.q_con__cappa.wait()

        self._zero_data(
            state.mfxd,
            state.mfyd,
            state.cxd,
            state.cyd,
            self._heat_source,
            state.diss_estd,
            n_map == 1,
        )

        # "acoustic" loop
        # called this because its timestep is usually limited by horizontal sound-wave
        # processes. Note this is often not the limiting factor near the poles, where
        # the speed of the polar night jets can exceed two-thirds of the speed of sound.
        for it in dace_nounroll(range(n_split)):
            # the Lagrangian dynamics have two parts. First we advance the C-grid winds
            # by half a time step (c_sw). Then the C-grid winds are used to define
            # advective fluxes to advance the D-grid prognostic fields a full time step
            # (the rest of the routines).
            #
            # Along-surface flux terms (mass, heat, vertical momentum, vorticity,
            # kinetic energy gradient terms) are evaluated forward-in-time.
            #
            # The pressure gradient force and elastic terms are then evaluated
            # backwards-in-time, to improve stability.
            remap_step = False
            if self.config.breed_vortex_inline or (it == n_split - 1):
                remap_step = True
            if not self.config.hydrostatic:
                self._halo_updaters.w.start()
                if it == 0:
                    self._set_gz(
                        self._zs,
                        state.delz,
                        self._gz,
                    )
                    self._halo_updaters.gz.start()
            if it == 0:
                self._halo_updaters.delp__pt.wait()

            if it == n_split - 1 and end_step:
                if self.config.use_old_omega:
                    self._set_pem(
                        state.delp,
                        self._pem,
                        self._ptop,
                    )

            self._halo_updaters.u__v.wait()
            if not self.config.hydrostatic:
                self._halo_updaters.w.wait()

            # compute the c-grid winds at t + 1/2 timestep
            self._checkpoint_csw(state, tag="In")
            self.cgrid_shallow_water_lagrangian_dynamics(
                state.delp,
                state.pt,
                state.u,
                state.v,
                state.w,
                state.uc,
                state.vc,
                state.ua,
                state.va,
                self._ut,
                self._vt,
                self._divgd,
                state.omga,
                dt2,
            )
            self._checkpoint_csw(state, tag="Out")

            if self.config.nord > 0:
                self._halo_updaters.divgd.start()
            if not self.config.hydrostatic:
                if it == 0:
                    self._halo_updaters.gz.wait()
                    self._copy_stencil(
                        self._gz,
                        self._zh,
                    )
                else:
                    self._copy_stencil(
                        self._zh,
                        self._gz,
                    )
            if not self.config.hydrostatic:
                self.update_geopotential_height_on_c_grid(
                    self._dp_ref, self._zs, self._ut, self._vt, self._gz, self._ws3, dt2
                )
                self.riem_solver_c(
                    dt2,
                    self.cappa,
                    self._ptop,
                    state.phis,
                    self._ws3,
                    self.cgrid_shallow_water_lagrangian_dynamics.ptc,
                    state.q_con,
                    self.cgrid_shallow_water_lagrangian_dynamics.delpc,
                    self._gz,
                    self._pkc,
                    state.omga,
                )

            self._p_grad_c(
                self.grid_data.rdxc,
                self.grid_data.rdyc,
                state.uc,
                state.vc,
                self.cgrid_shallow_water_lagrangian_dynamics.delpc,
                self._pkc,
                self._gz,
                dt2,
            )
            self._halo_updaters.uc__vc.start()
            if self.config.nord > 0:
                self._halo_updaters.divgd.wait()
            self._halo_updaters.uc__vc.wait()
            # use the computed c-grid winds to evolve the d-grid winds forward
            # by 1 timestep
            self._checkpoint_dsw_in(state)
            self.dgrid_shallow_water_lagrangian_dynamics(
                self._vt,
                state.delp,
                state.pt,
                state.u,
                state.v,
                state.w,
                state.uc,
                state.vc,
                state.ua,
                state.va,
                self._divgd,
                state.mfxd,
                state.mfyd,
                state.cxd,
                state.cyd,
                self._crx,
                self._cry,
                self._xfx,
                self._yfx,
                state.q_con,
                self._zh,
                self._heat_source,
                state.diss_estd,
                dt_acoustic_substep,
            )
            self._checkpoint_dsw_out(state)
            # note that uc and vc are not needed at all past this point.
            # they will be re-computed from scratch on the next acoustic timestep.

            self._halo_updaters.delp__pt__q_con.update()

            # Not used unless we implement other betas and alternatives to nh_p_grad
            # if self.namelist.d_ext > 0:
            #    raise 'Unimplemented namelist option d_ext > 0'

            if not self.config.hydrostatic:
                # without explicit arg names, numpy does not run
                self.update_height_on_d_grid(
                    surface_height=self._zs,
                    height=self._zh,
                    courant_number_x=self._crx,
                    courant_number_y=self._cry,
                    x_area_flux=self._xfx,
                    y_area_flux=self._yfx,
                    ws=self._wsd,
                    dt=dt_acoustic_substep,
                )
                self.riem_solver3(
                    remap_step,
                    dt_acoustic_substep,
                    self.cappa,
                    self._ptop,
                    self._zs,
                    self._wsd,
                    state.delz,
                    state.q_con,
                    state.delp,
                    state.pt,
                    self._zh,
                    state.pe,
                    self._pkc,
                    self._pk3,
                    state.pk,
                    state.peln,
                    state.w,
                )

                self._halo_updaters.zh.start()
                self._halo_updaters.pkc.start()
                if remap_step:
                    self._edge_pe_stencil(state.pe, state.delp, self._ptop)
                if self.config.use_logp:
                    raise NotImplementedError(
                        "unimplemented namelist option use_logp=True"
                    )
                else:
                    self._pk3_halo(self._pk3, state.delp, self._ptop, akap)
            if not self.config.hydrostatic:
                self._halo_updaters.zh.wait()
                self._compute_geopotential_stencil(
                    self._zh,
                    self._gz,
                )
                self._halo_updaters.pkc.wait()

                self.nonhydrostatic_pressure_gradient(
                    state.u,
                    state.v,
                    self._pkc,
                    self._gz,
                    self._pk3,
                    state.delp,
                    dt_acoustic_substep,
                    self._ptop,
                    akap,
                )

            if self.config.rf_fast:
                # TODO: Pass through ks, or remove, inconsistent representation vs
                # Fortran.
                self._rayleigh_damping(
                    state.u,
                    state.v,
                    state.w,
                    self._dp_ref,
                    self._pfull,
                    dt_acoustic_substep,
                    self._ptop,
                    self._ks,
                )

            if it != n_split - 1:
                # [DaCe] this should be a reuse of
                #        self._halo_updaters.u__v but it creates
                #        parameter generation issues, and therefore has been duplicated
                self._halo_updaters.u__v.start()
            else:
                if self.config.grid_type < 4:
                    self._halo_updaters.interface_uc__vc.interface()

        if self._do_del2cubed:
            self._halo_updaters.heat_source.update()
            # TODO: move dependence on da_min into init of hyperdiffusion class
            da_min: float = self._get_da_min()
            cd = constants.CNST_0P20 * da_min
            self._hyperdiffusion(self._heat_source, cd)
            if not self.config.hydrostatic:
                delt_time_factor = abs(dt_acoustic_substep * self.config.delt_max)
                self._compute_pkz_tempadjust(
                    state.delp,
                    state.delz,
                    self.cappa,
                    self._heat_source,
                    state.pt,
                    state.pkz,
                    delt_time_factor,
                )<|MERGE_RESOLUTION|>--- conflicted
+++ resolved
@@ -705,12 +705,8 @@
                 ucd=state.uc,
                 vcd=state.vc,
                 wd=state.w,
-<<<<<<< HEAD
                 # delpc is a temporary and not a variable in D_SW savepoint
                 delpcd=self._vt,
-=======
-                delpcd=self.cgrid_shallow_water_lagrangian_dynamics.delpc,
->>>>>>> 5449a20e
                 delpd=state.delp,
                 ud=state.u,
                 vd=state.v,
@@ -732,11 +728,7 @@
                 ucd=state.uc,
                 vcd=state.vc,
                 wd=state.w,
-<<<<<<< HEAD
                 delpcd=self._vt,
-=======
-                delpcd=self.cgrid_shallow_water_lagrangian_dynamics.delpc,
->>>>>>> 5449a20e
                 delpd=state.delp,
                 ud=state.u,
                 vd=state.v,
