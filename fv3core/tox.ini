# tox (https://tox.readthedocs.io/) is a tool for running tests
# in multiple virtualenvs. This configuration file will run the
# test suite on all supported python versions. To use it, "pip install tox"
# and then run "tox" from this directory.

[tox]
envlist = py3

[testenv:test]
deps =
    pytest
    pytest-subtests
    pytest-cov
    -e external/gt4py
    -e external/pace-util
    -e external/stencils
<<<<<<< HEAD
=======
    -e external/dsl
    git+https://github.com/ai2cm/gt4py.git@v36#egg=gt4py
>>>>>>> 3ebbdd54
    -cconstraints.txt
commands = pytest tests/main<|MERGE_RESOLUTION|>--- conflicted
+++ resolved
@@ -14,10 +14,6 @@
     -e external/gt4py
     -e external/pace-util
     -e external/stencils
-<<<<<<< HEAD
-=======
     -e external/dsl
-    git+https://github.com/ai2cm/gt4py.git@v36#egg=gt4py
->>>>>>> 3ebbdd54
     -cconstraints.txt
 commands = pytest tests/main