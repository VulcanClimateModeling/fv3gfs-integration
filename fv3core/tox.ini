--- conflicted
+++ resolved
@@ -15,10 +15,5 @@
     -e external/pace-util
     -e external/stencils
     -e external/dsl
-<<<<<<< HEAD
-    git+https://github.com/ai2cm/gt4py.git@v36#egg=gt4py
     -c../constraints.txt
-=======
-    -cconstraints.txt
->>>>>>> ff7a37b8
 commands = pytest tests/main