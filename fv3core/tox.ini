# tox (https://tox.readthedocs.io/) is a tool for running tests
# in multiple virtualenvs. This configuration file will run the
# test suite on all supported python versions. To use it, "pip install tox"
# and then run "tox" from this directory.

[tox]
envlist = py3

[testenv:test]
deps =
    pytest
    pytest-subtests
    pytest-cov
    -e external/gt4py
    -e external/pace-util
    -e external/stencils
    -e external/dsl
<<<<<<< HEAD
    git+https://github.com/ai2cm/gt4py.git@v36#egg=gt4py
=======
>>>>>>> fea34240
    -cconstraints.txt
commands = pytest tests/main<|MERGE_RESOLUTION|>--- conflicted
+++ resolved
@@ -15,9 +15,5 @@
     -e external/pace-util
     -e external/stencils
     -e external/dsl
-<<<<<<< HEAD
-    git+https://github.com/ai2cm/gt4py.git@v36#egg=gt4py
-=======
->>>>>>> fea34240
     -cconstraints.txt
 commands = pytest tests/main