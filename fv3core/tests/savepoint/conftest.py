import collections
import os
import re
import sys
import warnings
from typing import Tuple

import f90nml
import pytest
import xarray as xr
import yaml

import fv3core
import fv3core._config
import pace.dsl
import pace.util
from fv3core import DynamicalCoreConfig
from pace.stencils.testing import ParallelTranslate, TranslateGrid
from pace.stencils.testing.savepoint import SavepointCase, dataset_to_dict
from pace.util.mpi import MPI

from . import translate


# get MPI environment
sys.path.append("/usr/local/serialbox/python")  # noqa: E402
import serialbox  # noqa: E402


# this must happen before any classes from fv3core are instantiated
fv3core.testing.enable_selective_validation()


class ReplaceRepr:
    def __init__(self, wrapped, new_repr):
        self._wrapped = wrapped
        self._repr = new_repr

    def __repr__(self):
        return self._repr

    def __getattr__(self, attr):
        return getattr(self._wrapped, attr)


@pytest.fixture()
def data_path(pytestconfig):
    return data_path_and_namelist_filename_from_config(pytestconfig)


def data_path_and_namelist_filename_from_config(config) -> Tuple[str, str]:
    data_path = config.getoption("data_path")
    namelist_filename = os.path.join(data_path, "input.nml")
    return data_path, namelist_filename


@pytest.fixture
def threshold_overrides(pytestconfig):
    return thresholds_from_file(pytestconfig)


def thresholds_from_file(config):
    thresholds_file = config.getoption("threshold_overrides_file")
    if thresholds_file is None:
        return None
    return yaml.safe_load(open(thresholds_file, "r"))


@pytest.fixture
def serializer(data_path, rank):
    return get_serializer(data_path, rank)


def get_serializer(data_path, rank):
    return serialbox.Serializer(
        serialbox.OpenModeKind.Read, data_path, "Generator_rank" + str(rank)
    )


def read_serialized_data(serializer, savepoint, variable):

    data = serializer.read(variable, savepoint)
    if len(data.flatten()) == 1:
        return data[0]
    return data


<<<<<<< HEAD
@pytest.fixture
def stencil_config(backend):
    return pace.dsl.stencil.StencilConfig(
        backend=backend,
        rebuild=False,
        validate_args=True,
        format_source=False,
    )


=======
>>>>>>> 6741ea97
def get_test_class(test_name):
    translate_class_name = f"Translate{test_name.replace('-', '_')}"
    try:
        return_class = getattr(translate, translate_class_name)
    except AttributeError as err:
        if translate_class_name in err.args[0]:
            return_class = None
        else:
            raise err
    return return_class


def is_parallel_test(test_name):
    test_class = get_test_class(test_name)
    if test_class is None:
        return False
    else:
        return issubclass(test_class, ParallelTranslate)


def get_test_class_instance(test_name, grid, dycore_config, stencil_factory):
    translate_class = get_test_class(test_name)
    if translate_class is None:
        return None
    else:
        return translate_class(grid, dycore_config, stencil_factory)


def get_all_savepoint_names(metafunc, data_path):
    only_names = metafunc.config.getoption("which_modules")
    if only_names is None:
        savepoint_names = [
            fname[:-3] for fname in os.listdir(data_path) if re.match(r".*\.nc", fname)
        ]
        savepoint_names = [s[:-3] for s in savepoint_names if s.endswith("-In")]
    else:
        savepoint_names = set(only_names.split(","))
        savepoint_names.discard("")
    skip_names = metafunc.config.getoption("skip_modules")
    if skip_names is not None:
        savepoint_names.difference_update(skip_names.split(","))
    return savepoint_names


def get_sequential_savepoint_names(metafunc, data_path):
    all_names = get_all_savepoint_names(metafunc, data_path)
    sequential_names = []
    for name in all_names:
        if not is_parallel_test(name):
            sequential_names.append(name)
    return sequential_names


def get_parallel_savepoint_names(metafunc, data_path):
    all_names = get_all_savepoint_names(metafunc, data_path)
    parallel_names = []
    for name in all_names:
        if is_parallel_test(name):
            parallel_names.append(name)
    return parallel_names


def get_ranks(metafunc, layout):
    only_rank = metafunc.config.getoption("which_rank")
    if only_rank is None:
        total_ranks = 6 * layout[0] * layout[1]
        return range(total_ranks)
    else:
        return [int(only_rank)]


def _has_savepoints(input_savepoints, output_savepoints) -> bool:
    savepoints_exist = not (len(input_savepoints) == 0 and len(output_savepoints) == 0)
    return savepoints_exist


LegacySavepointCase = collections.namedtuple(
    "LegacySavepointCase",
    [
        "test_name",
        "rank",
        "serializer",
        "input_savepoints",
        "output_savepoints",
        "grid",
        "layout",
        "namelist",
        "stencil_factory",
    ],
)


def check_savepoint_counts(test_name, input_savepoints, output_savepoints):
    if len(input_savepoints) != len(output_savepoints):
        warnings.warn(
            f"number of input and output savepoints not equal for {test_name}:"
            f" {len(input_savepoints)} in and {len(output_savepoints)} out"
        )
    assert len(input_savepoints) > 0, f"no savepoints found for {test_name}"


def get_config(namelist_filename, backend):
    namelist = pace.util.Namelist.from_f90nml(f90nml.read(namelist_filename))
    dycore_config = DynamicalCoreConfig.from_namelist(namelist)
    stencil_config = pace.dsl.stencil.StencilConfig(
        backend=backend,
        rebuild=False,
        validate_args=True,
    )
    dycore_config = DynamicalCoreConfig.from_namelist(namelist)
    return stencil_config, dycore_config


def sequential_savepoint_cases(metafunc, data_path, namelist_filename, *, backend: str):
    savepoint_names = get_sequential_savepoint_names(metafunc, data_path)
    stencil_config, dycore_config = get_config(namelist_filename, backend)
    ranks = get_ranks(metafunc, dycore_config.layout)
    return _savepoint_cases(
        savepoint_names, ranks, stencil_config, dycore_config, backend, data_path
    )


def _savepoint_cases(
    savepoint_names, ranks, stencil_config, dycore_config, backend, data_path
):
    return_list = []
    ds_grid: xr.Dataset = xr.open_dataset(os.path.join(data_path, "Grid-Info.nc")).isel(
        savepoint=0
    )
    for rank in ranks:
        grid = TranslateGrid(
            dataset_to_dict(ds_grid.isel(rank=rank)),
            rank=rank,
            layout=dycore_config.layout,
            backend=backend,
        ).python_grid()
        stencil_factory = pace.dsl.stencil.StencilFactory(
            config=stencil_config,
            grid_indexing=grid.grid_indexing,
        )
        for test_name in sorted(list(savepoint_names)):
            testobj = get_test_class_instance(
                test_name, grid, dycore_config, stencil_factory
            )
            n_calls = xr.open_dataset(
                os.path.join(data_path, f"{test_name}-In.nc")
            ).dims["savepoint"]
            for i_call in range(n_calls):
                return_list.append(
                    SavepointCase(
                        savepoint_name=test_name,
                        data_dir=data_path,
                        rank=rank,
                        i_call=i_call,
                        testobj=testobj,
                        grid=grid,
                    )
                )
    return return_list


def mock_parallel_savepoint_cases(
    metafunc, data_path, namelist_filename, *, backend: str
):
    return_list = []
    namelist = f90nml.read(namelist_filename)
    dycore_config = DynamicalCoreConfig.from_f90nml(namelist)
    total_ranks = 6 * dycore_config.layout[0] * dycore_config.layout[1]
    stencil_config = pace.dsl.stencil.StencilConfig(
        backend=backend,
        rebuild=False,
        validate_args=True,
    )
    grid_list = []
    for rank in range(total_ranks):
        serializer = get_serializer(data_path, rank)
        grid = TranslateGrid.new_from_serialized_data(
            serializer, rank, dycore_config.layout, backend
        ).python_grid()
        grid_list.append(grid)
    stencil_factory = pace.dsl.stencil.StencilFactory(
        config=stencil_config,
        grid_indexing=grid.grid_indexing,
    )
    savepoint_names = get_parallel_savepoint_names(metafunc, data_path)
    for test_name in sorted(list(savepoint_names)):
        input_list = []
        output_list = []
        serializer_list = []
        for rank in range(total_ranks):
            serializer = get_serializer(data_path, rank)
            serializer_list.append(serializer)
            input_savepoints = serializer.get_savepoint(f"{test_name}-In")
            output_savepoints = serializer.get_savepoint(f"{test_name}-Out")
            if _has_savepoints(input_savepoints, output_savepoints):
                check_savepoint_counts(test_name, input_savepoints, output_savepoints)
                input_list.append(input_savepoints)
                output_list.append(output_savepoints)
        return_list.append(
            SavepointCase(
                test_name,
                None,
                serializer_list,
                list(
                    zip(*input_list)
                ),  # input_list[rank][count] -> input_list[count][rank]
                list(zip(*output_list)),
                grid_list,
                dycore_config.layout,
                dycore_config,
                stencil_factory,
            )
        )
    return return_list


def compute_grid_data(metafunc, grid, namelist):
    backend = metafunc.config.getoption("backend")
    grid.make_grid_data(
        npx=namelist.npx,
        npy=namelist.npy,
        npz=namelist.npz,
        communicator=get_communicator(MPI.COMM_WORLD, namelist.layout),
        backend=backend,
    )


def parallel_savepoint_cases(
    metafunc, data_path, namelist_filename, mpi_rank, *, backend: str
):
    stencil_config, dycore_config = get_config(namelist_filename, backend)
    savepoint_names = get_parallel_savepoint_names(metafunc, data_path)
    return _savepoint_cases(
        savepoint_names, [mpi_rank], stencil_config, dycore_config, backend, data_path
    )


def pytest_generate_tests(metafunc):
    backend = metafunc.config.getoption("backend")
    if MPI is not None and MPI.COMM_WORLD.Get_size() > 1:
        if metafunc.function.__name__ == "test_parallel_savepoint":
            generate_parallel_stencil_tests(metafunc, backend=backend)
    else:
        if metafunc.function.__name__ == "test_sequential_savepoint":
            generate_sequential_stencil_tests(metafunc, backend=backend)
        if metafunc.function.__name__ == "test_mock_parallel_savepoint":
            generate_mock_parallel_stencil_tests(metafunc, backend=backend)


def generate_sequential_stencil_tests(metafunc, *, backend: str):
    data_path, namelist_filename = data_path_and_namelist_filename_from_config(
        metafunc.config
    )
    savepoint_cases = sequential_savepoint_cases(
        metafunc, data_path, namelist_filename, backend=backend
    )
    metafunc.parametrize(
        "case", savepoint_cases, ids=[str(item) for item in savepoint_cases]
    )


def generate_mock_parallel_stencil_tests(metafunc, *, backend: str):
    arg_names = [
        "testobj",
        "test_name",
        "serializer_list",
        "savepoint_in_list",
        "savepoint_out_list",
        "grid",
        "layout",
    ]
    data_path, namelist_filename = data_path_and_namelist_filename_from_config(
        metafunc.config
    )
    _generate_stencil_tests(
        metafunc,
        arg_names,
        mock_parallel_savepoint_cases(
            metafunc, data_path, namelist_filename, backend=backend
        ),
        get_parallel_mock_param,
    )


def generate_parallel_stencil_tests(metafunc, *, backend: str):
    data_path, namelist_filename = data_path_and_namelist_filename_from_config(
        metafunc.config
    )
    # get MPI environment
    comm = MPI.COMM_WORLD
    mpi_rank = comm.Get_rank()
    savepoint_cases = parallel_savepoint_cases(
        metafunc, data_path, namelist_filename, mpi_rank, backend=backend
    )
    metafunc.parametrize(
        "case", savepoint_cases, ids=[str(item) for item in savepoint_cases]
    )


def _generate_stencil_tests(metafunc, arg_names, savepoint_cases, get_param):
    param_list = []
    only_one_rank = metafunc.config.getoption("which_rank") is not None
    for case in savepoint_cases:
        testobj = get_test_class_instance(
            case.test_name, case.grid, case.namelist, case.stencil_factory
        )
        max_call_count = min(len(case.input_savepoints), len(case.output_savepoints))
        for i, (savepoint_in, savepoint_out) in enumerate(
            zip(case.input_savepoints, case.output_savepoints)
        ):
            param_list.append(
                get_param(
                    case,
                    testobj,
                    savepoint_in,
                    savepoint_out,
                    i,
                    max_call_count,
                    only_one_rank,
                )
            )

    metafunc.parametrize(", ".join(arg_names), param_list)


def get_parallel_param(
    case,
    testobj,
    savepoint_in,
    savepoint_out,
    call_count,
    max_call_count,
    only_one_rank,
):
    test_case = f"{case.test_name}-rank={case.rank}--call_count={call_count}"
    return pytest.param(
        testobj,
        case.test_name,
        test_case,
        ReplaceRepr(case.serializer, f"<Serializer for rank {case.rank}>"),
        savepoint_in,
        savepoint_out,
        case.grid,
        case.layout,
        id=test_case,
    )


def get_parallel_mock_param(
    case,
    testobj,
    savepoint_in_list,
    savepoint_out_list,
    call_count,
    max_call_count,
    only_one_rank,
):
    return pytest.param(
        testobj,
        case.test_name,
        [
            ReplaceRepr(ser, f"<Serializer for rank {rank}>")
            for rank, ser in enumerate(case.serializer)
        ],
        savepoint_in_list,
        savepoint_out_list,
        case.grid,
        case.layout,
        id=f"{case.test_name}-call_count={call_count}",
        marks=pytest.mark.dependency(
            name=f"{case.test_name}-{call_count}",
            depends=[
                f"{case.test_name}-{lower_count}"
                for lower_count in range(0, call_count)
            ],
        ),
    )


def get_sequential_param(
    case,
    testobj,
    savepoint_in,
    savepoint_out,
    call_count,
    max_call_count,
    only_one_rank,
):
    dependency = (
        pytest.mark.dependency()
        if only_one_rank
        else pytest.mark.dependency(
            name=f"{case.test_name}-{case.rank}-{call_count}",
            depends=[
                f"{case.test_name}-{lower_rank}-{count}"
                for lower_rank in range(0, case.rank)
                for count in range(0, max_call_count)
            ]
            + [
                f"{case.test_name}-{case.rank}-{lower_count}"
                for lower_count in range(0, call_count)
            ],
        )
    )
    return pytest.param(
        testobj,
        case.test_name,
        # serializer repr is very verbose, and not all that useful, so we hide it here
        ReplaceRepr(case.serializer, f"<Serializer for rank {case.rank}>"),
        savepoint_in,
        savepoint_out,
        case.rank,
        case.grid,
        id=f"{case.test_name}-rank={case.rank}-call_count={call_count}",
        marks=dependency,
    )


@pytest.fixture()
def mock_communicator_list(layout):
    return get_mock_communicator_list(layout)


def get_mock_communicator_list(layout):
    total_ranks = 6 * pace.util.TilePartitioner(layout).total_ranks
    shared_buffer = {}
    communicators = []
    for rank in range(total_ranks):
        comm = pace.util.testing.DummyComm(rank, total_ranks, buffer_dict=shared_buffer)
        communicator = get_communicator(comm, layout)
        communicators.append(communicator)
    return communicators


def get_communicator(comm, layout):
    partitioner = pace.util.CubedSpherePartitioner(pace.util.TilePartitioner(layout))
    communicator = pace.util.CubedSphereCommunicator(comm, partitioner)
    return communicator


@pytest.fixture()
def print_failures(pytestconfig):
    return pytestconfig.getoption("print_failures")


@pytest.fixture()
def failure_stride(pytestconfig):
    return int(pytestconfig.getoption("failure_stride"))


@pytest.fixture()
def python_regression(pytestconfig):
    return pytestconfig.getoption("python_regression")


@pytest.fixture()
def skip_grid_tests(pytestconfig):
    return pytestconfig.getoption("skip_grid_tests")<|MERGE_RESOLUTION|>--- conflicted
+++ resolved
@@ -85,19 +85,6 @@
     return data
 
 
-<<<<<<< HEAD
-@pytest.fixture
-def stencil_config(backend):
-    return pace.dsl.stencil.StencilConfig(
-        backend=backend,
-        rebuild=False,
-        validate_args=True,
-        format_source=False,
-    )
-
-
-=======
->>>>>>> 6741ea97
 def get_test_class(test_name):
     translate_class_name = f"Translate{test_name.replace('-', '_')}"
     try:
