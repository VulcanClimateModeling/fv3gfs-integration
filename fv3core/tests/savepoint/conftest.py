import collections
import os
import sys
import warnings
from typing import Tuple

import f90nml
import pytest
import yaml

import fv3core
import fv3core._config
import pace.dsl
import pace.util as fv3util
from fv3core import DynamicalCoreConfig
from fv3core.utils.mpi import MPI
from pace.stencils.testing import ParallelTranslate, TranslateGrid

from . import translate


# get MPI environment
sys.path.append("/usr/local/serialbox/python")  # noqa: E402
import serialbox  # noqa: E402


<<<<<<< HEAD
GRID_SAVEPOINT_NAME = "Grid-Info"
CURRENT_DACE_SAVEPOINT_TESTS = [
    "DelnFlux",
]
=======
>>>>>>> 22125ca5
# this must happen before any classes from fv3core are instantiated
fv3core.testing.enable_selective_validation()


class ReplaceRepr:
    def __init__(self, wrapped, new_repr):
        self._wrapped = wrapped
        self._repr = new_repr

    def __repr__(self):
        return self._repr

    def __getattr__(self, attr):
        return getattr(self._wrapped, attr)


@pytest.fixture()
def data_path(pytestconfig):
    return data_path_and_namelist_filename_from_config(pytestconfig)


def data_path_and_namelist_filename_from_config(config) -> Tuple[str, str]:
    data_path = config.getoption("data_path")
    namelist_filename = os.path.join(data_path, "input.nml")
    return data_path, namelist_filename


@pytest.fixture
def threshold_overrides(pytestconfig):
    return thresholds_from_file(pytestconfig)


def thresholds_from_file(config):
    thresholds_file = config.getoption("threshold_overrides_file")
    if thresholds_file is None:
        return None
    return yaml.safe_load(open(thresholds_file, "r"))


@pytest.fixture
def serializer(data_path, rank):
    return get_serializer(data_path, rank)


def get_serializer(data_path, rank):
    return serialbox.Serializer(
        serialbox.OpenModeKind.Read, data_path, "Generator_rank" + str(rank)
    )


def is_input_name(savepoint_name):
    return savepoint_name[-3:] == "-In"


def to_output_name(savepoint_name):
    return savepoint_name[-3:] + "-Out"


def read_serialized_data(serializer, savepoint, variable):

    data = serializer.read(variable, savepoint)
    if len(data.flatten()) == 1:
        return data[0]
    return data


@pytest.fixture
def stencil_config(backend):
    return pace.dsl.stencil.StencilConfig(
        backend=backend,
        rebuild=False,
        validate_args=True,
    )


def get_test_class(test_name):
    translate_class_name = f"Translate{test_name.replace('-', '_')}"
    try:
        return_class = getattr(translate, translate_class_name)
    except AttributeError as err:
        if translate_class_name in err.args[0]:
            return_class = None
        else:
            raise err
    return return_class


def is_parallel_test(test_name):
    test_class = get_test_class(test_name)
    if test_class is None:
        return False
    else:
        return issubclass(test_class, ParallelTranslate)


def get_test_class_instance(test_name, grid, namelist, stencil_factory):
    translate_class = get_test_class(test_name)
    if translate_class is None:
        return None
    else:
        return translate_class(grid, namelist, stencil_factory)


def get_all_savepoint_names(metafunc, data_path):
    only_names = metafunc.config.getoption("which_modules")
    if only_names is None:
        savepoint_names = set()
        serializer = get_serializer(data_path, rank=0)
        for savepoint in serializer.savepoint_list():
            if is_input_name(savepoint.name):
                savepoint_names.add(savepoint.name[:-3])
    else:
        savepoint_names = set(only_names.split(","))
        savepoint_names.discard("")
    skip_names = metafunc.config.getoption("skip_modules")
    if skip_names is not None:
        savepoint_names.difference_update(skip_names.split(","))
    return savepoint_names


def get_sequential_savepoint_names(metafunc, data_path):
    all_names = get_all_savepoint_names(metafunc, data_path)
    sequential_names = []
    for name in all_names:
        if not is_parallel_test(name):
            sequential_names.append(name)
    return sequential_names


def get_parallel_savepoint_names(metafunc, data_path):
    all_names = get_all_savepoint_names(metafunc, data_path)
    parallel_names = []
    for name in all_names:
        if is_parallel_test(name):
            parallel_names.append(name)
    return parallel_names


def get_ranks(metafunc, layout):
    only_rank = metafunc.config.getoption("which_rank")
    if only_rank is None:
        total_ranks = 6 * layout[0] * layout[1]
        return range(total_ranks)
    else:
        return [int(only_rank)]


def _has_savepoints(input_savepoints, output_savepoints) -> bool:
    savepoints_exist = not (len(input_savepoints) == 0 and len(output_savepoints) == 0)
    return savepoints_exist


SavepointCase = collections.namedtuple(
    "SavepointCase",
    [
        "test_name",
        "rank",
        "serializer",
        "input_savepoints",
        "output_savepoints",
        "grid",
        "layout",
        "namelist",
        "stencil_factory",
    ],
)


def sequential_savepoint_cases(metafunc, data_path, namelist_filename, *, backend: str):
    return_list = []
    namelist = f90nml.read(namelist_filename)
    dycore_config = DynamicalCoreConfig.from_f90nml(namelist)
    savepoint_names = get_sequential_savepoint_names(metafunc, data_path)
    if "dace" in backend:
        savepoint_names = [
            sp for sp in savepoint_names if sp in CURRENT_DACE_SAVEPOINT_TESTS
        ]
    ranks = get_ranks(metafunc, dycore_config.layout)
    stencil_config = pace.dsl.stencil.StencilConfig(
        backend=backend,
        rebuild=False,
        validate_args=True,
    )
    for rank in ranks:
        serializer = get_serializer(data_path, rank)
        grid = TranslateGrid.new_from_serialized_data(
            serializer, rank, dycore_config.layout, backend
        ).python_grid()
        stencil_factory = pace.dsl.stencil.StencilFactory(
            config=stencil_config,
            grid_indexing=grid.grid_indexing,
        )
        for test_name in sorted(list(savepoint_names)):
            input_savepoints = serializer.get_savepoint(f"{test_name}-In")
            output_savepoints = serializer.get_savepoint(f"{test_name}-Out")
            if _has_savepoints(input_savepoints, output_savepoints):
                check_savepoint_counts(test_name, input_savepoints, output_savepoints)
                return_list.append(
                    SavepointCase(
                        test_name,
                        rank,
                        serializer,
                        input_savepoints,
                        output_savepoints,
                        grid,
                        dycore_config.layout,
                        dycore_config,
                        stencil_factory,
                    )
                )
    return return_list


def check_savepoint_counts(test_name, input_savepoints, output_savepoints):
    if len(input_savepoints) != len(output_savepoints):
        warnings.warn(
            f"number of input and output savepoints not equal for {test_name}:"
            f" {len(input_savepoints)} in and {len(output_savepoints)} out"
        )
    assert len(input_savepoints) > 0, f"no savepoints found for {test_name}"


def mock_parallel_savepoint_cases(
    metafunc, data_path, namelist_filename, *, backend: str
):
    return_list = []
    namelist = f90nml.read(namelist_filename)
    dycore_config = DynamicalCoreConfig.from_f90nml(namelist)
    total_ranks = 6 * dycore_config.layout[0] * dycore_config.layout[1]
    stencil_config = pace.dsl.stencil.StencilConfig(
        backend=backend,
        rebuild=False,
        validate_args=True,
    )
    grid_list = []
    for rank in range(total_ranks):
        serializer = get_serializer(data_path, rank)
        grid = TranslateGrid.new_from_serialized_data(
            serializer, rank, dycore_config.layout, backend
        ).python_grid()
        grid_list.append(grid)
    stencil_factory = pace.dsl.stencil.StencilFactory(
        config=stencil_config,
        grid_indexing=grid.grid_indexing,
    )
    savepoint_names = get_parallel_savepoint_names(metafunc, data_path)
    if "dace" in backend:
        savepoint_names = [
            sp for sp in savepoint_names if sp in CURRENT_DACE_SAVEPOINT_TESTS
        ]
    for test_name in sorted(list(savepoint_names)):
        input_list = []
        output_list = []
        serializer_list = []
        for rank in range(total_ranks):
            serializer = get_serializer(data_path, rank)
            serializer_list.append(serializer)
            input_savepoints = serializer.get_savepoint(f"{test_name}-In")
            output_savepoints = serializer.get_savepoint(f"{test_name}-Out")
            if _has_savepoints(input_savepoints, output_savepoints):
                check_savepoint_counts(test_name, input_savepoints, output_savepoints)
                input_list.append(input_savepoints)
                output_list.append(output_savepoints)
        return_list.append(
            SavepointCase(
                test_name,
                None,
                serializer_list,
                list(
                    zip(*input_list)
                ),  # input_list[rank][count] -> input_list[count][rank]
                list(zip(*output_list)),
                grid_list,
                dycore_config.layout,
                dycore_config,
                stencil_factory,
            )
        )
    return return_list


def compute_grid_data(metafunc, grid, namelist):
    backend = metafunc.config.getoption("backend")
    grid.make_grid_data(
        npx=namelist.npx,
        npy=namelist.npy,
        npz=namelist.npz,
        communicator=get_communicator(MPI.COMM_WORLD, namelist.layout),
        backend=backend,
    )


def parallel_savepoint_cases(
    metafunc, data_path, namelist_filename, mpi_rank, *, backend: str
):
    serializer = get_serializer(data_path, mpi_rank)
    namelist = f90nml.read(namelist_filename)
    dycore_config = DynamicalCoreConfig.from_f90nml(namelist)
    stencil_config = pace.dsl.stencil.StencilConfig(
        backend=backend,
        rebuild=False,
        validate_args=True,
    )
    grid = TranslateGrid.new_from_serialized_data(
        serializer, mpi_rank, dycore_config.layout, backend
    ).python_grid()
    stencil_factory = pace.dsl.stencil.StencilFactory(
        config=stencil_config,
        grid_indexing=grid.grid_indexing,
    )
    if metafunc.config.getoption("compute_grid"):
        compute_grid_data(metafunc, grid, dycore_config)
    savepoint_names = get_parallel_savepoint_names(metafunc, data_path)
    if "dace" in backend:
        savepoint_names = [
            sp for sp in savepoint_names if sp in CURRENT_DACE_SAVEPOINT_TESTS
        ]
    return_list = []
    for test_name in sorted(list(savepoint_names)):
        input_savepoints = serializer.get_savepoint(f"{test_name}-In")
        output_savepoints = serializer.get_savepoint(f"{test_name}-Out")
        if _has_savepoints(input_savepoints, output_savepoints):
            check_savepoint_counts(test_name, input_savepoints, output_savepoints)
        return_list.append(
            SavepointCase(
                test_name,
                mpi_rank,
                serializer,
                input_savepoints,
                output_savepoints,
                [grid],
                dycore_config.layout,
                dycore_config,
                stencil_factory,
            )
        )
    return return_list


def pytest_generate_tests(metafunc):
    backend = metafunc.config.getoption("backend")
    if MPI is not None and MPI.COMM_WORLD.Get_size() > 1:
        if metafunc.function.__name__ == "test_parallel_savepoint":
            generate_parallel_stencil_tests(metafunc, backend=backend)
    else:
        if metafunc.function.__name__ == "test_sequential_savepoint":
            generate_sequential_stencil_tests(metafunc, backend=backend)
        if metafunc.function.__name__ == "test_mock_parallel_savepoint":
            generate_mock_parallel_stencil_tests(metafunc, backend=backend)


def generate_sequential_stencil_tests(metafunc, *, backend: str):
    arg_names = [
        "testobj",
        "test_name",
        "serializer",
        "savepoint_in",
        "savepoint_out",
        "rank",
        "grid",
    ]
    data_path, namelist_filename = data_path_and_namelist_filename_from_config(
        metafunc.config
    )
    _generate_stencil_tests(
        metafunc,
        arg_names,
        sequential_savepoint_cases(
            metafunc, data_path, namelist_filename, backend=backend
        ),
        get_sequential_param,
    )


def generate_mock_parallel_stencil_tests(metafunc, *, backend: str):
    arg_names = [
        "testobj",
        "test_name",
        "serializer_list",
        "savepoint_in_list",
        "savepoint_out_list",
        "grid",
        "layout",
    ]
    data_path, namelist_filename = data_path_and_namelist_filename_from_config(
        metafunc.config
    )
    _generate_stencil_tests(
        metafunc,
        arg_names,
        mock_parallel_savepoint_cases(
            metafunc, data_path, namelist_filename, backend=backend
        ),
        get_parallel_mock_param,
    )


def generate_parallel_stencil_tests(metafunc, *, backend: str):
    arg_names = [
        "testobj",
        "test_name",
        "test_case",
        "serializer",
        "savepoint_in",
        "savepoint_out",
        "grid",
        "layout",
    ]
    data_path, namelist_filename = data_path_and_namelist_filename_from_config(
        metafunc.config
    )
    # get MPI environment
    comm = MPI.COMM_WORLD
    mpi_rank = comm.Get_rank()
    _generate_stencil_tests(
        metafunc,
        arg_names,
        parallel_savepoint_cases(
            metafunc, data_path, namelist_filename, mpi_rank, backend=backend
        ),
        get_parallel_param,
    )


def _generate_stencil_tests(metafunc, arg_names, savepoint_cases, get_param):
    param_list = []
    only_one_rank = metafunc.config.getoption("which_rank") is not None
    for case in savepoint_cases:
        testobj = get_test_class_instance(
            case.test_name, case.grid, case.namelist, case.stencil_factory
        )
        max_call_count = min(len(case.input_savepoints), len(case.output_savepoints))
        for i, (savepoint_in, savepoint_out) in enumerate(
            zip(case.input_savepoints, case.output_savepoints)
        ):
            param_list.append(
                get_param(
                    case,
                    testobj,
                    savepoint_in,
                    savepoint_out,
                    i,
                    max_call_count,
                    only_one_rank,
                )
            )

    metafunc.parametrize(", ".join(arg_names), param_list)


def get_parallel_param(
    case,
    testobj,
    savepoint_in,
    savepoint_out,
    call_count,
    max_call_count,
    only_one_rank,
):
    test_case = f"{case.test_name}-rank={case.rank}--call_count={call_count}"
    return pytest.param(
        testobj,
        case.test_name,
        test_case,
        ReplaceRepr(case.serializer, f"<Serializer for rank {case.rank}>"),
        savepoint_in,
        savepoint_out,
        case.grid,
        case.layout,
        id=test_case,
    )


def get_parallel_mock_param(
    case,
    testobj,
    savepoint_in_list,
    savepoint_out_list,
    call_count,
    max_call_count,
    only_one_rank,
):
    return pytest.param(
        testobj,
        case.test_name,
        [
            ReplaceRepr(ser, f"<Serializer for rank {rank}>")
            for rank, ser in enumerate(case.serializer)
        ],
        savepoint_in_list,
        savepoint_out_list,
        case.grid,
        case.layout,
        id=f"{case.test_name}-call_count={call_count}",
        marks=pytest.mark.dependency(
            name=f"{case.test_name}-{call_count}",
            depends=[
                f"{case.test_name}-{lower_count}"
                for lower_count in range(0, call_count)
            ],
        ),
    )


def get_sequential_param(
    case,
    testobj,
    savepoint_in,
    savepoint_out,
    call_count,
    max_call_count,
    only_one_rank,
):
    dependency = (
        pytest.mark.dependency()
        if only_one_rank
        else pytest.mark.dependency(
            name=f"{case.test_name}-{case.rank}-{call_count}",
            depends=[
                f"{case.test_name}-{lower_rank}-{count}"
                for lower_rank in range(0, case.rank)
                for count in range(0, max_call_count)
            ]
            + [
                f"{case.test_name}-{case.rank}-{lower_count}"
                for lower_count in range(0, call_count)
            ],
        )
    )
    return pytest.param(
        testobj,
        case.test_name,
        # serializer repr is very verbose, and not all that useful, so we hide it here
        ReplaceRepr(case.serializer, f"<Serializer for rank {case.rank}>"),
        savepoint_in,
        savepoint_out,
        case.rank,
        case.grid,
        id=f"{case.test_name}-rank={case.rank}-call_count={call_count}",
        marks=dependency,
    )


@pytest.fixture()
def communicator(layout):
    communicator = get_communicator(MPI.COMM_WORLD, layout)
    return communicator


@pytest.fixture()
def mock_communicator_list(layout):
    return get_mock_communicator_list(layout)


def get_mock_communicator_list(layout):
    total_ranks = 6 * fv3util.TilePartitioner(layout).total_ranks
    shared_buffer = {}
    communicators = []
    for rank in range(total_ranks):
        comm = fv3util.testing.DummyComm(rank, total_ranks, buffer_dict=shared_buffer)
        communicator = get_communicator(comm, layout)
        communicators.append(communicator)
    return communicators


def get_communicator(comm, layout):
    partitioner = fv3util.CubedSpherePartitioner(fv3util.TilePartitioner(layout))
    communicator = fv3util.CubedSphereCommunicator(comm, partitioner)
    return communicator


@pytest.fixture()
def print_failures(pytestconfig):
    return pytestconfig.getoption("print_failures")


@pytest.fixture()
def failure_stride(pytestconfig):
    return int(pytestconfig.getoption("failure_stride"))


@pytest.fixture()
def print_domains(pytestconfig):
    value = bool(pytestconfig.getoption("print_domains"))
    original_init = pace.dsl.stencil.FrozenStencil.__init__
    try:
        if value:

            def __init__(self, func, origin, domain, *args, **kwargs):
                print(func.__name__, origin, domain)
                original_init(self, func, origin, domain, *args, **kwargs)

            pace.dsl.stencil.FrozenStencil.__init__ = __init__
        yield value
    finally:
        pace.dsl.stencil.FrozenStencil.__init__ = original_init


@pytest.fixture()
def python_regression(pytestconfig):
    return pytestconfig.getoption("python_regression")


@pytest.fixture()
def compute_grid(pytestconfig):
    return pytestconfig.getoption("compute_grid")


@pytest.fixture()
def skip_grid_tests(pytestconfig):
    return pytestconfig.getoption("skip_grid_tests")<|MERGE_RESOLUTION|>--- conflicted
+++ resolved
@@ -24,13 +24,10 @@
 import serialbox  # noqa: E402
 
 
-<<<<<<< HEAD
 GRID_SAVEPOINT_NAME = "Grid-Info"
 CURRENT_DACE_SAVEPOINT_TESTS = [
     "DelnFlux",
 ]
-=======
->>>>>>> 22125ca5
 # this must happen before any classes from fv3core are instantiated
 fv3core.testing.enable_selective_validation()
 
