import pace.dsl
import pace.fv3core.stencils.delnflux as delnflux
import pace.util
from pace.fv3core.testing import TranslateDycoreFortranData2Py


class TranslateDelnFlux(TranslateDycoreFortranData2Py):
    def __init__(
        self,
        grid,
        namelist: pace.util.Namelist,
        stencil_factory: pace.dsl.StencilFactory,
    ):
        super().__init__(grid, namelist, stencil_factory)
        self.in_vars["data_vars"] = {
            "q": {},
            "fx": grid.x3d_compute_dict(),
            "fy": grid.y3d_compute_dict(),
            "damp_c": {},
            "nord_column": {},
            "mass": {},
        }
        self.in_vars["parameters"] = []
        self.out_vars = {"fx": grid.x3d_compute_dict(), "fy": grid.y3d_compute_dict()}
        self.stencil_factory = stencil_factory

    # If use_sg is defined -- 'dx', 'dy', 'rdxc', 'rdyc', 'sin_sg needed
    def compute(self, inputs):
        if "mass" not in inputs:
            inputs["mass"] = None
        self.make_storage_data_input_vars(inputs)
<<<<<<< HEAD
        nord_col = self.grid.quantity_factory.zeros(
            dims=[pace.util.Z_DIM], units="unknown"
        )
        nord_col.data[:] = inputs.pop("nord_column")
        damp_c = self.grid.quantity_factory.zeros(
            dims=[pace.util.Z_DIM], units="unknown"
        )
        damp_c.data[:] = inputs.pop("damp_c")
        self.compute_func = delnflux.DelnFlux(
=======
        self.compute_func = delnflux.DelnFlux(  # type: ignore
>>>>>>> 6ebf7206
            self.stencil_factory,
            quantity_factory=self.grid.quantity_factory,
            damping_coefficients=self.grid.damping_coefficients,
            rarea=self.grid.rarea,
            nord_col=nord_col,
            damp_c=damp_c,
        )
        self.compute_func(**inputs)
        return self.slice_output(inputs)


class TranslateDelnFlux_2(TranslateDelnFlux):
    def __init__(
        self,
        grid,
        namelist: pace.util.Namelist,
        stencil_factory: pace.dsl.StencilFactory,
    ):
        super().__init__(grid, namelist, stencil_factory)
        del self.in_vars["data_vars"]["mass"]<|MERGE_RESOLUTION|>--- conflicted
+++ resolved
@@ -29,7 +29,6 @@
         if "mass" not in inputs:
             inputs["mass"] = None
         self.make_storage_data_input_vars(inputs)
-<<<<<<< HEAD
         nord_col = self.grid.quantity_factory.zeros(
             dims=[pace.util.Z_DIM], units="unknown"
         )
@@ -38,10 +37,7 @@
             dims=[pace.util.Z_DIM], units="unknown"
         )
         damp_c.data[:] = inputs.pop("damp_c")
-        self.compute_func = delnflux.DelnFlux(
-=======
         self.compute_func = delnflux.DelnFlux(  # type: ignore
->>>>>>> 6ebf7206
             self.stencil_factory,
             quantity_factory=self.grid.quantity_factory,
             damping_coefficients=self.grid.damping_coefficients,
