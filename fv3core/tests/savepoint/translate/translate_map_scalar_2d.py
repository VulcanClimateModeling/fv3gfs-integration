--- conflicted
+++ resolved
@@ -15,11 +15,9 @@
         stencil_factory: pace.dsl.StencilFactory,
     ):
         super().__init__(grid, namelist, stencil_factory)
-<<<<<<< HEAD
-        self.compute_func = MapSingleFactory(stencil_factory, grid.quantity_factory)
-=======
-        self.compute_func = MapSingleFactory(stencil_factory)  # type: ignore
->>>>>>> 6ebf7206
+        self.compute_func = MapSingleFactory(  # type: ignore
+            stencil_factory, grid.quantity_factory
+        )
         self.in_vars["data_vars"] = {
             "q1": {"serialname": "pt"},
             "pe1": {
