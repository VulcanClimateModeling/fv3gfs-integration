import pace.dsl.gt4py_utils as utils
from fv3core.testing import MapSingleFactory
from pace.stencils.testing import (
    TranslateDycoreFortranData2Py,
    TranslateGrid,
    pad_field_in_j,
)


class TranslateMapScalar_2d(TranslateDycoreFortranData2Py):
    def __init__(self, grid, namelist, stencil_factory):
        super().__init__(grid, namelist, stencil_factory)
        self.compute_func = MapSingleFactory(stencil_factory)
        self.in_vars["data_vars"] = {
            "q1": {"serialname": "pt"},
            "pe1": {
                "serialname": "peln",
                "istart": grid.is_,
                "iend": grid.ie - 2,
                "kaxis": 1,
                "axis": 1,
            },
            "pe2": {
                "istart": grid.is_,
                "iend": grid.ie - 2,
                "serialname": "pn2",
                "axis": 1,
            },
            "qs": {"serialname": "gz1d", "kstart": 0, "axis": 0},
        }
        self.in_vars["parameters"] = ["j_2d", "mode"]
        self.out_vars = {"pt": {}}  # "jstart": grid.js, "jend": grid.js
        self.is_ = grid.is_
        self.ie = grid.ie
        self.write_vars = ["qs"]
        self.nj = grid.njd
        self.nk = grid.npz
        self.namelist = namelist
        self.stencil_factory = stencil_factory

    def compute(self, inputs):
        self.setup(inputs)
        inputs["j_2d"] = self.grid.global_to_local_y(
            inputs["j_2d"] + TranslateGrid.fpy_model_index_offset
        )
        inputs["i1"] = self.is_
        inputs["i2"] = self.ie
        inputs["j1"] = inputs["j_2d"]
        inputs["j2"] = inputs["j_2d"]
        del inputs["j_2d"]
        inputs["kord"] = abs(self.namelist.kord_tm)
        inputs["qmin"] = 184.0
        # these are sometimes 3D and sometimes singleton in J
        if inputs["pe1"].shape[1] == 1:
            inputs["pe1"] = self.make_storage_data(
                pad_field_in_j(
                    inputs["pe1"], self.nj, backend=self.stencil_factory.backend
                )
            )
        if inputs["pe2"].shape[1] == 1:
            inputs["pe2"] = self.make_storage_data(
                pad_field_in_j(
                    inputs["pe2"], self.nj, backend=self.stencil_factory.backend
                )
            )

        qs_field = utils.make_storage_from_shape(
            self.maxshape[0:2], origin=(0, 0), backend=self.stencil_factory.backend
        )
        qs_field[:, :] = inputs["qs"][:, :, 0]
        inputs["qs"] = qs_field
        if inputs["qs"].shape[1] == 1:
            inputs["qs"] = utils.tile(inputs["qs"][:, 0], [self.nj, 1]).transpose(1, 0)
        self.compute_func(**inputs)
<<<<<<< HEAD
        # [DaCe] var_inout is looking at q1 - DaCe parsing comes back with a list
=======
>>>>>>> 46db298d
        return self.slice_output(inputs, {"pt": inputs["q1"]})<|MERGE_RESOLUTION|>--- conflicted
+++ resolved
@@ -72,8 +72,4 @@
         if inputs["qs"].shape[1] == 1:
             inputs["qs"] = utils.tile(inputs["qs"][:, 0], [self.nj, 1]).transpose(1, 0)
         self.compute_func(**inputs)
-<<<<<<< HEAD
-        # [DaCe] var_inout is looking at q1 - DaCe parsing comes back with a list
-=======
->>>>>>> 46db298d
         return self.slice_output(inputs, {"pt": inputs["q1"]})