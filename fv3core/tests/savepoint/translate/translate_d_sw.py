--- conflicted
+++ resolved
@@ -20,27 +20,15 @@
         self.stencil_factory = stencil_factory
         dycore_config = fv3core.DynamicalCoreConfig.from_namelist(namelist)
         column_namelist = d_sw.get_column_namelist(
-<<<<<<< HEAD
             config=dycore_config.acoustic_dynamics.d_grid_shallow_water,
             quantity_factory=self.grid.quantity_factory,
         )
-        self.compute_func = d_sw.DGridShallowWaterLagrangianDynamics(
+        self.compute_func = d_sw.DGridShallowWaterLagrangianDynamics(  # type: ignore
             stencil_factory=self.stencil_factory,
             quantity_factory=self.grid.quantity_factory,
             grid_data=self.grid.grid_data,
             damping_coefficients=self.grid.damping_coefficients,
             column_namelist=column_namelist,
-=======
-            namelist, grid.npz, backend=self.stencil_factory.backend  # type: ignore
-        )
-        self.stencil_factory = stencil_factory
-        dycore_config = fv3core.DynamicalCoreConfig.from_namelist(namelist)
-        self.compute_func = d_sw.DGridShallowWaterLagrangianDynamics(  # type: ignore
-            self.stencil_factory,
-            self.grid.grid_data,
-            self.grid.damping_coefficients,
-            column_namelist,
->>>>>>> 6ebf7206
             nested=self.grid.nested,
             stretched_grid=self.grid.stretched_grid,
             config=dycore_config.d_grid_shallow_water,
