import numpy as np

import fv3core.stencils.updatedzd
<<<<<<< HEAD
=======
import pace.dsl
>>>>>>> 16477779
import pace.util
from fv3core.stencils import d_sw
from fv3core.utils.functional_validation import get_subset_func
from pace.stencils.testing import TranslateDycoreFortranData2Py


class TranslateUpdateDzD(TranslateDycoreFortranData2Py):
    def __init__(
        self,
        grid,
        namelist: pace.util.Namelist,
        stencil_factory: pace.dsl.StencilFactory,
    ):
        super().__init__(grid, namelist, stencil_factory)
        self.in_vars["data_vars"] = {
            "dp0": {},  # column var
            "surface_height": {"serialname": "zs"},
            "height": {"kend": grid.npz + 1},
            "courant_number_x": grid.x3d_compute_domain_y_dict(),
            "courant_number_y": grid.y3d_compute_domain_x_dict(),
            "x_area_flux": grid.x3d_compute_domain_y_dict(),
            "y_area_flux": grid.y3d_compute_domain_x_dict(),
            "ws": grid.compute_dict(),
        }
        self.in_vars["data_vars"]["courant_number_x"]["serialname"] = "crx"
        self.in_vars["data_vars"]["courant_number_y"]["serialname"] = "cry"
        self.in_vars["data_vars"]["x_area_flux"]["serialname"] = "xfx"
        self.in_vars["data_vars"]["y_area_flux"]["serialname"] = "yfx"
        self.in_vars["data_vars"]["y_area_flux"]["serialname"] = "yfx"
        self.in_vars["data_vars"]["height"]["serialname"] = "zh"
        self.in_vars["data_vars"]["ws"]["serialname"] = "wsd"

        self.in_vars["parameters"] = ["dt"]
        out_vars = [
            "height",
            "courant_number_x",
            "courant_number_y",
            "x_area_flux",
            "y_area_flux",
            "ws",
        ]
        self.out_vars = {}
        for v in out_vars:
            self.out_vars[v] = self.in_vars["data_vars"][v]
        self.out_vars["ws"]["kstart"] = grid.npz
        self.out_vars["ws"]["kend"] = None
        self.stencil_factory = stencil_factory
        self.namelist = namelist
        self._subset = get_subset_func(
            self.grid.grid_indexing,
            dims=[pace.util.X_DIM, pace.util.Y_DIM, pace.util.Z_DIM],
            n_halo=((0, 0), (0, 0)),
        )

    def compute(self, inputs):
        self.make_storage_data_input_vars(inputs)
        self.updatedzd = fv3core.stencils.updatedzd.UpdateHeightOnDGrid(
            self.stencil_factory,
            self.grid.damping_coefficients,
            self.grid.grid_data,
            self.grid.grid_type,
            self.namelist.hord_tm,
            inputs.pop("dp0"),
            d_sw.get_column_namelist(
                self.namelist, self.grid.npz, backend=self.stencil_factory.backend
            ),
        )
        self.updatedzd(**inputs)
        outputs = self.slice_output(inputs)
        outputs["zh"] = self.subset_output("zh", outputs["zh"])
        return outputs

    def subset_output(self, varname: str, output: np.ndarray) -> np.ndarray:
        """
        Given an output array, return the slice of the array which we'd
        like to validate against reference data
        """
        if varname in ["zh", "height"]:
            return self._subset(output)
        else:
            return output<|MERGE_RESOLUTION|>--- conflicted
+++ resolved
@@ -1,10 +1,7 @@
 import numpy as np
 
 import fv3core.stencils.updatedzd
-<<<<<<< HEAD
-=======
 import pace.dsl
->>>>>>> 16477779
 import pace.util
 from fv3core.stencils import d_sw
 from fv3core.utils.functional_validation import get_subset_func
