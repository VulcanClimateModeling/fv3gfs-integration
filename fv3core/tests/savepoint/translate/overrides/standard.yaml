CS_Profile_2d:
  - backend: gt:gpu
    max_error: 2.5e-9
    near_zero: 1.5e-14
  - backend: cuda
    max_error: 2.5e-9
    near_zero: 1.5e-14
  - backend: gtc:dace:gpu
    max_error: 2.5e-9
    near_zero: 1.5e-14

CS_Profile_2d-2:
  - backend: gt:gpu
    max_error: 3e-8
    near_zero: 1.5e-14
<<<<<<< HEAD
  - backend: gtc:dace:gpu
    max_error: 3e-8
    near_zero: 1.5e-14
  - backend: gtc:cuda
=======
  - backend: cuda
>>>>>>> 9ed1272d
    max_error: 3e-8
    near_zero: 1.5e-14

Fillz:
  - backend: gt:gpu
    max_error: 5e-6
  - backend: gtc:dace:gpu
    max_error: 5e-6

MapN_Tracer_2d:
<<<<<<< HEAD
  - backend: gtcuda
    max_error: 2e-7
    near_zero: 1e-17
    ignore_near_zero_errors:
      - qtracers
  - backend: gtc:dace:gpu
    max_error: 2e-7
    near_zero: 1e-17
    ignore_near_zero_errors:
      - qtracers
  - backend: gtc:numpy
    max_error: 9e-9 # 48_6ranks

NH_P_Grad:
  - backend: gtcuda
    max_error: 2e-9
  - backend: gtc:dace
    max_error: 6e-11

=======
  - backend: numpy
    max_error: 9e-9 # 48_6ranks

>>>>>>> 9ed1272d
Riem_Solver3:
  - backend: gt:gpu
    max_error: 5e-6
  - backend: cuda
    max_error: 5e-6
  - platform: metal
    backend: numpy
    max_error: 1e-11 # 48_6ranks
  - backend: gtc:dace:gpu
    max_error: 5e-6
  - backend: gtc:dace
    max_error: 5e-6

Remapping:
  - backend: gt:gpu
    max_error: 1e-9
    near_zero: 5e-6
    ignore_near_zero_errors:
      - q_con
      - tracers
  - backend: gtc:dace:gpu
    max_error: 1e-9
    near_zero: 5e-6
    ignore_near_zero_errors:
      - q_con
      - tracers

UpdateDzC:
  - backend: gt:gpu
    max_error: 5e-10
    near_zero: 4.5e-15
    ignore_near_zero_errors:
      - ws
  - backend: cuda
    max_error: 5e-10
    near_zero: 4.5e-15
    ignore_near_zero_errors:
      - ws
  - backend: gtc:dace:gpu
    max_error: 5e-10
    near_zero: 4.5e-15
    ignore_near_zero_errors:
      - ws
  - backend: gtc:dace
    max_error: 3e-13

UpdateDzD:
  - backend: gt:gpu
    max_error: 5e-10
    ignore_near_zero_errors:
      - wsd
  - backend: cuda
    max_error: 5e-10
    ignore_near_zero_errors:
      - wsd
  - backend: gtc:dace:gpu
    max_error: 5e-10
    ignore_near_zero_errors:
      - wsd
  - backend: gtc:dace
    max_error: 5e-10
    ignore_near_zero_errors:
      - wsd

FVSubgridZ:
  - backend: gt:gpu
    max_error: 1e-8
<<<<<<< HEAD
  - backend: gtc:dace:gpu
    max_error: 1e-8
  - backend: gtc:cuda
=======
  - backend: cuda
>>>>>>> 9ed1272d
    max_error: 1e-8

DynCore:
 - backend: gt:gpu
   ignore_near_zero_errors:
     - wsd
 - backend: cuda
   ignore_near_zero_errors:
     - wsd
 - backend: gtc:dace
   ignore_near_zero_errors:
     - wsd
 - backend: gtc:dace:gpu
   ignore_near_zero_errors:
     - wsd

Tracer2D1L:
 - backend: gt:gpu
   max_error: 1e-9
 - backend: cuda
   max_error: 1e-9
 - backend: gtc:dace
   ignore_near_zero_errors:
     tracers: 1e-9
 - backend: gtc:dace:gpu
   ignore_near_zero_errors:
     tracers: 1e-9
 - backend: gtc:gt:cpu_ifirst
   ignore_near_zero_errors:
     tracers: 1e-15

DivgDel6:
 - max_error: 3e-13 # 48_6ranks

DxDy:
 - max_error: 2e-13 # 48_6ranks

EdgeFactors:
 - max_error: 2e-12 # 48_6ranks

DerivedTrig:
 - max_error: 2e-11 # 48_6ranks

GridAreas:
 - max_error: 9e-12 # 48_6ranks

GridGrid:
 - max_error: 6e-13 # 48_6ranks

InitGrid:
 - max_error: 7e-12 # 48_6ranks

InitGridUtils:
 - max_error: 2e-7 # 48_6ranks
   near_zero: 2e-13

InitCubedtoLatLon:
 - max_error: 9e-13 # 48_6ranks
   platform: metal

TrigSg:
  - max_error: 2e-7 # 48_6ranks
    near_zero: 1e-12
    ignore_near_zero_errors:
      - cos_sg6
      - cos_sg7
      - cos_sg8
      - cos_sg9

UtilVectors:
  - max_error: 2e-10 # 48_6ranks

FVDynamics:
  - max_error: 5e-5 # 48_6ranks using metric terms

DivergenceDamping:
  - backend: gtc:dace
    max_error: 1e-9
  - backend: gtc:dace:gpu
    max_error: 1e-9

DelnFlux:
  - backend: gtc:dace
    max_error: 2e-13
  - backend: gtc:dace:gpu
    max_error: 7e-13

Del2Cubed:
  - backend: gtc:dace
    max_error: 8e-12

FvTp2d:
  - backend: gtc:dace
    max_error: 2e-13

FxAdv:
  - backend: gtc:dace
    max_error: 5e-12

XPPM:
  - backend: gtc:dace
    max_error: 2e-12

YPPM:
  - backend: gtc:dace
    max_error: 2e-13

A2B_Ord4:
  - backend: gtc:dace
    max_error: 1e-13<|MERGE_RESOLUTION|>--- conflicted
+++ resolved
@@ -13,14 +13,10 @@
   - backend: gt:gpu
     max_error: 3e-8
     near_zero: 1.5e-14
-<<<<<<< HEAD
   - backend: gtc:dace:gpu
     max_error: 3e-8
     near_zero: 1.5e-14
-  - backend: gtc:cuda
-=======
-  - backend: cuda
->>>>>>> 9ed1272d
+  - backend: cuda
     max_error: 3e-8
     near_zero: 1.5e-14
 
@@ -31,7 +27,6 @@
     max_error: 5e-6
 
 MapN_Tracer_2d:
-<<<<<<< HEAD
   - backend: gtcuda
     max_error: 2e-7
     near_zero: 1e-17
@@ -42,7 +37,7 @@
     near_zero: 1e-17
     ignore_near_zero_errors:
       - qtracers
-  - backend: gtc:numpy
+  - backend: numpy
     max_error: 9e-9 # 48_6ranks
 
 NH_P_Grad:
@@ -51,11 +46,6 @@
   - backend: gtc:dace
     max_error: 6e-11
 
-=======
-  - backend: numpy
-    max_error: 9e-9 # 48_6ranks
-
->>>>>>> 9ed1272d
 Riem_Solver3:
   - backend: gt:gpu
     max_error: 5e-6
@@ -123,13 +113,9 @@
 FVSubgridZ:
   - backend: gt:gpu
     max_error: 1e-8
-<<<<<<< HEAD
   - backend: gtc:dace:gpu
     max_error: 1e-8
-  - backend: gtc:cuda
-=======
-  - backend: cuda
->>>>>>> 9ed1272d
+  - backend: cuda
     max_error: 1e-8
 
 DynCore:
