--- conflicted
+++ resolved
@@ -218,13 +218,9 @@
   - backend: gtc:dace
     max_error: 2e-13
   - backend: gtc:dace:gpu
-<<<<<<< HEAD
-    max_error: 2e-13
+    max_error: 4e-13
 
 Del2Cubed:
  - backend: gtc:dace
    ignore_near_zero_errors:
-     tracers: 1e-15
-=======
-    max_error: 4e-13
->>>>>>> 7e0793d8
+     tracers: 1e-15