CS_Profile_2d:
  - backend: gtcuda
    max_error: 2.5e-9
    near_zero: 1.5e-14
  - backend: gtc:gt:gpu
    max_error: 2.5e-9
    near_zero: 1.5e-14
  - backend: gtc:cuda
    max_error: 2.5e-9
    near_zero: 1.5e-14
  - backend: gtc:dace:gpu
    max_error: 2.5e-9
    near_zero: 1.5e-14

CS_Profile_2d-2:
  - backend: gtcuda
    max_error: 3e-8
    near_zero: 1.5e-14
  - backend: gtc:gt:gpu
    max_error: 3e-8
    near_zero: 1.5e-14
  - backend: gtc:dace:gpu
    max_error: 3e-8
    near_zero: 1.5e-14
  - backend: gtc:cuda
    max_error: 3e-8
    near_zero: 1.5e-14

Fillz:
  - backend: gtcuda
    max_error: 1e-13
    near_zero: 3e-15
  - backend: gtc:gt:gpu
    max_error: 5e-6
  - backend: gtc:dace:gpu
    max_error: 5e-6

MapN_Tracer_2d:
  - backend: gtcuda
    max_error: 2e-7
    near_zero: 1e-17
    ignore_near_zero_errors:
      - qtracers
<<<<<<< HEAD
  - backend: gtc:dace:gpu
    max_error: 2e-7
    near_zero: 1e-17
    ignore_near_zero_errors:
      - qtracers
  - backend: numpy
=======
  - backend: gtc:numpy
>>>>>>> d1bbea8a
    max_error: 9e-9 # 48_6ranks

NH_P_Grad:
  - backend: gtcuda
    max_error: 2e-9
  - backend: gtc:dace
    max_error: 6e-11

Riem_Solver3:
  - backend: gtcuda
    max_error: 5e-6
  - backend: gtc:gt:gpu
    max_error: 5e-6
  - backend: gtc:cuda
    max_error: 5e-6
  - platform: metal
    backend: gtc:numpy
    max_error: 1e-11 # 48_6ranks
  - backend: gtc:dace:gpu
    max_error: 5e-6
  - backend: gtc:dace
    max_error: 5e-6

Remapping:
  - backend: gtcuda
    near_zero: 5e-6
    ignore_near_zero_errors:
      - q_con
      - tracers
  - backend: gtc:gt:gpu
    max_error: 1e-9
    near_zero: 5e-6
    ignore_near_zero_errors:
      - q_con
      - tracers
  - backend: gtc:dace:gpu
    max_error: 1e-9
    near_zero: 5e-6
    ignore_near_zero_errors:
      - q_con
      - tracers

UpdateDzC:
  - backend: gtcuda
    max_error: 5e-10
    near_zero: 4.5e-15
    ignore_near_zero_errors:
      - ws
  - backend: gtc:gt:gpu
    max_error: 5e-10
    near_zero: 4.5e-15
    ignore_near_zero_errors:
      - ws
  - backend: gtc:cuda
    max_error: 5e-10
    near_zero: 4.5e-15
    ignore_near_zero_errors:
      - ws
  - backend: gtc:dace:gpu
    max_error: 5e-10
    near_zero: 4.5e-15
    ignore_near_zero_errors:
      - ws
  - backend: gtc:dace
    max_error: 3e-13

UpdateDzD:
  - backend: gtcuda
    max_error: 5e-10
    ignore_near_zero_errors:
      - wsd
  - backend: gtc:gt:gpu
    max_error: 5e-10
    ignore_near_zero_errors:
      - wsd
  - backend: gtc:cuda
    max_error: 5e-10
    ignore_near_zero_errors:
      - wsd
  - backend: gtc:dace:gpu
    max_error: 5e-10
    ignore_near_zero_errors:
      - wsd
  - backend: gtc:dace
    max_error: 5e-10
    ignore_near_zero_errors:
      - wsd

FVSubgridZ:
  - backend: gtcuda
    max_error: 1e-8
  - backend: gtc:gt:gpu
    max_error: 1e-8
  - backend: gtc:dace:gpu
    max_error: 1e-8
  - backend: gtc:cuda
    max_error: 1e-8

DynCore:
 - backend: gtc:gt:gpu
   ignore_near_zero_errors:
     - wsd
 - backend: gtc:cuda
   ignore_near_zero_errors:
     - wsd
 - backend: gtc:dace
   ignore_near_zero_errors:
     - wsd
 - backend: gtc:dace:gpu
   ignore_near_zero_errors:
     - wsd

Tracer2D1L:
 - backend: gtc:gt:gpu
   max_error: 1e-9
 - backend: gtc:cuda
   max_error: 1e-9
 - backend: gtc:dace
   ignore_near_zero_errors:
     tracers: 1e-9
 - backend: gtc:dace:gpu
   ignore_near_zero_errors:
     tracers: 1e-9
 - backend: gtc:gt:cpu_ifirst
   ignore_near_zero_errors:
     tracers: 1e-15

DivgDel6:
 - max_error: 3e-13 # 48_6ranks

DxDy:
 - max_error: 2e-13 # 48_6ranks

EdgeFactors:
 - max_error: 2e-12 # 48_6ranks

DerivedTrig:
 - max_error: 2e-11 # 48_6ranks

GridAreas:
 - max_error: 9e-12 # 48_6ranks

GridGrid:
 - max_error: 6e-13 # 48_6ranks

InitGrid:
 - max_error: 7e-12 # 48_6ranks

InitGridUtils:
 - max_error: 2e-7 # 48_6ranks
   near_zero: 2e-13

InitCubedtoLatLon:
 - max_error: 9e-13 # 48_6ranks
   platform: metal

TrigSg:
  - max_error: 2e-7 # 48_6ranks
    near_zero: 1e-12
    ignore_near_zero_errors:
      - cos_sg6
      - cos_sg7
      - cos_sg8
      - cos_sg9

UtilVectors:
  - max_error: 2e-10 # 48_6ranks

FVDynamics:
  - max_error: 5e-5 # 48_6ranks using metric terms

DivergenceDamping:
  - backend: gtc:dace
    max_error: 1e-9
  - backend: gtc:dace:gpu
    max_error: 1e-9

DelnFlux:
  - backend: gtc:dace
    max_error: 2e-13
  - backend: gtc:dace:gpu
    max_error: 7e-13

Del2Cubed:
  - backend: gtc:dace
    max_error: 8e-12

FvTp2d:
  - backend: gtc:dace
    max_error: 2e-13

FxAdv:
  - backend: gtc:dace
    max_error: 5e-12

XPPM:
  - backend: gtc:dace
    max_error: 2e-12

YPPM:
  - backend: gtc:dace
    max_error: 2e-13

A2B_Ord4:
  - backend: gtc:dace
    max_error: 1e-13<|MERGE_RESOLUTION|>--- conflicted
+++ resolved
@@ -41,16 +41,12 @@
     near_zero: 1e-17
     ignore_near_zero_errors:
       - qtracers
-<<<<<<< HEAD
   - backend: gtc:dace:gpu
     max_error: 2e-7
     near_zero: 1e-17
     ignore_near_zero_errors:
       - qtracers
-  - backend: numpy
-=======
   - backend: gtc:numpy
->>>>>>> d1bbea8a
     max_error: 9e-9 # 48_6ranks
 
 NH_P_Grad:
