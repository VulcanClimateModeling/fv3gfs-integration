import contextlib
import hashlib
import logging
import os
from typing import Any, Dict

import numpy as np
import pytest
import serialbox as ser

import pace.dsl
import pace.dsl.gt4py_utils as gt_utils
import pace.util
from pace.stencils.testing import SavepointCase, dataset_to_dict
from pace.util.mpi import MPI
from pace.util.testing import compare_scalar, success, success_array


# this only matters for manually-added print statements
np.set_printoptions(threshold=4096)

OUTDIR = os.path.join(os.path.dirname(os.path.realpath(__file__)), "output")
GPU_MAX_ERR = 1e-10
GPU_NEAR_ZERO = 1e-15


def platform():
    in_docker = os.environ.get("IN_DOCKER", False)
    return "docker" if in_docker else "metal"


def sample_wherefail(
    computed_data,
    ref_data,
    eps,
    print_failures,
    failure_stride,
    test_name,
    ignore_near_zero_errors,
    near_zero,
    xy_indices=False,
):
    found_indices = np.where(
        np.logical_not(
            success_array(
                computed_data, ref_data, eps, ignore_near_zero_errors, near_zero
            )
        )
    )
    computed_failures = computed_data[found_indices]
    reference_failures = ref_data[found_indices]

    # List all errors
    return_strings = []
    bad_indices_count = len(found_indices[0])
    # Determine worst result
    worst_metric_err = 0.0
    for b in range(bad_indices_count):
        full_index = [f[b] for f in found_indices]
        metric_err = compare_scalar(computed_failures[b], reference_failures[b])
        abs_err = abs(computed_failures[b] - reference_failures[b])
        if print_failures and b % failure_stride == 0:
            return_strings.append(
                f"index: {full_index}, computed {computed_failures[b]}, "
                f"reference {reference_failures[b]}, "
                f"absolute diff {abs_err:.3e}, "
                f"metric diff: {metric_err:.3e}"
            )
        if np.isnan(metric_err) or (metric_err > worst_metric_err):
            worst_metric_err = metric_err
            worst_full_idx = full_index
            worst_abs_err = abs_err
            computed_worst = computed_failures[b]
            reference_worst = reference_failures[b]
    # Summary and worst result
    fullcount = len(ref_data.flatten())
    return_strings.append(
        f"Failed count: {bad_indices_count}/{fullcount} "
        f"({round(100.0 * (bad_indices_count / fullcount), 2)}%),\n"
        f"Worst failed index {worst_full_idx}\n"
        f"\tcomputed:{computed_worst}\n"
        f"\treference: {reference_worst}\n"
        f"\tabsolute diff: {worst_abs_err:.3e}\n"
        f"\tmetric diff: {worst_metric_err:.3e}\n"
    )

    if xy_indices:
        if len(computed_data.shape) == 3:
            axis = 2
            any = np.any
        elif len(computed_data.shape) == 4:
            axis = (2, 3)
            any = np.any
        else:
            axis = None

            def any(array, axis):
                return array

        found_xy_indices = np.where(
            any(
                np.logical_not(
                    success_array(
                        computed_data, ref_data, eps, ignore_near_zero_errors, near_zero
                    )
                ),
                axis=axis,
            )
        )

        return_strings.append(
            "failed horizontal indices:" + str(list(zip(*found_xy_indices)))
        )

    return "\n".join(return_strings)


def process_override(threshold_overrides, testobj, test_name, backend):
    override = threshold_overrides.get(test_name, None)
    # NOTE (jdahm): Temporary until Jenkins is updated
    if backend.startswith("gtc:"):
        backend = backend.replace("gtc:", "")
    if override is not None:
        for spec in override:
            if "platform" not in spec:
                spec["platform"] = platform()
            if "backend" not in spec:
                spec["backend"] = backend
        matches = [
            spec
            for spec in override
            if spec["backend"] == backend and spec["platform"] == platform()
        ]
        if len(matches) == 1:
            match = matches[0]
            if "max_error" in match:
                testobj.max_error = float(match["max_error"])
            if "near_zero" in match:
                testobj.near_zero = float(match["near_zero"])
            if "ignore_near_zero_errors" in match:
                parsed_ignore_zero = match["ignore_near_zero_errors"]
                if isinstance(parsed_ignore_zero, list):
                    testobj.ignore_near_zero_errors.update(
                        {field: True for field in match["ignore_near_zero_errors"]}
                    )
                elif isinstance(parsed_ignore_zero, dict):
                    for key in parsed_ignore_zero.keys():
                        testobj.ignore_near_zero_errors[key] = {}
                        testobj.ignore_near_zero_errors[key]["near_zero"] = float(
                            parsed_ignore_zero[key]
                        )
                    if "all_other_near_zero" in match:
                        for key in testobj.out_vars.keys():
                            if key not in testobj.ignore_near_zero_errors:
                                testobj.ignore_near_zero_errors[key] = {}
                                testobj.ignore_near_zero_errors[key][
                                    "near_zero"
                                ] = float(match["all_other_near_zero"])

                else:
                    raise TypeError(
                        "ignore_near_zero_errors is either a list or a dict"
                    )
        elif len(matches) > 1:
            raise Exception(
                "misconfigured threshold overrides file, more than 1 specification for "
                + test_name
                + " with backend="
                + backend
                + ", platform="
                + platform()
            )


@pytest.mark.sequential
@pytest.mark.skipif(
    MPI is not None and MPI.COMM_WORLD.Get_size() > 1,
    reason="Running in parallel with mpi",
)
def test_sequential_savepoint(
<<<<<<< HEAD
    case: SavepointCase,
    stencil_config,
=======
    testobj,
    test_name,
    grid,
    serializer,
    savepoint_in,
    savepoint_out,
    rank,
>>>>>>> 6741ea97
    backend,
    print_failures,
    failure_stride,
    subtests,
    caplog,
    threshold_overrides,
    xy_indices=True,
):
    caplog.set_level(logging.DEBUG, logger="fv3core")
<<<<<<< HEAD
    if case.testobj is None:
        pytest.xfail(
            f"no translate object available for savepoint {case.savepoint_name}"
        )
=======
    if testobj is None:
        pytest.xfail(f"no translate object available for savepoint {test_name}")
    stencil_config = pace.dsl.StencilConfig(backend=backend)
>>>>>>> 6741ea97
    # Reduce error threshold for GPU
    if stencil_config.is_gpu_backend:
        case.testobj.max_error = max(case.testobj.max_error, GPU_MAX_ERR)
        case.testobj.near_zero = max(case.testobj.near_zero, GPU_NEAR_ZERO)
    if threshold_overrides is not None:
        process_override(
            threshold_overrides, case.testobj, case.savepoint_name, backend
        )
    input_data = dataset_to_dict(case.ds_in)
    input_names = (
        case.testobj.serialnames(case.testobj.in_vars["data_vars"])
        + case.testobj.in_vars["parameters"]
    )
    input_data = {name: input_data[name] for name in input_names}
    # run python version of functionality
    output = case.testobj.compute(input_data)
    failing_names = []
    passing_names = []
    all_ref_data = dataset_to_dict(case.ds_out)
    for varname in case.testobj.serialnames(case.testobj.out_vars):
        ignore_near_zero = case.testobj.ignore_near_zero_errors.get(varname, False)
        ref_data = all_ref_data[varname]
        if hasattr(case.testobj, "subset_output"):
            ref_data = case.testobj.subset_output(varname, ref_data)
        with subtests.test(varname=varname):
            failing_names.append(varname)
            output_data = gt_utils.asarray(output[varname])
            assert success(
                output_data,
                ref_data,
                case.testobj.max_error,
                ignore_near_zero,
                case.testobj.near_zero,
            ), sample_wherefail(
                output_data,
                ref_data,
                case.testobj.max_error,
                print_failures,
                failure_stride,
                case.savepoint_name,
                ignore_near_zero_errors=ignore_near_zero,
                near_zero=case.testobj.near_zero,
                xy_indices=xy_indices,
            )
            passing_names.append(failing_names.pop())
    if len(failing_names) > 0:
        out_filename = os.path.join(OUTDIR, f"{case.savepoint_name}.nc")
        try:
            save_netcdf(
                case.testobj,
                [input_data],
                [output],
                ref_data,
                failing_names,
                out_filename,
            )
        except Exception as error:
            print(f"TestSequential SaveNetCDF Error: {error}")
    assert failing_names == [], f"only the following variables passed: {passing_names}"
    assert len(passing_names) > 0, "No tests passed"


def get_serializer(data_path, rank):
    return ser.Serializer(
        ser.OpenModeKind.Read, data_path, "Generator_rank" + str(rank)
    )


def state_from_savepoint(serializer, savepoint, name_to_std_name):
    properties = pace.util.fortran_info.properties_by_std_name
    origin = gt_utils.origin
    state = {}
    for name, std_name in name_to_std_name.items():
        array = serializer.read(name, savepoint)
        extent = tuple(np.asarray(array.shape) - 2 * np.asarray(origin))
        state["air_temperature"] = pace.util.Quantity(
            array,
            dims=reversed(properties["air_temperature"]["dims"]),
            units=properties["air_temperature"]["units"],
            origin=origin,
            extent=extent,
        )
    return state


@pytest.mark.mock_parallel
@pytest.mark.skipif(
    MPI is not None and MPI.COMM_WORLD.Get_size() > 1,
    reason="Running in parallel with mpi",
)
def test_mock_parallel_savepoint(
    testobj,
    test_name,
    grid,
    mock_communicator_list,
    serializer_list,
    savepoint_in_list,
    savepoint_out_list,
    backend,
    print_failures,
    failure_stride,
    subtests,
    caplog,
    threshold_overrides,
    print_domains,
    xy_indices=False,
):
    caplog.set_level(logging.DEBUG, logger="fv3core")
    caplog.set_level(logging.DEBUG, logger="pace.util")
    if testobj is None:
        pytest.xfail(f"no translate object available for savepoint {test_name}")
    stencil_config = pace.dsl.StencilConfig(backend=backend)
    # Reduce error threshold for GPU
    if stencil_config.is_gpu_backend:
        testobj.max_error = max(testobj.max_error, GPU_MAX_ERR)
        testobj.near_zero = max(testobj.near_zero, GPU_NEAR_ZERO)
    if threshold_overrides is not None:
        process_override(threshold_overrides, testobj, test_name, backend)
    inputs_list = []
    for savepoint_in, serializer in zip(savepoint_in_list, serializer_list):
        inputs_list.append(testobj.collect_input_data(serializer, savepoint_in))
    output_list = testobj.compute_sequential(inputs_list, mock_communicator_list)
    failing_names = []
    ref_data = {}
    for varname in testobj.outputs.keys():
        ref_data[varname] = []
        ignore_near_zero = testobj.ignore_near_zero_errors.get(varname, False)
        with _subtest(failing_names, subtests, varname=varname):
            failing_ranks = []
            for rank, (savepoint_out, serializer, output) in enumerate(
                zip(savepoint_out_list, serializer_list, output_list)
            ):
                with _subtest(failing_ranks, subtests, varname=varname, rank=rank):
                    output_data = gt_utils.asarray(output[varname])
                    ref_data[varname].append(serializer.read(varname, savepoint_out))
                    assert success(
                        output_data,
                        ref_data[varname][-1],
                        testobj.max_error,
                        ignore_near_zero,
                        testobj.near_zero,
                    ), sample_wherefail(
                        output_data,
                        ref_data[varname][-1],
                        testobj.max_error,
                        print_failures,
                        failure_stride,
                        test_name,
                        ignore_near_zero,
                        testobj.near_zero,
                        xy_indices,
                    )
            assert failing_ranks == []
    failing_names = [item["varname"] for item in failing_names]
    if len(failing_names) > 0:
        out_filename = os.path.join(OUTDIR, f"{test_name}.nc")
        try:
            save_netcdf(
                testobj, inputs_list, output_list, ref_data, failing_names, out_filename
            )
        except Exception as error:
            print(f"TestMockParallel SaveNetCDF Error: {error}")
    assert failing_names == [], f"names tested: {list(testobj.outputs.keys())}"


def hash_result_data(result, data_keys):
    hashes = {}
    for k in data_keys:
        hashes[k] = hashlib.sha1(
            np.ascontiguousarray(gt_utils.asarray(result[k]))
        ).hexdigest()
    return hashes


def get_communicator(comm, layout):
    partitioner = pace.util.CubedSpherePartitioner(pace.util.TilePartitioner(layout))
    communicator = pace.util.CubedSphereCommunicator(comm, partitioner)
    return communicator


@pytest.mark.parallel
@pytest.mark.skipif(
    MPI is None or MPI.COMM_WORLD.Get_size() == 1,
    reason="Not running in parallel with mpi",
)
def test_parallel_savepoint(
<<<<<<< HEAD
    case: SavepointCase,
    stencil_config,
=======
    data_regression,
    data_path,
    testobj,
    test_name,
    test_case,
    grid,
    serializer,
    savepoint_in,
    savepoint_out,
    communicator,
>>>>>>> 6741ea97
    backend,
    print_failures,
    failure_stride,
    subtests,
    caplog,
    threshold_overrides,
    skip_grid_tests,
    xy_indices=True,
):
    layout = (
        int((MPI.COMM_WORLD.Get_size() // 6) ** 0.5),
        int((MPI.COMM_WORLD.Get_size() // 6) ** 0.5),
    )
    communicator = get_communicator(MPI.COMM_WORLD, layout)
    caplog.set_level(logging.DEBUG, logger="fv3core")
<<<<<<< HEAD
    if case.testobj is None:
        pytest.xfail(
            f"no translate object available for savepoint {case.savepoint_name}"
        )
=======
    if python_regression and not testobj.python_regression:
        pytest.xfail(f"python_regression not set for test {test_name}")
    if testobj is None:
        pytest.xfail(f"no translate object available for savepoint {test_name}")
    stencil_config = pace.dsl.StencilConfig(backend=backend)
>>>>>>> 6741ea97
    # Increase minimum error threshold for GPU
    if stencil_config.is_gpu_backend:
        case.testobj.max_error = max(case.testobj.max_error, GPU_MAX_ERR)
        case.testobj.near_zero = max(case.testobj.near_zero, GPU_NEAR_ZERO)
    if threshold_overrides is not None:
        process_override(
            threshold_overrides, case.testobj, case.savepoint_name, backend
        )
    if skip_grid_tests and case.testobj.tests_grid:
        pytest.xfail("skipping testing the grid generation, --skip_grid_tests")
    input_data = dataset_to_dict(case.ds_in)
    # run python version of functionality
    output = case.testobj.compute_parallel(input_data, communicator)
    out_vars = set(case.testobj.outputs.keys())
    out_vars.update(list(case.testobj._base.out_vars.keys()))
    failing_names = []
    passing_names = []
    ref_data: Dict[str, Any] = {}
    all_ref_data = dataset_to_dict(case.ds_out)
    for varname in out_vars:
        ref_data[varname] = []
        new_ref_data = all_ref_data[varname]
        if hasattr(case.testobj, "subset_output"):
            new_ref_data = case.testobj.subset_output(varname, new_ref_data)
        ref_data[varname].append(new_ref_data)
        ignore_near_zero = case.testobj.ignore_near_zero_errors.get(varname, False)
        with subtests.test(varname=varname):
            failing_names.append(varname)
            output_data = gt_utils.asarray(output[varname])
            assert success(
                output_data,
                ref_data[varname][0],
                case.testobj.max_error,
                ignore_near_zero,
                case.testobj.near_zero,
            ), sample_wherefail(
                output_data,
                ref_data[varname][0],
                case.testobj.max_error,
                print_failures,
                failure_stride,
                case.savepoint_name,
                ignore_near_zero,
                case.testobj.near_zero,
                xy_indices,
            )
            passing_names.append(failing_names.pop())
    if len(failing_names) > 0:
        out_filename = os.path.join(
            OUTDIR, f"{case.savepoint_name}-{case.grid[0].rank}.nc"
        )
        try:
            save_netcdf(
                case.testobj,
                [input_data],
                [output],
                ref_data,
                failing_names,
                out_filename,
            )
        except Exception as error:
            print(f"TestParallel SaveNetCDF Error: {error}")
    assert failing_names == [], f"only the following variables passed: {passing_names}"
    assert len(passing_names) > 0, "No tests passed"


@contextlib.contextmanager
def _subtest(failure_list, subtests, **kwargs):
    failure_list.append(kwargs)
    with subtests.test(**kwargs):
        yield
        failure_list.pop()  # will remove kwargs if the test passes


def save_netcdf(
    testobj, inputs_list, output_list, ref_data, failing_names, out_filename
):
    import xarray as xr

    data_vars = {}
    for i, varname in enumerate(failing_names):
        dims = [dim_name + f"_{i}" for dim_name in testobj.outputs[varname]["dims"]]
        attrs = {"units": testobj.outputs[varname]["units"]}
        try:
            data_vars[f"{varname}_in"] = xr.DataArray(
                np.stack([in_data[varname] for in_data in inputs_list]),
                dims=("rank",) + tuple(dims),
                attrs=attrs,
            )
        except KeyError as error:
            print(f"No input data found for {error}")
        data_vars[f"{varname}_ref"] = xr.DataArray(
            np.stack(ref_data[varname]), dims=("rank",) + tuple(dims), attrs=attrs
        )
        data_vars[f"{varname}_out"] = xr.DataArray(
            np.stack([output[varname] for output in output_list]),
            dims=("rank",) + tuple(dims),
            attrs=attrs,
        )
        data_vars[f"{varname}_error"] = (
            data_vars[f"{varname}_ref"] - data_vars[f"{varname}_out"]
        )
        data_vars[f"{varname}_error"].attrs = attrs
    print(f"File saved to {out_filename}")
    xr.Dataset(data_vars=data_vars).to_netcdf(out_filename)<|MERGE_RESOLUTION|>--- conflicted
+++ resolved
@@ -178,18 +178,7 @@
     reason="Running in parallel with mpi",
 )
 def test_sequential_savepoint(
-<<<<<<< HEAD
     case: SavepointCase,
-    stencil_config,
-=======
-    testobj,
-    test_name,
-    grid,
-    serializer,
-    savepoint_in,
-    savepoint_out,
-    rank,
->>>>>>> 6741ea97
     backend,
     print_failures,
     failure_stride,
@@ -199,16 +188,11 @@
     xy_indices=True,
 ):
     caplog.set_level(logging.DEBUG, logger="fv3core")
-<<<<<<< HEAD
     if case.testobj is None:
         pytest.xfail(
             f"no translate object available for savepoint {case.savepoint_name}"
         )
-=======
-    if testobj is None:
-        pytest.xfail(f"no translate object available for savepoint {test_name}")
     stencil_config = pace.dsl.StencilConfig(backend=backend)
->>>>>>> 6741ea97
     # Reduce error threshold for GPU
     if stencil_config.is_gpu_backend:
         case.testobj.max_error = max(case.testobj.max_error, GPU_MAX_ERR)
@@ -395,21 +379,7 @@
     reason="Not running in parallel with mpi",
 )
 def test_parallel_savepoint(
-<<<<<<< HEAD
     case: SavepointCase,
-    stencil_config,
-=======
-    data_regression,
-    data_path,
-    testobj,
-    test_name,
-    test_case,
-    grid,
-    serializer,
-    savepoint_in,
-    savepoint_out,
-    communicator,
->>>>>>> 6741ea97
     backend,
     print_failures,
     failure_stride,
@@ -425,18 +395,13 @@
     )
     communicator = get_communicator(MPI.COMM_WORLD, layout)
     caplog.set_level(logging.DEBUG, logger="fv3core")
-<<<<<<< HEAD
     if case.testobj is None:
         pytest.xfail(
             f"no translate object available for savepoint {case.savepoint_name}"
         )
-=======
-    if python_regression and not testobj.python_regression:
-        pytest.xfail(f"python_regression not set for test {test_name}")
     if testobj is None:
         pytest.xfail(f"no translate object available for savepoint {test_name}")
     stencil_config = pace.dsl.StencilConfig(backend=backend)
->>>>>>> 6741ea97
     # Increase minimum error threshold for GPU
     if stencil_config.is_gpu_backend:
         case.testobj.max_error = max(case.testobj.max_error, GPU_MAX_ERR)
