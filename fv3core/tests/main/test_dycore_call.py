import copy
import os
import unittest.mock
from typing import Tuple

import gt4py.storage.storage
import numpy as np

import fv3core
import fv3core._config
import fv3core.initialization.baroclinic as baroclinic_init
import pace.dsl.stencil
import pace.stencils.testing
import pace.util
from pace.dsl.dace.dace_config import DaceConfig, DaCeOrchestration
from pace.util.grid import DampingCoefficients, GridData, MetricTerms
from pace.util.null_comm import NullComm


DIR = os.path.abspath(os.path.dirname(__file__))


<<<<<<< HEAD
@contextlib.contextmanager
def no_lagrangian_contributions(dynamical_core: fv3core.DynamicalCore):
    # TODO: lagrangian contributions currently cause an out of bounds iteration
    # when halo updates are disabled. Fix that bug and remove this decorator.
    # Probably requires an update to gt4py (currently v36).
    def do_nothing(*args, **kwargs):
        pass

    original_attributes = {}
    for obj in (
        dynamical_core._lagrangian_to_eulerian_obj._map_single_delz,
        dynamical_core._lagrangian_to_eulerian_obj._map_single_pt,
        dynamical_core._lagrangian_to_eulerian_obj._map_single_u,
        dynamical_core._lagrangian_to_eulerian_obj._map_single_v,
        dynamical_core._lagrangian_to_eulerian_obj._map_single_w,
        dynamical_core._lagrangian_to_eulerian_obj._map_single_delz,
    ):
        original_attributes[obj] = obj._lagrangian_contributions
        obj._lagrangian_contributions = do_nothing  # type: ignore
    for (
        obj
    ) in dynamical_core._lagrangian_to_eulerian_obj._mapn_tracer._list_of_remap_objects:
        original_attributes[obj] = obj._lagrangian_contributions
        obj._lagrangian_contributions = do_nothing  # type: ignore
    try:
        yield
    finally:
        for obj, original in original_attributes.items():
            obj._lagrangian_contributions = original


def setup_dycore() -> Tuple[fv3core.DynamicalCore, fv3core.DycoreState]:
=======
def setup_dycore() -> Tuple[fv3core.DynamicalCore, List[Any]]:
>>>>>>> 16477779
    backend = "numpy"
    config = fv3core.DynamicalCoreConfig(
        layout=(1, 1),
        npx=13,
        npy=13,
        npz=79,
        ntiles=6,
        nwat=6,
        dt_atmos=225,
        a_imp=1.0,
        beta=0.0,
        consv_te=False,  # not implemented, needs allreduce
        d2_bg=0.0,
        d2_bg_k1=0.2,
        d2_bg_k2=0.1,
        d4_bg=0.15,
        d_con=1.0,
        d_ext=0.0,
        dddmp=0.5,
        delt_max=0.002,
        do_sat_adj=True,
        do_vort_damp=True,
        fill=True,
        hord_dp=6,
        hord_mt=6,
        hord_tm=6,
        hord_tr=8,
        hord_vt=6,
        hydrostatic=False,
        k_split=1,
        ke_bg=0.0,
        kord_mt=9,
        kord_tm=-9,
        kord_tr=9,
        kord_wz=9,
        n_split=1,
        nord=3,
        p_fac=0.05,
        rf_fast=True,
        rf_cutoff=3000.0,
        tau=10.0,
        vtdm4=0.06,
        z_tracer=True,
        do_qa=True,
    )
    mpi_comm = NullComm(
        rank=0, total_ranks=6 * config.layout[0] * config.layout[1], fill_value=0.0
    )
    partitioner = pace.util.CubedSpherePartitioner(
        pace.util.TilePartitioner(config.layout)
    )
    communicator = pace.util.CubedSphereCommunicator(mpi_comm, partitioner)
    dace_config = DaceConfig(
        communicator=None, backend=backend, orchestration=DaCeOrchestration.Python
    )
    stencil_config = pace.dsl.stencil.StencilConfig(
        backend=backend, rebuild=False, validate_args=True, dace_config=dace_config
    )
    sizer = pace.util.SubtileGridSizer.from_tile_params(
        nx_tile=config.npx - 1,
        ny_tile=config.npy - 1,
        nz=config.npz,
        n_halo=3,
        extra_dim_lengths={},
        layout=config.layout,
        tile_partitioner=partitioner.tile,
        tile_rank=communicator.tile.rank,
    )
    grid_indexing = pace.dsl.stencil.GridIndexing.from_sizer_and_communicator(
        sizer=sizer, cube=communicator
    )
    quantity_factory = pace.util.QuantityFactory.from_backend(
        sizer=sizer, backend=backend
    )
    metric_terms = MetricTerms(
        quantity_factory=quantity_factory,
        communicator=communicator,
    )

    # create an initial state from the Jablonowski & Williamson Baroclinic
    # test case perturbation. JRMS2006
    state = baroclinic_init.init_baroclinic_state(
        metric_terms,
        adiabatic=config.adiabatic,
        hydrostatic=config.hydrostatic,
        moist_phys=config.moist_phys,
        comm=communicator,
    )
    stencil_factory = pace.dsl.stencil.StencilFactory(
        config=stencil_config,
        grid_indexing=grid_indexing,
    )

    dycore = fv3core.DynamicalCore(
        comm=communicator,
        grid_data=GridData.new_from_metric_terms(metric_terms),
        stencil_factory=stencil_factory,
        damping_coefficients=DampingCoefficients.new_from_metric_terms(metric_terms),
        config=config,
        phis=state.phis,
        state=state,
    )
    do_adiabatic_init = False

    dycore.update_state(
        config.consv_te,
        do_adiabatic_init,
        config.dt_atmos,
        config.n_split,
        state,
    )

    return dycore, state


def assert_same_temporaries(dict1: dict, dict2: dict):
    diffs = _assert_same_temporaries(dict1, dict2)
    if len(diffs) > 0:
        raise AssertionError(f"{len(diffs)} differing temporaries found: {diffs}")


def _assert_same_temporaries(dict1: dict, dict2: dict) -> List[str]:
    differences = []
    for attr in dict1:
        attr1 = dict1[attr]
        attr2 = dict2[attr]
        if isinstance(attr1, np.ndarray):
            try:
                np.testing.assert_almost_equal(
                    attr1, attr2, err_msg=f"{attr} not equal"
                )
            except AssertionError:
                differences.append(attr)
        else:
            sub_differences = _assert_same_temporaries(attr1, attr2)
            for d in sub_differences:
                differences.append(f"{attr}.{d}")
    return differences


def copy_temporaries(obj, max_depth: int) -> dict:
    temporaries = {}
    attrs = [a for a in dir(obj) if not a.startswith("__")]
    for attr_name in attrs:
        try:
            attr = getattr(obj, attr_name)
        except AttributeError:
            attr = None
        if isinstance(attr, (gt4py.storage.storage.Storage, pace.util.Quantity)):
            temporaries[attr_name] = copy.deepcopy(np.asarray(attr.data))
        elif attr.__class__.__module__.split(".")[0] in ("fv3core", "pace"):
            if max_depth > 0:
                sub_temporaries = copy_temporaries(attr, max_depth - 1)
                if len(sub_temporaries) > 0:
                    temporaries[attr_name] = sub_temporaries
    return temporaries


def test_temporaries_are_deterministic():
    """
    This is a precursor test to the next one, ensuring that two
    identically-initialized dycores called on identically-initialized
    states produce identical temporaries.

    This will fail if there is non-determinism in the initialization,
    for example from using `empty` instead of `zeros` to initialize data.
    """
    dycore1, args1 = setup_dycore()
    dycore2, args2 = setup_dycore()

    dycore1.step_dynamics(*args1)
    first_temporaries = copy_temporaries(dycore1, max_depth=10)
    assert len(first_temporaries) > 0
    dycore2.step_dynamics(*args2)
    second_temporaries = copy_temporaries(dycore2, max_depth=10)
    assert_same_temporaries(second_temporaries, first_temporaries)


def test_call_on_same_state_same_dycore_produces_same_temporaries():
    """
    Assuming the precursor test passes, this test indicates whether
    the dycore retains and re-uses internal state on subsequent calls.
    If it does not, then subsequent calls on identical input should
    produce identical results.
    """
    dycore, state_1 = setup_dycore()
    _, state_2 = setup_dycore()

    # state_1 and state_2 are identical, if the dycore is stateless then they
    # should produce identical dycore final states when used to call
    dycore.step_dynamics(*state_1)
    first_temporaries = copy_temporaries(dycore, max_depth=10)
    assert len(first_temporaries) > 0
    dycore.step_dynamics(*state_2)
    second_temporaries = copy_temporaries(dycore, max_depth=10)
    assert_same_temporaries(second_temporaries, first_temporaries)


def test_call_does_not_allocate_storages():
    dycore, state = setup_dycore()

    def error_func(*args, **kwargs):
        raise AssertionError("call not allowed")

    with unittest.mock.patch("gt4py.storage.storage.zeros", new=error_func):
        with unittest.mock.patch("gt4py.storage.storage.empty", new=error_func):
<<<<<<< HEAD
            with no_lagrangian_contributions(dynamical_core=dycore):
                dycore.step_dynamics(state, pace.util.NullTimer())
=======
            dycore.step_dynamics(*args)
>>>>>>> 16477779


def test_call_does_not_define_stencils():
    dycore, state = setup_dycore()

    def error_func(*args, **kwargs):
        raise AssertionError("call not allowed")

    with unittest.mock.patch("gt4py.gtscript.stencil", new=error_func):
<<<<<<< HEAD
        with no_lagrangian_contributions(dynamical_core=dycore):
            dycore.step_dynamics(state, pace.util.NullTimer())
=======
        dycore.step_dynamics(*args)
>>>>>>> 16477779
<|MERGE_RESOLUTION|>--- conflicted
+++ resolved
@@ -1,7 +1,7 @@
 import copy
 import os
 import unittest.mock
-from typing import Tuple
+from typing import Tuple, List
 
 import gt4py.storage.storage
 import numpy as np
@@ -20,42 +20,7 @@
 DIR = os.path.abspath(os.path.dirname(__file__))
 
 
-<<<<<<< HEAD
-@contextlib.contextmanager
-def no_lagrangian_contributions(dynamical_core: fv3core.DynamicalCore):
-    # TODO: lagrangian contributions currently cause an out of bounds iteration
-    # when halo updates are disabled. Fix that bug and remove this decorator.
-    # Probably requires an update to gt4py (currently v36).
-    def do_nothing(*args, **kwargs):
-        pass
-
-    original_attributes = {}
-    for obj in (
-        dynamical_core._lagrangian_to_eulerian_obj._map_single_delz,
-        dynamical_core._lagrangian_to_eulerian_obj._map_single_pt,
-        dynamical_core._lagrangian_to_eulerian_obj._map_single_u,
-        dynamical_core._lagrangian_to_eulerian_obj._map_single_v,
-        dynamical_core._lagrangian_to_eulerian_obj._map_single_w,
-        dynamical_core._lagrangian_to_eulerian_obj._map_single_delz,
-    ):
-        original_attributes[obj] = obj._lagrangian_contributions
-        obj._lagrangian_contributions = do_nothing  # type: ignore
-    for (
-        obj
-    ) in dynamical_core._lagrangian_to_eulerian_obj._mapn_tracer._list_of_remap_objects:
-        original_attributes[obj] = obj._lagrangian_contributions
-        obj._lagrangian_contributions = do_nothing  # type: ignore
-    try:
-        yield
-    finally:
-        for obj, original in original_attributes.items():
-            obj._lagrangian_contributions = original
-
-
 def setup_dycore() -> Tuple[fv3core.DynamicalCore, fv3core.DycoreState]:
-=======
-def setup_dycore() -> Tuple[fv3core.DynamicalCore, List[Any]]:
->>>>>>> 16477779
     backend = "numpy"
     config = fv3core.DynamicalCoreConfig(
         layout=(1, 1),
@@ -168,7 +133,7 @@
         state,
     )
 
-    return dycore, state
+    return dycore, state, pace.util.NullTimer()
 
 
 def assert_same_temporaries(dict1: dict, dict2: dict):
@@ -255,31 +220,21 @@
 
 
 def test_call_does_not_allocate_storages():
-    dycore, state = setup_dycore()
+    dycore, args = setup_dycore()
 
     def error_func(*args, **kwargs):
         raise AssertionError("call not allowed")
 
     with unittest.mock.patch("gt4py.storage.storage.zeros", new=error_func):
         with unittest.mock.patch("gt4py.storage.storage.empty", new=error_func):
-<<<<<<< HEAD
-            with no_lagrangian_contributions(dynamical_core=dycore):
-                dycore.step_dynamics(state, pace.util.NullTimer())
-=======
             dycore.step_dynamics(*args)
->>>>>>> 16477779
 
 
 def test_call_does_not_define_stencils():
-    dycore, state = setup_dycore()
+    dycore, args = setup_dycore()
 
     def error_func(*args, **kwargs):
         raise AssertionError("call not allowed")
 
     with unittest.mock.patch("gt4py.gtscript.stencil", new=error_func):
-<<<<<<< HEAD
-        with no_lagrangian_contributions(dynamical_core=dycore):
-            dycore.step_dynamics(state, pace.util.NullTimer())
-=======
-        dycore.step_dynamics(*args)
->>>>>>> 16477779
+        dycore.step_dynamics(*args)