--- conflicted
+++ resolved
@@ -136,16 +136,9 @@
             disable_halo_exchange, layout=layout
         )
         grid = Grid.with_data_from_namelist(dycore_config, communicator, backend)
-<<<<<<< HEAD
-        dace_config = DaceConfig(communicator, backend, DaCeOrchestration.Python,)
-=======
         dace_config = DaceConfig(
-            communicator,
-            backend,
-            tile_nx=dycore_config.npx,
-            tile_nz=dycore_config.npz,
-        )
->>>>>>> 3ef571a5
+            communicator, backend, tile_nx=dycore_config.npx, tile_nz=dycore_config.npz,
+        )
         stencil_config = pace.dsl.stencil.StencilConfig(
             compilation_config=CompilationConfig(
                 backend=backend, rebuild=False, validate_args=True
@@ -180,8 +173,7 @@
         # We're intentionally not passing the timer here to exclude
         # warmup/compilation from the internal timers
         acoustics_object(
-            state,
-            n_map=state["n_map"],
+            state, n_map=state["n_map"],
         )
 
     # we set up a specific timer for each timestep
