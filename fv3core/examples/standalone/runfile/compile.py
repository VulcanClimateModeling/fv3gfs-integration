--- conflicted
+++ resolved
@@ -56,9 +56,6 @@
     # NOTE (jdahm): Temporary until driver initialization-based cache is merged
     for rank in range(1, 6 * dycore_config.layout[0] * dycore_config.layout[1]):
         shutil.copytree(f".gt_cache_{0:06}", f".gt_cache_{rank:06}", dirs_exist_ok=True)
-<<<<<<< HEAD
-=======
 
     print(stencil_factory.build_report())
->>>>>>> 0b269984
     print("SUCCESS")