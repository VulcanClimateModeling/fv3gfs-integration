--- conflicted
+++ resolved
@@ -17,10 +17,10 @@
 set -e
 
 # configuration
-SCRIPT=`realpath $0`
-SCRIPT_DIR=`dirname $SCRIPT`
+SCRIPT_DIR="$( cd -- "$( dirname -- "${BASH_SOURCE[0]}" )" &> /dev/null && pwd )"
 FV3CORE_DIR="$(dirname "$(dirname "$(dirname "$SCRIPT_DIR")")")"
 BUILDENV_DIR="$FV3CORE_DIR/../buildenv"
+PACE_DIR=$SCRIPT_DIR/../../../../
 NTHREADS=12
 
 # utility functions
@@ -73,18 +73,12 @@
 run_args="$6"
 DO_NSYS_RUN="$7"
 
+
 # get dependencies
 cd $FV3CORE_DIR
 make update_submodules_venv
 # set GT4PY version
-<<<<<<< HEAD
-
-SCRIPT_DIR="$( cd -- "$( dirname -- "${BASH_SOURCE[0]}" )" &> /dev/null && pwd )"
-PACE_DIR=$SCRIPT_DIR/../../../../
-
-=======
-cd $FV3CORE_DIR
->>>>>>> 97febb06
+
 if [ -z "${GT4PY_VERSION}" ]; then
     export GT4PY_VERSION=`git submodule status ${PACE_DIR}/external/gt4py | awk '{print $1;}'`
 fi
