import math

import gt4py.gtscript as gtscript
from gt4py.gtscript import __INLINED, PARALLEL, computation, exp, floor, interval, log

import pace.util.constants as constants
from fv3core._config import SatAdjustConfig
from fv3core.stencils.basic_operations import dim
from fv3core.stencils.moist_cv import compute_pkz_func
<<<<<<< HEAD

# [DaCe] Import
=======
>>>>>>> 46db298d
from pace.dsl.dace.orchestrate import computepath_method
from pace.dsl.stencil import StencilFactory
from pace.dsl.typing import FloatField, FloatFieldIJ


# TODO: This code could be reduced greatly with abstraction, but first gt4py
# needs to support gtscript function calls of arbitrary depth embedded in
# conditionals.


DELT = 0.1
satmix = {"table": None, "table2": None, "tablew": None, "des2": None, "desw": None}


# melting of cloud ice to cloud water and rain
# TODO, when if blocks are possible,, only compute when 'melting'
QS_LENGTH = 2621


@gtscript.function
def tem_lower(i):
    return constants.T_SAT_MIN + DELT * i


@gtscript.function
def tem_upper(i):
    return 253.16 + DELT * i


@gtscript.function
def q_table_oneline(delta_heat_capacity, latent_heat_coefficient, tem):
    return constants.E00 * exp(
        (
            delta_heat_capacity * log(tem / constants.TICE)
            + (tem - constants.TICE) / (tem * constants.TICE) * latent_heat_coefficient
        )
        / constants.RVGAS
    )


@gtscript.function
def table_vapor_oneline(tem):
    return q_table_oneline(constants.DC_VAP, constants.LV0, tem)


@gtscript.function
def table_ice_oneline(tem):
    return q_table_oneline(constants.D2ICE, constants.LI2, tem)


# TODO Math can be consolidated if we can call gtscript functions from
# conditionals, fac0 and fac2 functions and others.
@gtscript.function
def qs_table_fn(i):
    tem_l = tem_lower(i)
    tem_u = tem_upper(i - 1400)
    table = 0.0
    if i < 1600:
        table = table_ice_oneline(tem_l)
    if i >= 1600 and i < (1400 + 1221):
        table = table_vapor_oneline(tem_u)
    if i >= 1400 and i < 1600:
        esupc = table_vapor_oneline(tem_u)
        wice = 0.05 * (constants.TICE - tem_u)
        wh2o = 0.05 * (tem_u - 253.16)
        table = wice * table + wh2o * esupc
    return table


# TODO Math can be consolidated if we can call gtscript functions from
# conditionals, fac0 and fac2 functions and others.
@gtscript.function
def qs_table2_fn(i):
    tem0 = tem_lower(i)
    if i < 1600:
        # compute es over ice between - 160 deg c and 0 deg c.
        table2 = table_ice_oneline(tem0)
    else:
        # compute es over water between 0 deg c and 102 deg c.
        table2 = table_vapor_oneline(tem0)
    if i == 1599:
        # table(i)
        table = table_ice_oneline(tem0)
        tem0 = tem_upper(i - 1400)
        table = (0.05 * (constants.TICE - tem0)) * table + (
            0.05 * (tem0 - 253.16)
        ) * table_vapor_oneline(tem0)
        # table2(i - 1)
        tem0 = tem_lower(1598)
        table2_m1 = table_ice_oneline(tem0)
        # table2(i + 1)
        tem0 = tem_lower(1600)
        table2_p1 = table_vapor_oneline(tem0)
        table2 = 0.25 * (table2_m1 + 2.0 * table + table2_p1)
    if i == 1600:
        # table(i)
        tem0 = tem_upper(i - 1400)
        table = table_vapor_oneline(tem0)
        # table2(i - 1)
        tem0 = tem_lower(1599)
        table2_m1 = table_ice_oneline(tem0)
        # table2(i + 1)
        tem0 = tem_lower(1601)
        table2_p1 = table_vapor_oneline(tem0)
        table2 = 0.25 * (table2_m1 + 2.0 * table + table2_p1)
    return table2


@gtscript.function
def qs_tablew_fn(i):
    tem = tem_lower(i)
    return table_vapor_oneline(tem)


@gtscript.function
def des_end(t, i, z, des2):
    if i == QS_LENGTH - 1:
        t_m1 = qs_table2_fn(i - 1)
        diff = t - t_m1
        des2 = max(z, diff)
    return des2


# TODO There might be a cleaner way to set des2[QS_LENGTH - 1] to des2[QS_LENGTH
# - 2].
@gtscript.function
def des2_table(i):
    t = qs_table2_fn(i)
    diff = qs_table2_fn(i + 1) - t
    z = 0.0
    des2 = max(z, diff)
    des2 = des_end(t, i, z, des2)
    return des2


# TODO There might be a cleaner way to set desw[QS_LENGTH - 1] to desw[QS_LENGTH
# - 2].
@gtscript.function
def desw_table(i):
    t = qs_tablew_fn(i)
    diff = qs_tablew_fn(i + 1) - t
    z = 0.0
    desw = max(z, diff)
    desw = des_end(t, i, z, desw)
    return desw


@gtscript.function
def compute_cvm(mc_air, qv, c_vap, q_liq, q_sol):
    return mc_air + qv * c_vap + q_liq * constants.C_LIQ + q_sol * constants.C_ICE


@gtscript.function
def add_src_pt1(pt1, src, lhl, cvm):
    return pt1 + src * lhl / cvm


@gtscript.function
def subtract_sink_pt1(pt1, sink, lhl, cvm):
    return pt1 - sink * lhl / cvm


@gtscript.function
def melt_cloud_ice(
    qv, qi, ql, q_liq, q_sol, pt1, icp2, fac_imlt, mc_air, c_vap, lhi, cvm
):
    if (qi > 1.0e-8) and (pt1 > constants.TICE):
        factmp = fac_imlt * (pt1 - constants.TICE) / icp2
        sink = qi if qi < factmp else factmp
        qi = qi - sink
        ql = ql + sink
        q_liq = q_liq + sink
        q_sol = q_sol - sink
        cvm = compute_cvm(mc_air, qv, c_vap, q_liq, q_sol)
        sink = -sink
        pt1 = add_src_pt1(pt1, sink, lhi, cvm)
    return qi, ql, q_liq, q_sol, cvm, pt1


@gtscript.function
def minmax_tmp_h20(qa, qb):
    tmpmax = max(qb, 0.0)
    return min(-qa, tmpmax)


@gtscript.function
def fix_negative_snow(qs, qg):
    if qs < 0.0:
        qg = qg + qs
        qs = 0.0
    elif qg < 0.0:
        tmp = minmax_tmp_h20(qg, qs)
        qg = qg + tmp
        qs = qs - tmp
    return qs, qg


# Fix negative cloud water with rain or rain with available cloud water
@gtscript.function
def fix_negative_cloud_water(ql, qr):
    if ql < 0.0:
        tmp = minmax_tmp_h20(ql, qr)
        ql = ql + tmp
        qr = qr - tmp
    elif qr < 0.0:
        tmp = minmax_tmp_h20(qr, ql)
        ql = ql - tmp
        qr = qr + tmp
    return ql, qr


# Enforce complete freezing of cloud water to cloud ice below - 48 c
@gtscript.function
def complete_freezing(qv, ql, qi, q_liq, q_sol, pt1, cvm, icp2, mc_air, lhi, c_vap):
    dtmp = constants.TICE - 48.0 - pt1
    if ql > 0.0 and dtmp > 0.0:
        sink = min(ql, dtmp / icp2)
        ql = ql - sink
        qi = qi + sink
        q_liq = q_liq - sink
        q_sol = q_sol + sink
        cvm = compute_cvm(mc_air, qv, c_vap, q_liq, q_sol)
        pt1 = add_src_pt1(pt1, sink, lhi, cvm)
    return ql, qi, q_liq, q_sol, cvm, pt1


@gtscript.function
def homogenous_freezing(qv, ql, qi, q_liq, q_sol, pt1, cvm, icp2, mc_air, lhi, c_vap):
    dtmp = constants.T_WFR - pt1  # [ - 40, - 48]
    if ql > 0.0 and dtmp > 0.0:
        sink = min(ql, dtmp / icp2)
        sink = min(sink, ql * dtmp * 0.125)
        ql = ql - sink
        qi = qi + sink
        q_liq = q_liq - sink
        q_sol = q_sol + sink
        cvm = compute_cvm(mc_air, qv, c_vap, q_liq, q_sol)
        pt1 = add_src_pt1(pt1, sink, lhi, cvm)
    return ql, qi, q_liq, q_sol, cvm, pt1


# Bigg mechanism for heterogeneous freezing
@gtscript.function
def heterogeneous_freezing(
    exptc, pt1, cvm, ql, qi, q_liq, q_sol, den, icp2, dt_bigg, mc_air, lhi, qv, c_vap
):
    tc = constants.TICE0 - pt1
    if ql > 0.0 and tc > 0.0:
        sink = 3.3333e-10 * dt_bigg * (exptc - 1.0) * den * ql ** 2
        sink = min(ql, sink)
        sink = min(sink, tc / icp2)
        ql = ql - sink
        qi = qi + sink
        q_liq = q_liq - sink
        q_sol = q_sol + sink
        cvm = compute_cvm(mc_air, qv, c_vap, q_liq, q_sol)
        pt1 = add_src_pt1(pt1, sink, lhi, cvm)
    return ql, qi, q_liq, q_sol, cvm, pt1


@gtscript.function
def make_graupel(pt1, cvm, fac_r2g, qr, qg, q_liq, q_sol, lhi, icp2, mc_air, qv, c_vap):
    dtmp = (constants.TICE - 0.1) - pt1
    if qr > 1e-7 and dtmp > 0.0:
        rainfac = (dtmp * 0.025) ** 2
        #  no limit on freezing below - 40 deg c
        tmp = qr if 1.0 < rainfac else rainfac * qr
        sink = min(tmp, fac_r2g * dtmp / icp2)
        qr = qr - sink
        qg = qg + sink
        q_liq = q_liq - sink
        q_sol = q_sol + sink
        cvm = compute_cvm(mc_air, qv, c_vap, q_liq, q_sol)
        pt1 = add_src_pt1(pt1, sink, lhi, cvm)
    return qr, qg, q_liq, q_sol, cvm, pt1


@gtscript.function
def melt_snow(
    pt1, cvm, fac_smlt, qs, ql, qr, q_liq, q_sol, lhi, icp2, mc_air, qv, c_vap, qs_mlt
):
    dtmp = pt1 - (constants.TICE + 0.1)
    dimqs = dim(qs_mlt, ql)
    if qs > 1e-7 and dtmp > 0.0:
        snowfac = (dtmp * 0.1) ** 2
        tmp = (
            qs if 1.0 < snowfac else snowfac * qs
        )  # no limiter on melting above 10 deg c
        sink = min(tmp, fac_smlt * dtmp / icp2)
        tmp = min(sink, dimqs)
        qs = qs - sink
        ql = ql + tmp
        qr = qr + sink - tmp
        q_liq = q_liq + sink
        q_sol = q_sol - sink
        cvm = compute_cvm(mc_air, qv, c_vap, q_liq, q_sol)
        pt1 = subtract_sink_pt1(pt1, sink, lhi, cvm)
    return qs, ql, qr, q_liq, q_sol, cvm, pt1


@gtscript.function
def autoconversion_cloud_to_rain(ql, qr, fac_l2r, ql0_max):
    if ql > ql0_max:
        sink = fac_l2r * (ql - ql0_max)
        qr = qr + sink
        ql = ql - sink
    return ql, qr


@gtscript.function
def sublimation(
    pt1,
    cvm,
    expsubl,
    qv,
    qi,
    q_liq,
    q_sol,
    iqs2,
    tcp2,
    den,
    dqsdt,
    sdt,
    adj_fac,
    mc_air,
    c_vap,
    lhl,
    lhi,
    qi_gen,
    qi_lim,
):
    from __externals__ import t_sub

    src = 0.0
    if pt1 < t_sub:
        src = dim(qv, 1e-6)
    elif pt1 < constants.TICE0:
        dq = qv - iqs2
        sink = adj_fac * dq / (1.0 + tcp2 * dqsdt)
        if qi > 1.0e-8:
            pidep = (
                sdt
                * dq
                * 349138.78
                * expsubl
                / (
                    iqs2
                    * den
                    * constants.LAT2
                    / (0.0243 * constants.RVGAS * pt1 ** 2.0)
                    + 4.42478e4
                )
            )
        else:
            pidep = 0.0
        if dq > 0.0:
            tmp = constants.TICE - pt1
            qi_crt = (
                qi_gen * qi_lim / den
                if qi_lim < 0.1 * tmp
                else qi_gen * 0.1 * tmp / den
            )
            maxtmp = qi_crt - qi if qi_crt - qi > pidep else pidep
            src = sink if sink < maxtmp else maxtmp
            src = src if src < tmp / tcp2 else tmp / tcp2
        else:
            dimtmp = dim(pt1, t_sub)
            pidep = pidep if 1.0 < (dimtmp * 0.2) else pidep * dimtmp * 0.2
            src = pidep if pidep > sink else sink
            src = src if src > -qi else -qi
    qv = qv - src
    qi = qi + src
    q_sol = q_sol + src
    cvm = compute_cvm(mc_air, qv, c_vap, q_liq, q_sol)
    lh = lhl + lhi
    pt1 = add_src_pt1(pt1, src, lh, cvm)
    return qv, qi, q_sol, cvm, pt1


@gtscript.function
def update_latent_heat_coefficient_i(pt1, cvm):
    lhi = constants.LI00 + constants.DC_ICE * pt1
    icp2 = lhi / cvm
    return lhi, icp2


@gtscript.function
def update_latent_heat_coefficient_l(pt1, cvm, lv00, d0_vap):
    lhl = lv00 + d0_vap * pt1
    lcp2 = lhl / cvm
    return lhl, lcp2


@gtscript.function
def update_latent_heat_coefficient(pt1, cvm, lv00, d0_vap):
    lhl, lcp2 = update_latent_heat_coefficient_l(pt1, cvm, lv00, d0_vap)
    lhi, icp2 = update_latent_heat_coefficient_i(pt1, cvm)
    return lhl, lhi, lcp2, icp2


@gtscript.function
def compute_dq0(qv, wqsat, dq2dt, tcp3):
    return (qv - wqsat) / (1.0 + tcp3 * dq2dt)


@gtscript.function
def get_factor(wqsat, qv, fac_l2v):
    factor = -min(1, fac_l2v * 10.0 * (1.0 - qv / wqsat))
    return factor


@gtscript.function
def get_src(ql, factor, dq0):
    src = -min(ql, factor * dq0)
    return src


@gtscript.function
def ql_evaporation(wqsat, qv, ql, dq0, fac_l2v):
    factor = get_factor(wqsat, qv, fac_l2v)
    src = get_src(ql, factor, dq0)
    return factor, src


@gtscript.function
def wqsat_correct(src, pt1, lhl, qv, ql, q_liq, q_sol, mc_air, c_vap):
    qv = qv - src
    ql = ql + src
    q_liq = q_liq + src
    cvm = compute_cvm(mc_air, qv, c_vap, q_liq, q_sol)
    pt1 = add_src_pt1(pt1, src, lhl, cvm)  # pt1 + src * lhl / cvm
    return qv, ql, q_liq, cvm, pt1


@gtscript.function
def ap1_for_wqs2(ta):
    ap1 = 10.0 * dim(ta, constants.T_SAT_MIN) + 1.0
    return min(ap1, QS_LENGTH) - 1


@gtscript.function
def ap1_index(ap1):
    return floor(ap1)


@gtscript.function
def ap1_indices(ap1):
    it = ap1_index(ap1)
    it2 = floor(ap1 - 0.5)
    it2_p1 = it2 + 1
    return it, it2, it2_p1


@gtscript.function
def ap1_and_indices(ta):
    ap1 = ap1_for_wqs2(ta)
    it, it2, it2_p1 = ap1_indices(ap1)
    return ap1, it, it2, it2_p1


@gtscript.function
def ap1_and_index(ta):
    ap1 = ap1_for_wqs2(ta)
    it = ap1_index(ap1)
    return it, ap1


@gtscript.function
def wqsat_and_dqdt(tablew, desw, desw2, desw_p1, ap1, it, it2, ta, den):
    es = tablew + (ap1 - it) * desw
    denom = constants.RVGAS * ta * den
    wqsat = es / denom
    dqdt = 10.0 * (desw2 + (ap1 - it2) * (desw_p1 - desw2))
    dqdt = dqdt / denom
    return wqsat, dqdt


@gtscript.function
def wqsat_wsq1(table, des, ap1, it, ta, den):
    es = table + (ap1 - it) * des
    return es / (constants.RVGAS * ta * den)


@gtscript.function
def wqs2_fn_2(ta, den):
    ap1, it, it2, it2_p1 = ap1_and_indices(ta)
    table2 = qs_table2_fn(it)
    des2 = des2_table(it)
    des22 = des2_table(it2)
    des2_p1 = des2_table(it2_p1)
    wqsat, dqdt = wqsat_and_dqdt(table2, des2, des22, des2_p1, ap1, it, it2, ta, den)
    return wqsat, dqdt


@gtscript.function
def wqs2_fn_w(ta, den):
    ap1, it, it2, it2_p1 = ap1_and_indices(ta)
    tablew = qs_tablew_fn(it)
    desw = desw_table(it)
    desw2 = desw_table(it2)
    desw_p1 = desw_table(it2_p1)
    wqsat, dqdt = wqsat_and_dqdt(tablew, desw, desw2, desw_p1, ap1, it, it2, ta, den)
    return wqsat, dqdt


@gtscript.function
def wqs1_fn_w(it, ap1, ta, den):
    tablew = qs_tablew_fn(it)
    desw = desw_table(it)
    return wqsat_wsq1(tablew, desw, ap1, it, ta, den)


@gtscript.function
def wqs1_fn_2(it, ap1, ta, den):
    table2 = qs_table2_fn(it)
    des2 = des2_table(it)
    return wqsat_wsq1(table2, des2, ap1, it, ta, den)


def compute_q_tables(
    index: FloatField,
    tablew: FloatField,
    table2: FloatField,
    table: FloatField,
    desw: FloatField,
    des2: FloatField,
):
    """
    Args:
        index (in):
        tablew (out):
        table2 (out):
        table (out):
        desw (out):
        des2 (out):
    """
    with computation(PARALLEL), interval(...):
        tablew = qs_tablew_fn(index)
        table2 = qs_table2_fn(index)
        table = qs_table_fn(index)
        desw = desw_table(index)
        des2 = des2_table(index)


def satadjust(
    peln: FloatField,
    qv: FloatField,
    ql: FloatField,
    qi: FloatField,
    qr: FloatField,
    qs: FloatField,
    cappa: FloatField,
    qg: FloatField,
    pt: FloatField,
    dp: FloatField,
    delz: FloatField,
    te0: FloatField,
    q_con: FloatField,
    qa: FloatField,
    area: FloatFieldIJ,
    hs: FloatFieldIJ,
    pkz: FloatField,
    sdt: float,
    zvir: float,
    fac_i2s: float,
    do_qa: bool,
    consv_te: bool,
    c_air: float,
    c_vap: float,
    mdt: float,
    fac_r2g: float,
    fac_smlt: float,
    fac_l2r: float,
    fac_imlt: float,
    d0_vap: float,
    lv00: float,
    fac_v2l: float,
    fac_l2v: float,
    last_step: bool,
):
    """
    Args:
        peln (in):
        qv (inout):
        ql (inout):
        qi (inout):
        qr (inout):
        qs (inout):
        cappa (out):
        qg (inout):
        pt (inout):
        dp (in):
        delz (inout): If nonhydrostatic delz is only in, not out
        te0 (out):
        q_con (out):
        qa (out):
        area (in):
        hs (in):
        pkz (out):
        sdt (in):
        zvir (in):
        fac_i2s (in):
        do_qa (in):
        consv_te (in):
        c_air (in):
        c_vap (in):
        mdt (in):
        fac_r2g (in):
        fac_smlt (in):
        fac_l2r (in):
        fac_imlt (in):
        d0_vap (in):
        lv00 (in):
        fac_v2l (in):
        fac_l2v (in):
        last_step (in):
    """
    from __externals__ import (
        cld_min,
        dw_land,
        dw_ocean,
        hydrostatic,
        icloud_f,
        qi0_max,
        qi_gen,
        qi_lim,
        ql0_max,
        ql_gen,
        qs_mlt,
        rad_graupel,
        rad_rain,
        rad_snow,
        sat_adj0,
        tintqs,
    )

    with computation(PARALLEL), interval(1, None):
        if __INLINED(hydrostatic):
            delz_0 = delz[0, 0, -1]
            delz = delz_0
    with computation(PARALLEL), interval(...):
        q_liq = ql + qr
        q_sol = qi + qs + qg
        qpz = q_liq + q_sol
        pt1 = pt / ((1.0 + zvir * qv) * (1.0 - qpz))
        t0 = pt1  # true temperature
        qpz = qpz + qv  # total_wat conserved in this routine
        # define air density based on hydrostatical property
        if __INLINED(hydrostatic):
            den = dp / ((peln[0, 0, 1] - peln) * constants.RDGAS * pt)
        else:
            den = -dp / (constants.GRAV * delz)
        # define heat capacity and latend heat coefficient
        mc_air = (1.0 - qpz) * c_air
        cvm = compute_cvm(mc_air, qv, c_vap, q_liq, q_sol)
        lhi, icp2 = update_latent_heat_coefficient_i(pt1, cvm)
        #  fix energy conservation
        if consv_te:
            if __INLINED(hydrostatic):
                te0 = -c_air * t0
            else:
                te0 = -cvm * t0
        # fix negative cloud ice with snow
        if qi < 0.0:
            qs = qs + qi
            qi = 0.0

        #  melting of cloud ice to cloud water and rain
        qi, ql, q_liq, q_sol, cvm, pt1 = melt_cloud_ice(
            qv, qi, ql, q_liq, q_sol, pt1, icp2, fac_imlt, mc_air, c_vap, lhi, cvm
        )
        # update latend heat coefficient
        lhi, icp2 = update_latent_heat_coefficient_i(pt1, cvm)
        # fix negative snow with graupel or graupel with available snow
        qs, qg = fix_negative_snow(qs, qg)
        # after this point cloud ice & snow are positive definite
        # fix negative cloud water with rain or rain with available cloud water
        ql, qr = fix_negative_cloud_water(ql, qr)
        # enforce complete freezing of cloud water to cloud ice below - 48 c
        ql, qi, q_liq, q_sol, cvm, pt1 = complete_freezing(
            qv, ql, qi, q_liq, q_sol, pt1, cvm, icp2, mc_air, lhi, c_vap
        )
        wqsat, dq2dt = wqs2_fn_w(pt1, den)
        # update latent heat coefficient
        lhl, lhi, lcp2, icp2 = update_latent_heat_coefficient(pt1, cvm, lv00, d0_vap)
        diff_ice = dim(constants.TICE, pt1) / 48.0
        dimmin = min(1.0, diff_ice)
        tcp3 = lcp2 + icp2 * dimmin

        dq0 = compute_dq0(qv, wqsat, dq2dt, tcp3)
        # TODO Might be able to get rid of these temporary allocations when not used?
        if dq0 > 0:  # whole grid - box saturated
            src = min(
                sat_adj0 * dq0,
                max(ql_gen - ql, fac_v2l * dq0),
            )
        else:
            factor, src = ql_evaporation(wqsat, qv, ql, dq0, fac_l2v)

        qv, ql, q_liq, cvm, pt1 = wqsat_correct(
            src, pt1, lhl, qv, ql, q_liq, q_sol, mc_air, c_vap
        )
        # update latent heat coefficient
        lhl, lhi, lcp2, icp2 = update_latent_heat_coefficient(pt1, cvm, lv00, d0_vap)
        # TODO: Remove duplicate
        diff_ice = dim(constants.TICE, pt1) / 48.0
        dimmin = min(1.0, diff_ice)
        tcp3 = lcp2 + icp2 * dimmin

        if last_step:
            wqsat, dq2dt = wqs2_fn_w(pt1, den)

            dq0 = compute_dq0(qv, wqsat, dq2dt, tcp3)
            if dq0 > 0:
                src = dq0
            else:
                factor, src = ql_evaporation(wqsat, qv, ql, dq0, fac_l2v)

            qv, ql, q_liq, cvm, pt1 = wqsat_correct(
                src, pt1, lhl, qv, ql, q_liq, q_sol, mc_air, c_vap
            )

            lhl, lhi, lcp2, icp2 = update_latent_heat_coefficient(
                pt1, cvm, lv00, d0_vap
            )

        # homogeneous freezing of cloud water to cloud ice
        ql, qi, q_liq, q_sol, cvm, pt1 = homogenous_freezing(
            qv, ql, qi, q_liq, q_sol, pt1, cvm, icp2, mc_air, lhi, c_vap
        )
        # update some of the latent heat coefficients
        lhi, icp2 = update_latent_heat_coefficient_i(pt1, cvm)
        exptc = exp(0.66 * (constants.TICE0 - pt1))
        # bigg mechanism (heterogeneous freezing of cloud water to cloud ice)
        ql, qi, q_liq, q_sol, cvm, pt1 = heterogeneous_freezing(
            exptc,
            pt1,
            cvm,
            ql,
            qi,
            q_liq,
            q_sol,
            den,
            icp2,
            mdt,
            mc_air,
            lhi,
            qv,
            c_vap,
        )

        lhi, icp2 = update_latent_heat_coefficient_i(pt1, cvm)
        # freezing of rain to graupel
        qr, qg, q_liq, q_sol, cvm, pt1 = make_graupel(
            pt1, cvm, fac_r2g, qr, qg, q_liq, q_sol, lhi, icp2, mc_air, qv, c_vap
        )
        lhi, icp2 = update_latent_heat_coefficient_i(pt1, cvm)
        # melting of snow to rain or cloud water
        qs, ql, qr, q_liq, q_sol, cvm, pt1 = melt_snow(
            pt1,
            cvm,
            fac_smlt,
            qs,
            ql,
            qr,
            q_liq,
            q_sol,
            lhi,
            icp2,
            mc_air,
            qv,
            c_vap,
            qs_mlt,
        )
        #  autoconversion from cloud water to rain
        ql, qr = autoconversion_cloud_to_rain(ql, qr, fac_l2r, ql0_max)
        iqs2, dqsdt = wqs2_fn_2(pt1, den)
        expsubl = exp(0.875 * log(qi * den))
        lhl, lhi, lcp2, icp2 = update_latent_heat_coefficient(pt1, cvm, lv00, d0_vap)
        tcp2 = lcp2 + icp2

        if last_step:
            adj_fac = 1.0
        else:
            adj_fac = sat_adj0

        qv, qi, q_sol, cvm, pt1 = sublimation(
            pt1,
            cvm,
            expsubl,
            qv,
            qi,
            q_liq,
            q_sol,
            iqs2,
            tcp2,
            den,
            dqsdt,
            sdt,
            adj_fac,
            mc_air,
            c_vap,
            lhl,
            lhi,
            qi_gen,
            qi_lim,
        )
        # virtual temp updated
        q_con = q_liq + q_sol
        tmp = 1.0 + zvir * qv
        pt = pt1 * tmp * (1.0 - q_con)
        tmp *= constants.RDGAS
        cappa = tmp / (tmp + cvm)
        #  fix negative graupel with available cloud ice
        if qg < 0:
            maxtmp = max(0.0, qi)
            mintmp = min(-qg, maxtmp)
            qg = qg + mintmp
            qi = qi - mintmp
        else:
            qg = qg
        #  autoconversion from cloud ice to snow
        qim = qi0_max / den
        if qi > qim:
            sink = fac_i2s * (qi - qim)
            qi = qi - sink
            qs = qs + sink
        # fix energy conservation
        if consv_te:
            if __INLINED(hydrostatic):
                te0 = dp * (te0 + c_air * pt1)
            else:
                te0 = dp * (te0 + cvm * pt1)
        # update latent heat coefficient
        cvm = mc_air + (qv + q_liq + q_sol) * c_vap
        lhl, lhi, lcp2, icp2 = update_latent_heat_coefficient(pt1, cvm, lv00, d0_vap)
        # compute cloud fraction
        if do_qa and last_step:
            # combine water species
            if rad_snow:
                if rad_graupel:
                    q_sol = qi + qs + qg
                else:
                    q_sol = qi + qs
            else:
                q_sol = qi
            if rad_rain:
                q_liq = ql + qr
            else:
                q_liq = ql
            q_cond = q_sol + q_liq
            # use the "liquid - frozen water temperature" (tin) to compute
            # saturated specific humidity
            if tintqs:
                tin = pt1
            else:
                tin = pt1 - (lcp2 * q_cond + icp2 * q_sol)

            # CK : Additions from satadjust_part3_laststep_qa
            it, ap1 = ap1_and_index(tin)
            wqs1 = wqs1_fn_w(it, ap1, tin, den)
            iqs1 = wqs1_fn_2(it, ap1, tin, den)
            # Determine saturated specific humidity
            if tin < constants.T_WFR:
                # ice phase
                qstar = iqs1
            elif tin >= constants.TICE:
                qstar = wqs1
            else:
                # qsw = wqs1
                if q_cond > 1e-6:
                    rqi = q_sol / q_cond
                else:
                    rqi = (constants.TICE - tin) / (constants.TICE - constants.T_WFR)
                qstar = rqi * iqs1 + (1.0 - rqi) * wqs1
                # higher than 10 m is considered "land" and will have higher subgrid
                # variability
            mindw = min(1.0, abs(hs) / (10.0 * constants.GRAV))
            dw = dw_ocean + (dw_land - dw_ocean) * mindw
            # "scale - aware" subgrid variability: 100 - km as the base
            dbl_sqrt_area = dw * (area ** 0.5 / 100.0e3) ** 0.5
            maxtmp = max(0.01, dbl_sqrt_area)
            hvar = min(0.2, maxtmp)
            # partial cloudiness by pdf:
            # assuming subgrid linear distribution in horizontal; this is
            # effectively a smoother for the binary cloud scheme;
            # qa = 0.5 if qstar == qpz
            rh = qpz / qstar
            # icloud_f = 0: bug - fixed
            # icloud_f = 1: old fvgfs gfdl) mp implementation
            # icloud_f = 2: binary cloud scheme (0 / 1)
            if rh > 0.75 and qpz > 1.0e-8:
                dq = hvar * qpz
                q_plus = qpz + dq
                q_minus = qpz - dq
                if icloud_f == 2:  # TODO untested
                    if qpz > qstar:
                        qa = 1.0
                    elif (qstar < q_plus) and (q_cond > 1.0e-8):
                        qa = min(1.0, ((q_plus - qstar) / dq) ** 2)
                    else:
                        qa = 0.0
                else:
                    if qstar < q_minus:
                        qa = 1.0
                    else:
                        if qstar < q_plus:
                            if icloud_f == 0:
                                qa = (q_plus - qstar) / (dq + dq)
                            else:
                                qa = (q_plus - qstar) / (2.0 * dq * (1.0 - q_cond))
                        else:
                            qa = 0.0
                        # impose minimum cloudiness if substantial q_cond exist
                        if q_cond > 1.0e-8:
                            qa = max(cld_min, qa)
                        qa = min(1, qa)
            else:
                qa = 0.0

        if __INLINED(not hydrostatic):
            pkz = compute_pkz_func(dp, delz, pt, cappa)


class SatAdjust3d:
    def __init__(
        self, stencil_factory: StencilFactory, config: SatAdjustConfig, area_64, kmp
    ):
        grid_indexing = stencil_factory.grid_indexing
        self._config = config
        self._area_64 = area_64

        self._satadjust_stencil = stencil_factory.from_origin_domain(
            func=satadjust,
            externals={
                "hydrostatic": self._config.hydrostatic,
                "rad_snow": self._config.rad_snow,
                "rad_rain": self._config.rad_rain,
                "rad_graupel": self._config.rad_graupel,
                "tintqs": self._config.tintqs,
                "sat_adj0": self._config.sat_adj0,
                "ql_gen": self._config.ql_gen,
                "qs_mlt": self._config.qs_mlt,
                "ql0_max": self._config.ql0_max,
                "t_sub": self._config.t_sub,
                "qi_gen": self._config.qi_gen,
                "qi_lim": self._config.qi_lim,
                "qi0_max": self._config.qi0_max,
                "dw_ocean": self._config.dw_ocean,
                "dw_land": self._config.dw_land,
                "icloud_f": self._config.icloud_f,
                "cld_min": self._config.cld_min,
            },
            origin=(grid_indexing.isc, grid_indexing.jsc, kmp),
            domain=(
                grid_indexing.domain[0],
                grid_indexing.domain[1],
                (grid_indexing.domain[2] - kmp),
            ),
        )

    @computepath_method
    def __call__(
        self,
        te: FloatField,
        qvapor: FloatField,
        qliquid: FloatField,
        qice: FloatField,
        qrain: FloatField,
        qsnow: FloatField,
        qgraupel: FloatField,
        qcld: FloatField,
        hs: FloatFieldIJ,
        peln: FloatField,
        delp: FloatField,
        delz: FloatField,
        q_con: FloatField,
        pt: FloatField,
        pkz: FloatField,
        cappa: FloatField,
        r_vir: float,
        mdt: float,
        fast_mp_consv: bool,
        last_step: bool,
        akap: float,
        kmp: int,
    ):
        """
        Args:
            te (out):
            qvapor (inout):
            qliquid (inout):
            qice (inout):
            qrain (inout):
            qsnow (inout):
            qgraupel (inout):
            qcld (out):
            hs (in):
            peln (in): only read if hydrostartc, otherwise unused
            delp (in):
            delz (inout): If nonhydrostatic delz is only in, not out
            q_con (out):
            pt (inout):
            pkz (out):
            cappa (out):
            r_vir (in):
            mdt (in):
            fast_mp_consv (in):
            last_step (in):
            akap (unused):
            kmp (unused):
        """
        # TODO: akap and kmp are not used and should be removed from the call
        # TODO: Maybe remove hydrostatic code
        sdt = 0.5 * mdt  # half remapping time step
        # define conversion scalar / factor
        fac_i2s = 1.0 - math.exp(-mdt / self._config.tau_i2s)
        fac_v2l = 1.0 - math.exp(-sdt / self._config.tau_v2l)
        fac_r2g = 1.0 - math.exp(-mdt / self._config.tau_r2g)
        fac_l2r = 1.0 - math.exp(-mdt / self._config.tau_l2r)

        fac_l2v = 1.0 - math.exp(-sdt / self._config.tau_l2v)
        fac_l2v = min(self._config.sat_adj0, fac_l2v)

        fac_imlt = 1.0 - math.exp(-sdt / self._config.tau_imlt)
        fac_smlt = 1.0 - math.exp(-mdt / self._config.tau_smlt)

        # define heat capacity of dry air and water vapor based on hydrostatical
        # property

        if self._config.hydrostatic:
            c_air = constants.CP_AIR
            c_vap = constants.CP_VAP
        else:
            c_air = constants.CV_AIR
            c_vap = constants.CV_VAP

        d0_vap = c_vap - constants.C_LIQ
        lv00 = constants.HLV - d0_vap * constants.TICE

        do_qa = True

        self._satadjust_stencil(
            peln,
            qvapor,
            qliquid,
            qice,
            qrain,
            qsnow,
            cappa,
            qgraupel,
            pt,
            delp,
            delz,
            te,
            q_con,
            qcld,
            self._area_64,
            hs,
            pkz,
            sdt,
            r_vir,
            fac_i2s,
            do_qa,
            fast_mp_consv,
            c_air,
            c_vap,
            mdt,
            fac_r2g,
            fac_smlt,
            fac_l2r,
            fac_imlt,
            d0_vap,
            lv00,
            fac_v2l,
            fac_l2v,
            last_step,
        )<|MERGE_RESOLUTION|>--- conflicted
+++ resolved
@@ -7,11 +7,6 @@
 from fv3core._config import SatAdjustConfig
 from fv3core.stencils.basic_operations import dim
 from fv3core.stencils.moist_cv import compute_pkz_func
-<<<<<<< HEAD
-
-# [DaCe] Import
-=======
->>>>>>> 46db298d
 from pace.dsl.dace.orchestrate import computepath_method
 from pace.dsl.stencil import StencilFactory
 from pace.dsl.typing import FloatField, FloatFieldIJ
@@ -260,7 +255,7 @@
 ):
     tc = constants.TICE0 - pt1
     if ql > 0.0 and tc > 0.0:
-        sink = 3.3333e-10 * dt_bigg * (exptc - 1.0) * den * ql ** 2
+        sink = 3.3333e-10 * dt_bigg * (exptc - 1.0) * den * ql**2
         sink = min(ql, sink)
         sink = min(sink, tc / icp2)
         ql = ql - sink
@@ -361,7 +356,7 @@
                     iqs2
                     * den
                     * constants.LAT2
-                    / (0.0243 * constants.RVGAS * pt1 ** 2.0)
+                    / (0.0243 * constants.RVGAS * pt1**2.0)
                     + 4.42478e4
                 )
             )
@@ -892,7 +887,7 @@
             mindw = min(1.0, abs(hs) / (10.0 * constants.GRAV))
             dw = dw_ocean + (dw_land - dw_ocean) * mindw
             # "scale - aware" subgrid variability: 100 - km as the base
-            dbl_sqrt_area = dw * (area ** 0.5 / 100.0e3) ** 0.5
+            dbl_sqrt_area = dw * (area**0.5 / 100.0e3) ** 0.5
             maxtmp = max(0.01, dbl_sqrt_area)
             hvar = min(0.2, maxtmp)
             # partial cloudiness by pdf:
