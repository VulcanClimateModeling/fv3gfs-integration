--- conflicted
+++ resolved
@@ -118,69 +118,6 @@
             )
 
 
-<<<<<<< HEAD
-@dataclasses.dataclass
-class CopiedCorners:
-    """
-    Data container for storages with corners copied for differencing
-    along the x- and y-directions.
-
-    Attributes:
-        base: writeable version of storage with no guarantees about corner data
-        x_differentiable: read-only version of storage which can be differenced
-            along the x-direction
-        y_differentiable: read-only version of storage which can be differenced
-            along the y-direction
-    """
-
-    base: FloatField
-    x_differentiable: FloatField
-    y_differentiable: FloatField
-
-
-class PreAllocatedCopiedCornersFactory:
-    """
-    Creates CopiedCorners from a field, using an init-compiled stencil
-    and pre-allocated output fields.
-    """
-
-    def __init__(
-        self,
-        stencil_factory: StencilFactory,
-        *,
-        dims: Sequence[str],
-        y_temporary: FloatField,
-    ):
-        """
-        Args:
-            stencil_factory: creates stencils
-            dims: dimensionality of data to be copied
-            y_temporary: if given, storage to use for y-differenceable field
-                (x-differenceable field uses same memory as base storage),
-                if None then a storage is initialized based on max shape
-        """
-        if y_temporary is None:
-            y_temporary = utils.make_storage_from_shape(
-                stencil_factory.grid_indexing.max_shape,
-                origin=stencil_factory.grid_indexing.origin_compute(),
-                backend=stencil_factory.backend,
-            )
-        self._copy_corners_xy = corners.CopyCornersXY(
-            stencil_factory, dims, y_field=y_temporary
-        )
-
-    # [DaCe] Unroll CopiedCorners to avoid constructor at runtime which
-    # fails DaCe parsing
-    @computepath_method
-    def __call__(self, field: FloatFieldIJ) -> CopiedCorners:
-        x_field, y_field = self._copy_corners_xy(field)
-        return CopiedCorners(
-            base=field, x_differentiable=x_field, y_differentiable=y_field
-        )
-
-
-=======
->>>>>>> 3b26a972
 class FiniteVolumeTransport:
     """
     Equivalent of Fortran FV3 subroutine fv_tp_2d, done in 3 dimensions.
@@ -217,27 +154,13 @@
         self._q_y_advected_mean = make_storage()
         self._q_advected_x_y_advected_mean = make_storage()
         self._q_advected_y_x_advected_mean = make_storage()
-<<<<<<< HEAD
-        self._corner_tmp = utils.make_storage_from_shape(
-            idx.max_shape,
-            origin=idx.origin_full(),
-            backend=stencil_factory.backend,
-            is_temporary=True,
-        )
-        """Temporary field to use for corner computation in both x and y direction"""
-=======
-
->>>>>>> 3b26a972
         self._nord = nord
         self._damp_c = damp_c
         ord_outer = hord
         ord_inner = 8 if hord == 10 else hord
         if (self._nord is not None) and (self._damp_c is not None):
-<<<<<<< HEAD
-=======
             # [DaCe] Use _do_delnflux instead of a None function
             # to have DaCe parsing working
->>>>>>> 3b26a972
             self._do_delnflux = True
             self.delnflux: Optional[DelnFlux] = DelnFlux(
                 stencil_factory=stencil_factory,
@@ -247,13 +170,7 @@
                 damp_c=self._damp_c,
             )
         else:
-<<<<<<< HEAD
-            # [DaCe] Use _do_delnflux instead of a None function for parsing
             self._do_delnflux = False
-=======
-            self._do_delnflux = False
-            self.delnflux = None
->>>>>>> 3b26a972
 
         self._copy_corners_y: corners.CopyCorners = corners.CopyCorners(
             "y", stencil_factory
@@ -309,22 +226,11 @@
             origin=idx.origin_compute(),
             domain=idx.domain_compute(add=(1, 1, 1)),
         )
-        # [DaCe] Remove CopiedCorners - restore previous corner copy pattern
-        self._copy_corners_x: corners.CopyCorners = corners.CopyCorners(
-            "x", stencil_factory
-        )
-        self._copy_corners_y: corners.CopyCorners = corners.CopyCorners(
-            "y", stencil_factory
-        )
 
     @computepath_method
     def __call__(
         self,
-<<<<<<< HEAD
-        q,  # [DaCe] Remove CopiedCorners
-=======
         q,
->>>>>>> 3b26a972
         crx,
         cry,
         x_area_flux,
@@ -391,11 +297,6 @@
         # y_area_flux as an input (flux = area_flux * advected_mean), since a flux is
         # easier to understand than the current output. This would be like merging
         # yppm with q_i_stencil and xppm with q_j_stencil.
-<<<<<<< HEAD
-
-        # [DaCe] Previous copy_corners
-=======
->>>>>>> 3b26a972
         self._copy_corners_y(q)
         self.y_piecewise_parabolic_inner(q, cry, self._q_y_advected_mean)
         # q_y_advected_mean is 1/Delta_area * curly-F, where curly-F is defined in
@@ -413,13 +314,7 @@
         )
         # q_advected_y_x_advected_mean is now rho^n + F(rho^y) in PL07 eq 16
 
-<<<<<<< HEAD
-        # [DaCe] Previous copy_corners
         self._copy_corners_x(q)
-
-=======
-        self._copy_corners_x(q)
->>>>>>> 3b26a972
         # similarly below for x<->y
         self.x_piecewise_parabolic_inner(q, crx, self._q_x_advected_mean)
         self.q_j_stencil(
