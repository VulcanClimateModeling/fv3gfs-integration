--- conflicted
+++ resolved
@@ -72,15 +72,8 @@
             pe1 (in): Lagrangian pressure levels
             pe2 (out): Eulerian pressure levels
             dp2 (in): Difference in pressure between Eulerian levels
-<<<<<<< HEAD
             tracers (inout): Dict mapping tracer names to their correstponding storages
             qmin (in): Minimum allowed value of the remapped field
-=======
-            qs (out): Field to be remapped on deformed grid
-            jfirst: Starting index of the J-dir compute domain
-            jlast: Final index of the J-dir compute domain
-            q_min: The minimum value the field can take in a cell
->>>>>>> 1d50a1cf
         """
         for i, q in enumerate(utils.tracer_variables[0 : self._nq]):
             self._list_of_remap_objects[i](tracers[q], pe1, pe2, self._qs, qmin=q_min)
