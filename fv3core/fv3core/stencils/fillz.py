--- conflicted
+++ resolved
@@ -5,12 +5,6 @@
 from gt4py.gtscript import BACKWARD, FORWARD, PARALLEL, computation, interval
 
 import pace.dsl.gt4py_utils as utils
-<<<<<<< HEAD
-
-# [DaCe] Import
-from dace import constant as DaceConstant
-=======
->>>>>>> 46db298d
 from pace.dsl.dace.orchestrate import computepath_method
 from pace.dsl.stencil import StencilFactory
 from pace.dsl.typing import FloatField, FloatFieldIJ, IntFieldIJ
@@ -157,10 +151,6 @@
         self._sum0 = make_storage(shape_ij, origin=(0, 0))
         self._sum1 = make_storage(shape_ij, origin=(0, 0))
 
-<<<<<<< HEAD
-        # [DaCe] linearlize tracers dict into a list at __init__ time
-=======
->>>>>>> 46db298d
         self._filtered_tracer_dict = {
             name: tracers[name] for name in utils.tracer_variables[0 : self._nq]
         }
@@ -176,14 +166,6 @@
             dp2 (in): pressure thickness of atmospheric layer
             tracers (inout): tracers to fix negative masses in
         """
-<<<<<<< HEAD
-        # [DaCe] runtime tracers is deactivate, was cached in __init__
-
-        # [DaCe] return value is not used
-        # [DaCe] dict.values/dict.items bug - using key indexing
-=======
-
->>>>>>> 46db298d
         for tracer_name in self._filtered_tracer_dict.keys():
             self._fix_tracer_stencil(
                 tracers[tracer_name],
@@ -193,9 +175,4 @@
                 self._zfix,
                 self._sum0,
                 self._sum1,
-<<<<<<< HEAD
-            )
-        # [DaCe] unused return value was removed
-=======
-            )
->>>>>>> 46db298d
+            )