from gt4py.gtscript import PARALLEL, computation, interval, log

import fv3core.stencils.moist_cv as moist_cv
import pace.dsl.gt4py_utils as utils
import pace.util
import pace.util.constants as constants
from dace import constant as dace_constant
from dace.frontend.python.interface import nounroll as dace_no_unroll
from fv3core._config import DynamicalCoreConfig
from fv3core.initialization.dycore_state import DycoreState
from fv3core.stencils import fvtp2d, tracer_2d_1l
from fv3core.stencils.basic_operations import copy_defn
from fv3core.stencils.del2cubed import HyperdiffusionDamping
from fv3core.stencils.dyn_core import AcousticDynamics
from fv3core.stencils.neg_adj3 import AdjustNegativeTracerMixingRatio
from fv3core.stencils.remapping import LagrangianToEulerian
from pace.dsl.dace.orchestrate import computepath_method
from pace.dsl.stencil import StencilFactory
from pace.dsl.typing import FloatField, FloatFieldIJ, FloatFieldK
from pace.stencils.c2l_ord import CubedToLatLon
from pace.util.grid import DampingCoefficients, GridData


# nq is actually given by ncnst - pnats, where those are given in atmosphere.F90 by:
# ncnst = Atm(mytile)%ncnst
# pnats = Atm(mytile)%flagstruct%pnats
# here we hard-coded it because 8 is the only supported value, refactor this later!
NQ = 8  # state.nq_tot - spec.namelist.dnats


def pt_adjust(pkz: FloatField, dp1: FloatField, q_con: FloatField, pt: FloatField):
    """
    Args:
        pkz (in):
        dp1 (in):
        q_con (in):
        pt (out):
    """
    with computation(PARALLEL), interval(...):
        pt = pt * (1.0 + dp1) * (1.0 - q_con) / pkz


def set_omega(delp: FloatField, delz: FloatField, w: FloatField, omga: FloatField):
    """
    Args:
        delp (in):
        delz (in):
        w (in):
        omga (out):
    """
    with computation(PARALLEL), interval(...):
        omga = delp / delz * w


def init_pfull(
    ak: FloatFieldK,
    bk: FloatFieldK,
    pfull: FloatField,
    p_ref: float,
):
    with computation(PARALLEL), interval(...):
        ph1 = ak + bk * p_ref
        ph2 = ak[1] + bk[1] * p_ref
        pfull = (ph2 - ph1) / log(ph2 / ph1)


def fvdyn_temporaries(quantity_factory: pace.util.QuantityFactory):
    tmps = {}
    for name in ["te_2d", "te0_2d", "wsd"]:
        quantity = quantity_factory.empty(
            dims=[pace.util.X_DIM, pace.util.Y_DIM], units="unknown"
        )
        tmps[name] = quantity
    for name in ["cappa", "dp1", "cvm"]:
        quantity = quantity_factory.empty(
            dims=[pace.util.X_DIM, pace.util.Y_DIM, pace.util.Z_DIM],
            units="unknown",
        )
        tmps[name] = quantity
    return tmps


class DynamicalCore:
    """
    Corresponds to fv_dynamics in original Fortran sources.
    """

    def __init__(
        self,
        comm: pace.util.CubedSphereCommunicator,
        grid_data: GridData,
        stencil_factory: StencilFactory,
        damping_coefficients: DampingCoefficients,
        config: DynamicalCoreConfig,
        phis: pace.util.Quantity,
        state: DycoreState,
<<<<<<< HEAD
        timer: pace.util.Timer = pace.util.NullTimer(),
=======
>>>>>>> 46db298d
    ):
        """
        Args:
            comm: object for cubed sphere inter-process communication
            grid_data: metric terms defining the model grid
            stencil_factory: creates stencils
            damping_coefficients: damping configuration/constants
            config: configuration of dynamical core, for example as would be set by
                the namelist in the Fortran model
            phis: surface geopotential height
            state: Model state
        """
        # nested and stretched_grid are options in the Fortran code which we
        # have not implemented, so they are hard-coded here.
        nested = False
        stretched_grid = False
        grid_indexing = stencil_factory.grid_indexing
        sizer = pace.util.SubtileGridSizer.from_tile_params(
            nx_tile=config.npx - 1,
            ny_tile=config.npy - 1,
            nz=config.npz,
            n_halo=grid_indexing.n_halo,
            layout=config.layout,
            tile_partitioner=comm.tile.partitioner,
            tile_rank=comm.tile.rank,
            extra_dim_lengths={},
        )
        quantity_factory = pace.util.QuantityFactory.from_backend(
            sizer, backend=stencil_factory.backend
        )
        assert config.moist_phys, "fvsetup is only implemented for moist_phys=true"
        assert config.nwat == 6, "Only nwat=6 has been implemented and tested"
        self.comm_rank = comm.rank
        self.grid_data = grid_data
        self.grid_indexing = grid_indexing
        self._da_min = damping_coefficients.da_min
        self.config = config

        tracer_transport = fvtp2d.FiniteVolumeTransport(
            stencil_factory=stencil_factory,
            grid_data=grid_data,
            damping_coefficients=damping_coefficients,
            grid_type=config.grid_type,
            hord=config.hord_tr,
        )

<<<<<<< HEAD
        # [DaCe] Build tracers names & storages
        self.tracers = {}
        for name in utils.tracer_variables[0:NQ]:
            self.tracers[name] = state.__dict__[name]
        self.tracer_storages = {
            name: quantity.storage for name, quantity in self.tracers.items()
        }

        self._temporaries = fvdyn_temporaries(quantity_factory)
        state.__dict__.update(self._temporaries)

=======
        self.tracers = {}
        for name in utils.tracer_variables[0:NQ]:
            self.tracers[name] = getattr(state, name)
        self.tracer_storages = {
            name: quantity.storage for name, quantity in self.tracers.items()
        }
>>>>>>> 46db298d
        # Build advection stencils
        self.tracer_advection = tracer_2d_1l.TracerAdvection(
            stencil_factory, tracer_transport, self.grid_data, comm, self.tracers
        )
        self._ak = grid_data.ak
        self._bk = grid_data.bk
        self._phis = phis
        self._ptop = self.grid_data.ptop
        pfull_stencil = stencil_factory.from_origin_domain(
            init_pfull, origin=(0, 0, 0), domain=(1, 1, grid_indexing.domain[2])
        )
        pfull = utils.make_storage_from_shape(
            (1, 1, self._ak.shape[0]), backend=stencil_factory.backend
        )
        pfull_stencil(self._ak, self._bk, pfull, self.config.p_ref)
        # workaround because cannot write to FieldK storage in stencil
        self._pfull = utils.make_storage_data(
            pfull[0, 0, :], self._ak.shape, (0,), backend=stencil_factory.backend
        )
        self._fv_setup_stencil = stencil_factory.from_origin_domain(
            moist_cv.fv_setup,
            externals={
                "nwat": self.config.nwat,
                "moist_phys": self.config.moist_phys,
            },
            origin=grid_indexing.origin_compute(),
            domain=grid_indexing.domain_compute(),
        )
        self._pt_adjust_stencil = stencil_factory.from_origin_domain(
            pt_adjust,
            origin=grid_indexing.origin_compute(),
            domain=grid_indexing.domain_compute(),
        )
        self._set_omega_stencil = stencil_factory.from_origin_domain(
            set_omega,
            origin=grid_indexing.origin_compute(),
            domain=grid_indexing.domain_compute(),
        )
        self._copy_stencil = stencil_factory.from_origin_domain(
            copy_defn,
            origin=grid_indexing.origin_full(),
            domain=grid_indexing.domain_full(),
        )
        self.acoustic_dynamics = AcousticDynamics(
            comm,
            stencil_factory,
            grid_data,
            damping_coefficients,
            config.grid_type,
            nested,
            stretched_grid,
            self.config.acoustic_dynamics,
            self._pfull,
            self._phis,
            state,
        )
        self._hyperdiffusion = HyperdiffusionDamping(
            stencil_factory,
            damping_coefficients,
            grid_data.rarea,
            self.config.nf_omega,
        )
        self._cubed_to_latlon = CubedToLatLon(
            state, stencil_factory, grid_data, config.c2l_ord, comm
        )

        if not (not self.config.inline_q and NQ != 0):
            raise NotImplementedError("tracer_2d not implemented, turn on z_tracer")
        self._adjust_tracer_mixing_ratio = AdjustNegativeTracerMixingRatio(
            stencil_factory,
            self.config.check_negative,
            self.config.hydrostatic,
        )

        self._lagrangian_to_eulerian_obj = LagrangianToEulerian(
            stencil_factory,
            config.remapping,
            grid_data.area_64,
            NQ,
            self._pfull,
            tracers=self.tracers,
        )

        full_xyz_spec = grid_indexing.get_quantity_halo_spec(
            grid_indexing.domain_full(add=(1, 1, 1)),
            grid_indexing.origin_compute(),
            dims=[pace.util.X_DIM, pace.util.Y_DIM, pace.util.Z_DIM],
            n_halo=utils.halo,
            backend=stencil_factory.backend,
        )
        self._omega_halo_updater = AcousticDynamics._WrappedHaloUpdater(
            comm.get_scalar_halo_updater([full_xyz_spec]), state, ["omga"], comm=comm
        )
        self.timer = timer

    def update_state(
        self,
        conserve_total_energy: float,
        do_adiabatic_init: bool,
        timestep: float,
        n_split: int,
        state: DycoreState,
    ):
        """
        Args:
            state: model dycore state
            conserve_total_energy: if True, conserve total energy
            do_adiabatic_init: if True, do adiabatic dynamics. Used
                for model initialization.
            timestep: time to progress forward in seconds
            n_split: number of acoustic timesteps per remapping timestep
        """
        state.__dict__.update(
            {
                "consv_te": conserve_total_energy,
                "bdt": timestep,
                "mdt": timestep / self.config.k_split,
                "do_adiabatic_init": do_adiabatic_init,
                "n_split": n_split,
                "k_split": self.config.k_split,
            }
        )
        state.__dict__.update(self._temporaries)
        state.__dict__.update(self.acoustic_dynamics._temporaries)

    @computepath_method
    def compute_preamble(
        self,
        state: dace_constant,
        is_root_rank: bool,
    ):
        if self.config.hydrostatic:
            raise NotImplementedError("Hydrostatic is not implemented")
        if __debug__:
            if is_root_rank:
                print("FV Setup")
        self._fv_setup_stencil(
            state.qvapor,
            state.qliquid,
            state.qrain,
            state.qsnow,
            state.qice,
            state.qgraupel,
            state.q_con,
            state.cvm,
            state.pkz,
            state.pt,
            state.cappa,
            state.delp,
            state.delz,
            state.dp1,
        )

        if state.consv_te > 0 and not state.do_adiabatic_init:
            raise NotImplementedError(
                "compute total energy is not implemented, it needs an allReduce"
            )

        if (not self.config.rf_fast) and self.config.tau != 0:
            raise NotImplementedError(
                "Rayleigh_Super, called when rf_fast=False and tau !=0"
            )

        if self.config.adiabatic and self.config.kord_tm > 0:
            raise NotImplementedError(
                "unimplemented namelist options adiabatic with positive kord_tm"
            )
        else:
            if __debug__:
                if is_root_rank:
                    print("Adjust pt")
            self._pt_adjust_stencil(
                state.pkz,
                state.dp1,
                state.q_con,
                state.pt,
            )

    @computepath_method
    def __call__(self, *args, **kwargs):
        return self.step_dynamics(*args, **kwargs)

    @computepath_method
    def step_dynamics(
        self,
        state: dace_constant,
    ):
        """
        Step the model state forward by one timestep.

        Args:
            state: model prognostic state and inputs
        """
        self._compute(state)

    @computepath_method
    def _compute(
        self,
        state: dace_constant,
    ):
        last_step = False
        self.compute_preamble(
            state,
            is_root_rank=self.comm_rank == 0,
        )

        for k_split in dace_no_unroll(range(state.k_split)):
            n_map = k_split + 1
            last_step = k_split == state.k_split - 1
            self._dyn(state=state, tracers=self.tracers, n_map=n_map)

            if self.grid_indexing.domain[2] > 4:
                # nq is actually given by ncnst - pnats,
                # where those are given in atmosphere.F90 by:
                # ncnst = Atm(mytile)%ncnst
                # pnats = Atm(mytile)%flagstruct%pnats
                # here we hard-coded it because 8 is the only supported value,
                # refactor this later!

                # do_omega = self.namelist.hydrostatic and last_step
                # TODO: Determine a better way to do this, polymorphic fields perhaps?
                # issue is that set_val in map_single expects a 3D field for the
                # "surface" array
                if __debug__:
                    if self.comm_rank == 0:
                        print("Remapping")
                self._lagrangian_to_eulerian_obj(
                    self.tracer_storages,
                    state.pt,
                    state.delp,
                    state.delz,
                    state.peln,
                    state.u,
                    state.v,
                    state.w,
                    state.ua,
                    state.va,
                    state.cappa,
                    state.q_con,
                    state.qcld,
                    state.pkz,
                    state.pk,
                    state.pe,
                    state.phis,
                    state.te0_2d,
                    state.ps,
                    state.wsd,
                    state.omga,
                    self._ak,
                    self._bk,
                    self._pfull,
                    state.dp1,
                    self._ptop,
                    constants.KAPPA,
                    constants.ZVIR,
                    last_step,
                    state.consv_te,
                    state.bdt / state.k_split,
                    state.bdt,
                    state.do_adiabatic_init,
                    NQ,
                )
                if last_step:
                    self.post_remap(
                        state,
                        is_root_rank=self.comm_rank == 0,
                        da_min=self._da_min,
                    )
        self.wrapup(
            state,
            is_root_rank=self.comm_rank == 0,
        )

    # TODO: type hint state when it is possible to do so, when it is a static type
    @computepath_method
    def _dyn(self, state: dace_constant, tracers: dace_constant, n_map):
        self._copy_stencil(
            state.delp,
            state.dp1,
        )
        if __debug__:
            if self.comm_rank == 0:
                print("DynCore")
        self.acoustic_dynamics(
            state,
            n_map=n_map,
            update_temporaries=False,
        )
        if self.config.z_tracer:
            if __debug__:
                if self.comm_rank == 0:
                    print("TracerAdvection")
            self.tracer_advection(
                tracers,
                state.dp1,
                state.mfxd,
                state.mfyd,
                state.cxd,
                state.cyd,
                state.mdt,
            )

    @computepath_method
    def post_remap(
        self,
        state: dace_constant,
        is_root_rank: bool,
        da_min: FloatFieldIJ,
    ):
        if not self.config.hydrostatic:
            if __debug__:
                if is_root_rank:
                    print("Omega")
            self._set_omega_stencil(
                state.delp,
                state.delz,
                state.w,
                state.omga,
            )
        if self.config.nf_omega > 0:
            if __debug__:
                if is_root_rank == 0:
                    print("Del2Cubed")
            self._omega_halo_updater.update()
            self._hyperdiffusion(state.omga, 0.18 * da_min)

    @computepath_method
    def wrapup(
        self,
        state: dace_constant,  # DycoreState
        is_root_rank: bool,
    ):
        if __debug__:
            if is_root_rank:
                print("Neg Adj 3")
        self._adjust_tracer_mixing_ratio(
            state.qvapor,
            state.qliquid,
            state.qrain,
            state.qsnow,
            state.qice,
            state.qgraupel,
            state.qcld,
            state.pt,
            state.delp,
            state.delz,
            state.peln,
        )

        if __debug__:
            if is_root_rank:
                print("CubedToLatLon")
        self._cubed_to_latlon(
            state.u,
            state.v,
            state.ua,
            state.va,
        )<|MERGE_RESOLUTION|>--- conflicted
+++ resolved
@@ -94,10 +94,6 @@
         config: DynamicalCoreConfig,
         phis: pace.util.Quantity,
         state: DycoreState,
-<<<<<<< HEAD
-        timer: pace.util.Timer = pace.util.NullTimer(),
-=======
->>>>>>> 46db298d
     ):
         """
         Args:
@@ -144,8 +140,6 @@
             hord=config.hord_tr,
         )
 
-<<<<<<< HEAD
-        # [DaCe] Build tracers names & storages
         self.tracers = {}
         for name in utils.tracer_variables[0:NQ]:
             self.tracers[name] = state.__dict__[name]
@@ -156,14 +150,6 @@
         self._temporaries = fvdyn_temporaries(quantity_factory)
         state.__dict__.update(self._temporaries)
 
-=======
-        self.tracers = {}
-        for name in utils.tracer_variables[0:NQ]:
-            self.tracers[name] = getattr(state, name)
-        self.tracer_storages = {
-            name: quantity.storage for name, quantity in self.tracers.items()
-        }
->>>>>>> 46db298d
         # Build advection stencils
         self.tracer_advection = tracer_2d_1l.TracerAdvection(
             stencil_factory, tracer_transport, self.grid_data, comm, self.tracers
@@ -257,7 +243,6 @@
         self._omega_halo_updater = AcousticDynamics._WrappedHaloUpdater(
             comm.get_scalar_halo_updater([full_xyz_spec]), state, ["omga"], comm=comm
         )
-        self.timer = timer
 
     def update_state(
         self,
