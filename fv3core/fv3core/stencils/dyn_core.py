--- conflicted
+++ resolved
@@ -1,8 +1,4 @@
-<<<<<<< HEAD
-from typing import Dict, Sequence
-=======
-from typing import Dict, Union
->>>>>>> a943d698
+from typing import Dict, Sequence, Union
 
 from gt4py.gtscript import (
     __INLINED,
@@ -202,27 +198,16 @@
         grid_indexing.origin_compute(add=(-grid_indexing.n_halo, 0, 0)),
         backend=backend,
     )
-<<<<<<< HEAD
     tmps["heat_source_quantity"] = _quantity_wrap(
         tmps["heat_source"], [X_DIM, Y_DIM, Z_DIM], grid_indexing
     )
     tmps["divgd_quantity"] = _quantity_wrap(
-=======
-    tmps["heat_source"] = quantity_wrap(
-        tmps["heat_source"], [X_DIM, Y_DIM, Z_DIM], grid_indexing
-    )
-    tmps["divgd"] = quantity_wrap(
->>>>>>> a943d698
         tmps["divgd"],
         dims=[fv3util.X_INTERFACE_DIM, fv3util.Y_INTERFACE_DIM, fv3util.Z_DIM],
         grid_indexing=grid_indexing,
     )
     for name in ["gz", "pkc", "zh"]:
-<<<<<<< HEAD
         tmps[f"{name}_quantity"] = _quantity_wrap(
-=======
-        tmps[name] = quantity_wrap(
->>>>>>> a943d698
             tmps[name],
             dims=[fv3util.X_DIM, fv3util.Y_DIM, fv3util.Z_INTERFACE_DIM],
             grid_indexing=grid_indexing,
