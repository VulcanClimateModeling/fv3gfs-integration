--- conflicted
+++ resolved
@@ -432,11 +432,8 @@
         config: AcousticDynamicsConfig,
         pfull: FloatFieldK,
         phis: FloatFieldIJ,
-<<<<<<< HEAD
         state,  # [DaCe] hack to get around quantity as parameters for halo updates
-=======
         checkpointer: Optional[pace.util.Checkpointer] = None,
->>>>>>> 9ed1272d
     ):
         """
         Args:
@@ -764,12 +761,8 @@
                 self._halo_updaters.w.wait()
 
             # compute the c-grid winds at t + 1/2 timestep
-<<<<<<< HEAD
+            self._checkpoint_csw(state, tag="In")
             self.delpc, self.ptc = self.cgrid_shallow_water_lagrangian_dynamics(
-=======
-            self._checkpoint_csw(state, tag="In")
-            state.delpc, state.ptc = self.cgrid_shallow_water_lagrangian_dynamics(
->>>>>>> 9ed1272d
                 state.delp,
                 state.pt,
                 state.u,
