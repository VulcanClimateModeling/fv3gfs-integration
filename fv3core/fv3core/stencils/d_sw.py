--- conflicted
+++ resolved
@@ -1192,11 +1192,7 @@
             u,
             v,
             va,
-<<<<<<< HEAD
-            self._vorticity_bgrid_damped,
-=======
             self._tmp_vort,
->>>>>>> ae83c411
             ua,
             divgd,
             vc,
