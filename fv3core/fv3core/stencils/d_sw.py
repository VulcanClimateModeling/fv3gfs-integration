import gt4py.gtscript as gtscript
from gt4py.gtscript import (
    __INLINED,
    PARALLEL,
    computation,
    horizontal,
    interval,
    region,
)

import fv3core.stencils.delnflux as delnflux
import pace.dsl.gt4py_utils as utils
import pace.util.constants as constants
from fv3core._config import DGridShallowWaterLagrangianDynamicsConfig
from fv3core.stencils.basic_operations import compute_coriolis_parameter_defn
from fv3core.stencils.d2a2c_vect import contravariant
from fv3core.stencils.delnflux import DelnFluxNoSG
from fv3core.stencils.divergence_damping import DivergenceDamping
from fv3core.stencils.fvtp2d import FiniteVolumeTransport
from fv3core.stencils.fxadv import FiniteVolumeFluxPrep
from fv3core.stencils.xtp_u import advect_u_along_x
from fv3core.stencils.ytp_v import advect_v_along_y
from pace.dsl.stencil import StencilFactory
from pace.dsl.typing import FloatField, FloatFieldIJ, FloatFieldK
from pace.util import X_DIM, X_INTERFACE_DIM, Y_DIM, Y_INTERFACE_DIM, Z_DIM
from pace.util.grid import DampingCoefficients, GridData


dcon_threshold = 1e-5


def flux_capacitor(
    cx: FloatField,
    cy: FloatField,
    xflux: FloatField,
    yflux: FloatField,
    crx_adv: FloatField,
    cry_adv: FloatField,
    fx: FloatField,
    fy: FloatField,
):
    """Accumulates the flux capacitor and courant number variables
    Saves the mass fluxes to the "flux capacitor" variables for tracer transport
    Also updates the accumulated courant numbers
    Args:
        cx (inout): accumulated courant number in the x direction
        cy (inout): accumulated courant number in the y direction
        xflux (inout): flux capacitor in the x direction, accumlated mass flux
        yflux (inout): flux capacitor in the y direction, accumlated mass flux
        crx_adv (in): local courant numver, dt*ut/dx
        cry_adv (in): local courant number dt*vt/dy
        fx (in): 1-D x-direction flux
        fy (in): 1-D y-direction flux
    """
    with computation(PARALLEL), interval(...):
        cx = cx + crx_adv
        cy = cy + cry_adv
        xflux = xflux + fx
        yflux = yflux + fy


def heat_diss(
    fx2: FloatField,
    fy2: FloatField,
    w: FloatField,
    rarea: FloatFieldIJ,
    heat_source: FloatField,
    diss_est: FloatField,
    dw: FloatField,
    damp_w: FloatFieldK,
    ke_bg: FloatFieldK,
    dt: float,
):
    """
    Does nothing for levels where damp_w <= 1e-5.

    Args:
        fx2 (in):
        fy2 (in):
        w (in):
        rarea (in):
        heat_source (out):
        diss_est (inout):
        dw (inout):
        damp_w (in):
        ke_bg (in):
    """
    with computation(PARALLEL), interval(...):
        diss_e = diss_est  # TODO: can this be deleted, using diss_est below?
        if damp_w > 1e-5:
            dd8 = ke_bg * abs(dt)
            dw = (fx2 - fx2[1, 0, 0] + fy2 - fy2[0, 1, 0]) * rarea
            heat_source = dd8 - dw * (w + 0.5 * dw)
            diss_est = diss_e + heat_source


@gtscript.function
def flux_increment(gx, gy, rarea):
    """
    Args:
        gx: x-direction flux of some scalar q in units of q * area
            defined on cell interfaces
        gy: y-direction flux of some scalar q in units of q * area
            defined on cell interfaces
        rarea: 1 / area

    Returns:
        tendency increment in units of q defined on cell centers
    """
    return (gx - gx[1, 0, 0] + gy - gy[0, 1, 0]) * rarea


def flux_adjust(
    q: FloatField, delp: FloatField, gx: FloatField, gy: FloatField, rarea: FloatFieldIJ
):
    """
    Update q according to fluxes gx and gy.

    Args:
        q (inout): any scalar, is replaced with something in units of q * delp
        delp (in): pressure thickness of layer
        gx (in): x-flux of q in units of q * Pa * area
        gy (in): y-flux of q in units of q * Pa * area
        rarea (in): 1 / area
    """
    # TODO: this function changes the units and therefore meaning of q,
    # is there any way we can avoid doing so?
    # the next time w and q_con (passed as q to this routine) are used
    # is in adjust_w_and_qcon, where they are divided by an updated delp to return
    # to the original units.
    with computation(PARALLEL), interval(...):
        # in the original Fortran, this uses `w` instead of `q`
        q = q * delp + flux_increment(gx, gy, rarea)


@gtscript.function
def apply_pt_delp_fluxes(
    pt_x_flux: FloatField,
    pt_y_flux: FloatField,
    rarea: FloatFieldIJ,
    delp_x_flux: FloatField,
    delp_y_flux: FloatField,
    pt: FloatField,
    delp: FloatField,
):
    """
    Args:
        fx (in):
        fy (in):
        pt (inout):
        delp (inout):
        gx (in):
        gy (in):
        rarea (in):
    """
    from __externals__ import inline_q, local_ie, local_is, local_je, local_js

    # original Fortran uses gx/gy for pt fluxes, fx/fy for delp fluxes
    # TODO: local region only needed for d_sw halo validation
    # use selective validation instead
    if __INLINED(inline_q == 0):
        with horizontal(region[local_is : local_ie + 1, local_js : local_je + 1]):
            pt = pt * delp + flux_increment(pt_x_flux, pt_y_flux, rarea)
            delp = delp + flux_increment(delp_x_flux, delp_y_flux, rarea)
            pt = pt / delp
    return pt, delp


def apply_pt_delp_fluxes_stencil_defn(
    fx: FloatField,
    fy: FloatField,
    pt: FloatField,
    delp: FloatField,
    gx: FloatField,
    gy: FloatField,
    rarea: FloatFieldIJ,
):
    """
    Args:
        fx (in):
        fy (in):
        pt (inout):
        delp (inout):
        gx (in):
        gy (in):
        rarea (in):
    """
    with computation(PARALLEL), interval(...):
        pt, delp = apply_pt_delp_fluxes(gx, gy, rarea, fx, fy, pt, delp)


def compute_kinetic_energy(
    vc: FloatField,
    uc: FloatField,
    cosa: FloatFieldIJ,
    rsina: FloatFieldIJ,
    v: FloatField,
    vc_contra: FloatField,
    u: FloatField,
    uc_contra: FloatField,
    dx: FloatFieldIJ,
    dxa: FloatFieldIJ,
    rdx: FloatFieldIJ,
    dy: FloatFieldIJ,
    dya: FloatFieldIJ,
    rdy: FloatFieldIJ,
    dt_kinetic_energy_on_cell_corners: FloatField,
    dt: float,
):
    """
    Args:
        vc (in):
        uc (in):
        cosa (in):
        rsina (in):
        v (in):
        vc_contra (in):
        u (in):
        uc_contra (in):
        dx (in):
        dxa (???):
        rdx (in):
        dy (in):
        dya (???):
        rdy (in):
        dt_kinetic_energy_on_cell_corners (out): kinetic energy on cell corners,
            as defined in FV3 documentation by equation 6.3, multiplied by dt
        dt: timestep
    """
    with computation(PARALLEL), interval(...):
        ub_contra, vb_contra = interpolate_uc_vc_to_cell_corners(
            uc, vc, cosa, rsina, uc_contra, vc_contra
        )
        advected_v = advect_v_along_y(v, vb_contra, rdy=rdy, dy=dy, dya=dya, dt=dt)
        advected_u = advect_u_along_x(u, ub_contra, rdx=rdx, dx=dx, dxa=dxa, dt=dt)
        dt_kinetic_energy_on_cell_corners = (
            0.5 * dt * (ub_contra * advected_u + vb_contra * advected_v)
        )
        dt_kinetic_energy_on_cell_corners = all_corners_ke(
            dt_kinetic_energy_on_cell_corners, u, v, uc_contra, vc_contra, dt
        )


@gtscript.function
def corner_ke(
    u,
    v,
    ut,
    vt,
    dt,
    io1,
    jo1,
    io2,
    vsign,
):
    dt6 = dt / 6.0

    return dt6 * (
        (ut[0, 0, 0] + ut[0, -1, 0]) * ((io1 + 1) * u[0, 0, 0] - (io1 * u[-1, 0, 0]))
        + (vt[0, 0, 0] + vt[-1, 0, 0]) * ((jo1 + 1) * v[0, 0, 0] - (jo1 * v[0, -1, 0]))
        + (
            ((jo1 + 1) * ut[0, 0, 0] - (jo1 * ut[0, -1, 0]))
            + vsign * ((io1 + 1) * vt[0, 0, 0] - (io1 * vt[-1, 0, 0]))
        )
        * ((io2 + 1) * u[0, 0, 0] - (io2 * u[-1, 0, 0]))
    )


@gtscript.function
def all_corners_ke(ke, u, v, ut, vt, dt):
    from __externals__ import i_end, i_start, j_end, j_start

    # Assumption: not __INLINED(grid.nested)
    with horizontal(region[i_start, j_start]):
        ke = corner_ke(u, v, ut, vt, dt, 0, 0, -1, 1)
    with horizontal(region[i_end + 1, j_start]):
        ke = corner_ke(u, v, ut, vt, dt, -1, 0, 0, -1)
    with horizontal(region[i_end + 1, j_end + 1]):
        ke = corner_ke(u, v, ut, vt, dt, -1, -1, 0, 1)
    with horizontal(region[i_start, j_end + 1]):
        ke = corner_ke(u, v, ut, vt, dt, 0, -1, -1, -1)

    return ke


def compute_vorticity(
    u: FloatField,
    v: FloatField,
    dx: FloatFieldIJ,
    dy: FloatFieldIJ,
    rarea: FloatFieldIJ,
    vorticity: FloatField,
):
    """
    Args:
        u (in):
        v (in):
        dx (in):
        dy (in):
        rarea (in):
        vorticity (out):
    """
    with computation(PARALLEL), interval(...):
        # TODO: ask Lucas why vorticity is computed with this particular treatment
        # of dx, dy, and rarea. The original code read like:
        #     u_dx = u * dx
        #     v_dy = v * dy
        #     vorticity = rarea * (u_dx - u_dx[0, 1, 0] - v_dy + v_dy[1, 0, 0])
        rdy_tmp = rarea * dx
        rdx_tmp = rarea * dy
        vorticity = (u - u[0, 1, 0] * dx[0, 1] / dx) * rdy_tmp + (
            v[1, 0, 0] * dy[1, 0] / dy - v
        ) * rdx_tmp


def adjust_w_and_qcon(
    w: FloatField,
    delp: FloatField,
    dw: FloatField,
    q_con: FloatField,
    damp_w: FloatFieldK,
):
    """
    Args:
        w (inout):
        delp (in):
        dw (in):
        q_con (inout):
        damp_w (in):
    """
    with computation(PARALLEL), interval(...):
        w = w / delp
        w = w + dw if damp_w > 1e-5 else w
        # Fortran: #ifdef USE_COND
        q_con = q_con / delp


def vort_differencing(
    vort: FloatField,
    vort_x_delta: FloatField,
    vort_y_delta: FloatField,
    dcon: FloatFieldK,
):
    """
    Args:
        vort (in):
        vort_x_delta (out):
        vort_y_delta (out):
        dcon (in):
    """
    from __externals__ import local_ie, local_is, local_je, local_js

    with computation(PARALLEL), interval(...):
        if dcon[0] > dcon_threshold:
            # Creating a gtscript function for the ub/vb computation
            # results in an "NotImplementedError" error for Jenkins
            # Inlining the ub/vb computation in this stencil resolves the Jenkins error
            with horizontal(region[local_is : local_ie + 1, local_js : local_je + 2]):
                vort_x_delta = vort - vort[1, 0, 0]
            with horizontal(region[local_is : local_ie + 2, local_js : local_je + 1]):
                vort_y_delta = vort - vort[0, 1, 0]


# TODO: This is untested and the radius may be incorrect
@gtscript.function
def coriolis_force_correction(zh, radius):
    return 1.0 + (zh + zh[0, 0, 1]) / radius


def compute_vort(
    wk: FloatField,
    f0: FloatFieldIJ,
    zh: FloatField,
    vort: FloatField,
):
    """
    Args:
        wk (in):
        f0 (in):
        zh (in): (only used if do_f3d=True in externals)
        vort (out):
    """
    from __externals__ import do_f3d, hydrostatic, radius

    with computation(PARALLEL), interval(...):
        if __INLINED(do_f3d and not hydrostatic):
            z_rat = coriolis_force_correction(zh, radius)
            vort = wk + f0 * z_rat
        else:
            vort = wk[0, 0, 0] + f0[0, 0]


@gtscript.function
def u_from_ke(ke, u, dx, fy):
    return u * dx + ke - ke[1, 0, 0] + fy


@gtscript.function
def v_from_ke(ke, v, dy, fx):
    return v * dy + ke - ke[0, 1, 0] - fx


def u_and_v_from_ke(
    ke: FloatField,
    fx: FloatField,
    fy: FloatField,
    u: FloatField,
    v: FloatField,
    dx: FloatFieldIJ,
    dy: FloatFieldIJ,
):
    """
    Args:
        ke (in):
        fx (in):
        fy (in):
        u (inout):
        v (inout):
        dx (in):
        dy (in):
    """
    from __externals__ import local_ie, local_is, local_je, local_js

    # TODO: this function does not return u and v, it returns something
    # like u * dx and v * dy. Rename this function and its inouts.

    with computation(PARALLEL), interval(...):
        # TODO: may be able to remove local regions once this stencil and
        # heat_from_damping are in the same stencil
        with horizontal(region[local_is : local_ie + 1, local_js : local_je + 2]):
            u = u_from_ke(ke, u, dx, fy)
        with horizontal(region[local_is : local_ie + 2, local_js : local_je + 1]):
            v = v_from_ke(ke, v, dy, fx)


@gtscript.function
def heat_damping_term(ub, vb, gx, gy, rsin2, cosa_s, u2, v2, du2, dv2):
    return rsin2 * (
        (ub * ub + ub[0, 1, 0] * ub[0, 1, 0] + vb * vb + vb[1, 0, 0] * vb[1, 0, 0])
        + 2.0 * (gy + gy[0, 1, 0] + gx + gx[1, 0, 0])
        - cosa_s * (u2 * dv2 + v2 * du2 + du2 * dv2)
    )


def heat_source_from_vorticity_damping(
    vort_x_delta: FloatField,
    vort_y_delta: FloatField,
    ut: FloatField,
    vt: FloatField,
    u: FloatField,
    v: FloatField,
    delp: FloatField,
    rsin2: FloatFieldIJ,
    cosa_s: FloatFieldIJ,
    rdx: FloatFieldIJ,
    rdy: FloatFieldIJ,
    heat_source: FloatField,
    heat_source_total: FloatField,
    dissipation_estimate: FloatField,
    kinetic_energy_fraction_to_damp: FloatFieldK,
):
    """
    Calculates heat source from vorticity damping implied by energy conservation.
    Args:
        vort_x_delta (in):
        vort_y_delta (in):
        ut (in):
        vt (in):
        u (in):
        v (in):
        delp (in):
        rsin2 (in):
        cosa_s (in):
        rdx (in): 1 / dx
        rdy (in): 1 / dy
        heat_source (inout): heat source from vorticity damping
            implied by energy conservation
        heat_source_total (inout): accumulated heat source
        dissipation_estimate (out): dissipation estimate, only calculated if
            calculate_dissipation_estimate is 1
        kinetic_energy_fraction_to_damp (in): according to its comment in fv_arrays,
            the fraction of kinetic energy to explicitly damp and convert into heat.
            TODO: confirm this description is accurate, why is it multiplied
            by 0.25 below?
    """
    from __externals__ import d_con, do_skeb, local_ie, local_is, local_je, local_js

    with computation(PARALLEL), interval(...):
        ubt = (vort_x_delta + vt) * rdx
        fy = u * rdx
        gy = fy * ubt
        vbt = (vort_y_delta - ut) * rdy
        fx = v * rdy
        gx = fx * vbt

        if (kinetic_energy_fraction_to_damp > dcon_threshold) or do_skeb:
            u2 = fy + fy[0, 1, 0]
            du2 = ubt + ubt[0, 1, 0]
            v2 = fx + fx[1, 0, 0]
            dv2 = vbt + vbt[1, 0, 0]
            dampterm = heat_damping_term(
                ubt, vbt, gx, gy, rsin2, cosa_s, u2, v2, du2, dv2
            )
            heat_source = delp * (
                heat_source - 0.25 * kinetic_energy_fraction_to_damp * dampterm
            )

        if __INLINED((d_con > dcon_threshold) or do_skeb):
            with horizontal(region[local_is : local_ie + 1, local_js : local_je + 1]):
                heat_source_total = heat_source_total + heat_source
                # TODO: do_skeb could be renamed to calculate_dissipation_estimate
                if __INLINED(do_skeb):
                    dissipation_estimate -= dampterm


# TODO(eddied): Had to split this into a separate stencil to get this to validate
#               with GTC, suspect a merging issue...
def update_u_and_v(
    ut: FloatField,
    vt: FloatField,
    u: FloatField,
    v: FloatField,
    damp_vt: FloatFieldK,
):
    """
    Updates u and v after calculation of heat source from vorticity damping.
    Args:
        ut (in):
        vt (in):
        u (inout):
        v (inout):
        damp_vt (in): column scalar for damping vorticity
    """
    from __externals__ import local_ie, local_is, local_je, local_js

    with computation(PARALLEL), interval(...):
        if damp_vt > 1e-5:
            with horizontal(region[local_is : local_ie + 1, local_js : local_je + 2]):
                u += vt
            with horizontal(region[local_is : local_ie + 2, local_js : local_je + 1]):
                v -= ut


# Set the unique parameters for the smallest
# k-values, e.g. k = 0, 1, 2 when generating
# the column namelist
def set_low_kvals(col, k):
    for name in ["nord", "nord_w", "d_con"]:
        col[name][k] = 0
    col["damp_w"][k] = col["d2_divg"][k]


# For the column namelist at a specific k-level
# set the vorticity parameters if do_vort_damp is true
def vorticity_damping_option(column, k, do_vort_damp):
    if do_vort_damp:
        column["nord_v"][k] = 0
        column["damp_vt"][k] = 0.5 * column["d2_divg"][k]


def lowest_kvals(column, k, do_vort_damp):
    set_low_kvals(column, k)
    vorticity_damping_option(column, k, do_vort_damp)


def get_column_namelist(
    config: DGridShallowWaterLagrangianDynamicsConfig, npz, backend: str
):
    """
    Generate a dictionary of columns that specify how parameters (such as nord, damp)
    used in several functions called by D_SW vary over the k-dimension.

    """
    direct_namelist = ["ke_bg", "d_con", "nord"]
    all_names = direct_namelist + [
        "nord_v",
        "nord_w",
        "nord_t",
        "damp_vt",
        "damp_w",
        "damp_t",
        "d2_divg",
    ]
    col = {}
    for name in all_names:
        col[name] = utils.make_storage_from_shape((npz + 1,), (0,), backend=backend)
    for name in direct_namelist:
        col[name][:] = getattr(config, name)

    col["d2_divg"][:] = min(0.2, config.d2_bg)
    col["nord_v"][:] = min(2, col["nord"][0])
    col["nord_w"][:] = col["nord_v"][0]
    col["nord_t"][:] = col["nord_v"][0]
    if config.do_vort_damp:
        col["damp_vt"][:] = config.vtdm4
    else:
        col["damp_vt"][:] = 0
    col["damp_w"][:] = col["damp_vt"][0]
    col["damp_t"][:] = col["damp_vt"][0]
    if npz == 1 or config.n_sponge < 0:
        col["d2_divg"][0] = config.d2_bg
    else:
        col["d2_divg"][0] = max(0.01, config.d2_bg, config.d2_bg_k1)
        lowest_kvals(col, 0, config.do_vort_damp)
        if config.d2_bg_k2 > 0.01:
            col["d2_divg"][1] = max(config.d2_bg, config.d2_bg_k2)
            lowest_kvals(col, 1, config.do_vort_damp)
        if config.d2_bg_k2 > 0.05:
            col["d2_divg"][2] = max(config.d2_bg, 0.2 * config.d2_bg_k2)
            set_low_kvals(col, 2)
    return col


@gtscript.function
def interpolate_uc_vc_to_cell_corners(
    uc_cov, vc_cov, cosa, rsina, uc_contra, vc_contra
):
    """
    Convert covariant C-grid winds to contravariant B-grid (cell-corner) winds.
    """
    from __externals__ import i_end, i_start, j_end, j_start

    # In the original Fortran, this routine was given dt4 (0.25 * dt)
    # and dt5 (0.5 * dt), and its outputs were wind times timestep. This has
    # been refactored so the timestep is later explicitly multiplied, when
    # the wind is integrated forward in time.
    # TODO: ask Lucas why we interpolate then convert to contravariant in tile center,
    # but convert to contravariant and then interpolate on tile edges.
    ub_cov = 0.5 * (uc_cov[0, -1, 0] + uc_cov)
    vb_cov = 0.5 * (vc_cov[-1, 0, 0] + vc_cov)
    ub_contra = contravariant(ub_cov, vb_cov, cosa, rsina)
    vb_contra = contravariant(vb_cov, ub_cov, cosa, rsina)
    # ASSUME : if __INLINED(namelist.grid_type < 3):
    with horizontal(region[:, j_start], region[:, j_end + 1]):
        ub_contra = 0.25 * (
            -uc_contra[0, -2, 0]
            + 3.0 * (uc_contra[0, -1, 0] + uc_contra)
            - uc_contra[0, 1, 0]
        )
    with horizontal(region[i_start, :], region[i_end + 1, :]):
        ub_contra = 0.5 * (uc_contra[0, -1, 0] + uc_contra)
    with horizontal(region[i_start, :], region[i_end + 1, :]):
        vb_contra = 0.25 * (
            -vc_contra[-2, 0, 0]
            + 3.0 * (vc_contra[-1, 0, 0] + vc_contra)
            - vc_contra[1, 0, 0]
        )
    with horizontal(region[:, j_start], region[:, j_end + 1]):
        vb_contra = 0.5 * (vc_contra[-1, 0, 0] + vc_contra)

    return ub_contra, vb_contra


def compute_f0(
    stencil_factory: StencilFactory, lon_agrid: FloatFieldIJ, lat_agrid: FloatFieldIJ
):
    """
    Compute the coriolis parameter on the D-grid
    """
    f0 = utils.make_storage_from_shape(lon_agrid.shape, backend=stencil_factory.backend)
    f0_stencil = stencil_factory.from_dims_halo(
        compute_coriolis_parameter_defn,
        compute_dims=[X_DIM, Y_DIM, Z_DIM],
        compute_halos=(3, 3),
    )
    f0_stencil(f0, lon_agrid, lat_agrid, 0.0)
    return f0


class DGridShallowWaterLagrangianDynamics:
    """
    Fortran name is the d_sw subroutine
    """

    def __init__(
        self,
        stencil_factory: StencilFactory,
        grid_data: GridData,
        damping_coefficients: DampingCoefficients,
        column_namelist,
        nested: bool,
        stretched_grid: bool,
        config: DGridShallowWaterLagrangianDynamicsConfig,
    ):
        self.grid_data = grid_data
        self._f0 = compute_f0(
            stencil_factory, self.grid_data.lon_agrid, self.grid_data.lat_agrid
        )

        self.grid_indexing = stencil_factory.grid_indexing
        assert config.grid_type < 3, "ubke and vbke only implemented for grid_type < 3"
        assert not config.inline_q, "inline_q not yet implemented"
        assert (
            config.d_ext <= 0
        ), "untested d_ext > 0. need to call a2b_ord2, not yet implemented"
        assert (column_namelist["damp_vt"] > dcon_threshold).all()
        # TODO: in theory, we should check if damp_vt > 1e-5 for each k-level and
        # only compute delnflux for k-levels where this is true
        assert (column_namelist["damp_w"] > dcon_threshold).all()
        # TODO: in theory, we should check if damp_w > 1e-5 for each k-level and
        # only compute delnflux for k-levels where this is true

        # only compute for k-levels where this is true
        self.hydrostatic = config.hydrostatic

        def make_storage():
            return utils.make_storage_from_shape(
                self.grid_indexing.max_shape, backend=stencil_factory.backend
            )

        self._tmp_heat_s = make_storage()
        self._vort_x_delta = make_storage()
        self._vort_y_delta = make_storage()
        self._dt_kinetic_energy_on_cell_corners = make_storage()
        self._tmp_vort = make_storage()
        self._uc_contra = make_storage()
        self._vc_contra = make_storage()
        self._tmp_ut = make_storage()
        self._tmp_vt = make_storage()
        self._tmp_fx = make_storage()
        self._tmp_fy = make_storage()
        self._tmp_gx = make_storage()
        self._tmp_gy = make_storage()
        self._tmp_dw = make_storage()
        self._tmp_wk = make_storage()
        self._vorticity_agrid = make_storage()
        self._vorticity_bgrid_damped = make_storage()
        self._tmp_fx2 = make_storage()
        self._tmp_fy2 = make_storage()
        self._tmp_damp_3d = utils.make_storage_from_shape(
            (1, 1, self.grid_indexing.domain[2]), backend=stencil_factory.backend
        )
        self._column_namelist = column_namelist

        self.delnflux_nosg_w = DelnFluxNoSG(
            stencil_factory,
            damping_coefficients,
            grid_data.rarea,
            self._column_namelist["nord_w"],
        )
        self.delnflux_nosg_v = DelnFluxNoSG(
            stencil_factory,
            damping_coefficients,
            grid_data.rarea,
            self._column_namelist["nord_v"],
        )
        self.fvtp2d_dp = FiniteVolumeTransport(
            stencil_factory=stencil_factory,
            grid_data=grid_data,
            damping_coefficients=damping_coefficients,
            grid_type=config.grid_type,
            hord=config.hord_dp,
            nord=self._column_namelist["nord_v"],
            damp_c=self._column_namelist["damp_vt"],
        )
        self.fvtp2d_dp_t = FiniteVolumeTransport(
            stencil_factory=stencil_factory,
            grid_data=grid_data,
            damping_coefficients=damping_coefficients,
            grid_type=config.grid_type,
            hord=config.hord_dp,
            nord=self._column_namelist["nord_t"],
            damp_c=self._column_namelist["damp_t"],
        )
        self.fvtp2d_tm = FiniteVolumeTransport(
            stencil_factory=stencil_factory,
            grid_data=grid_data,
            damping_coefficients=damping_coefficients,
            grid_type=config.grid_type,
            hord=config.hord_tm,
            nord=self._column_namelist["nord_v"],
            damp_c=self._column_namelist["damp_vt"],
        )
        self.fvtp2d_vt_nodelnflux = FiniteVolumeTransport(
            stencil_factory=stencil_factory,
            grid_data=grid_data,
            damping_coefficients=damping_coefficients,
            grid_type=config.grid_type,
            hord=config.hord_vt,
        )
        self.fv_prep = FiniteVolumeFluxPrep(
            stencil_factory=stencil_factory,
            grid_data=grid_data,
        )
        self.divergence_damping = DivergenceDamping(
            stencil_factory,
            grid_data,
            damping_coefficients,
            nested,
            stretched_grid,
            config.dddmp,
            config.d4_bg,
            config.nord,
            config.grid_type,
            column_namelist["nord"],
            column_namelist["d2_divg"],
        )

        self._apply_pt_delp_fluxes = stencil_factory.from_dims_halo(
            func=apply_pt_delp_fluxes_stencil_defn,
            compute_dims=[X_INTERFACE_DIM, Y_INTERFACE_DIM, Z_DIM],
            externals={
                "inline_q": config.inline_q,
            },
        )
<<<<<<< HEAD
        self._compute_kinetic_energy = stencil_factory.from_dims_halo(
            func=compute_kinetic_energy,
=======
        self._kinetic_energy_update_part_1 = stencil_factory.from_dims_halo(
            func=kinetic_energy_update_part_1,
            compute_dims=[X_INTERFACE_DIM, Y_INTERFACE_DIM, Z_DIM],
            externals={
                "iord": config.hord_mt,
                "jord": config.hord_mt,
                "mord": config.hord_mt,
                "xt_minmax": False,
                "yt_minmax": False,
            },
        )
        self._kinetic_energy_update_part_2 = stencil_factory.from_dims_halo(
            func=kinetic_energy_update_part_2,
>>>>>>> 473d21d3
            compute_dims=[X_INTERFACE_DIM, Y_INTERFACE_DIM, Z_DIM],
            externals={
                "iord": config.hord_mt,
                "jord": config.hord_mt,
                "mord": config.hord_mt,
                "xt_minmax": False,
                "yt_minmax": False,
            },
        )
        self._flux_adjust_stencil = stencil_factory.from_dims_halo(
            func=flux_adjust, compute_dims=[X_DIM, Y_DIM, Z_DIM]
        )
        self._flux_capacitor_stencil = stencil_factory.from_dims_halo(
            func=flux_capacitor,
            compute_dims=[X_DIM, Y_DIM, Z_DIM],
            compute_halos=(3, 3),
        )
        self._vort_differencing_stencil = stencil_factory.from_dims_halo(
            func=vort_differencing,
            compute_dims=[X_INTERFACE_DIM, Y_INTERFACE_DIM, Z_DIM],
        )
        self._u_and_v_from_ke_stencil = stencil_factory.from_dims_halo(
            func=u_and_v_from_ke, compute_dims=[X_INTERFACE_DIM, Y_INTERFACE_DIM, Z_DIM]
        )
        self._compute_vort_stencil = stencil_factory.from_dims_halo(
            func=compute_vort,
            externals={
                "radius": constants.RADIUS,
                "do_f3d": config.do_f3d,
                "hydrostatic": self.hydrostatic,
            },
            compute_dims=[X_DIM, Y_DIM, Z_DIM],
            compute_halos=(3, 3),
        )
        self._adjust_w_and_qcon_stencil = stencil_factory.from_dims_halo(
            func=adjust_w_and_qcon,
            compute_dims=[X_DIM, Y_DIM, Z_DIM],
        )
        self._heat_diss_stencil = stencil_factory.from_dims_halo(
            func=heat_diss,
            compute_dims=[X_DIM, Y_DIM, Z_DIM],
        )
        self._heat_source_from_vorticity_damping_stencil = (
            stencil_factory.from_dims_halo(
                func=heat_source_from_vorticity_damping,
                compute_dims=[X_INTERFACE_DIM, Y_INTERFACE_DIM, Z_DIM],
                externals={
                    "do_skeb": config.do_skeb,
                    "d_con": config.d_con,
                },
            )
        )
        self._compute_vorticity_stencil = stencil_factory.from_dims_halo(
            compute_vorticity,
            compute_dims=[X_DIM, Y_DIM, Z_DIM],
            compute_halos=(3, 3),
        )
        self._update_u_and_v_stencil = stencil_factory.from_dims_halo(
            update_u_and_v, compute_dims=[X_INTERFACE_DIM, Y_INTERFACE_DIM, Z_DIM]
        )
        damping_factor_calculation_stencil = stencil_factory.from_origin_domain(
            delnflux.calc_damp,
            origin=(0, 0, 0),
            domain=(1, 1, stencil_factory.grid_indexing.domain[2]),
        )
        damping_factor_calculation_stencil(
            self._tmp_damp_3d,
            self._column_namelist["nord_v"],
            self._column_namelist["damp_vt"],
            damping_coefficients.da_min_c,
        )
        self._delnflux_damp_vt = utils.make_storage_data(
            self._tmp_damp_3d[0, 0, :],
            (self.grid_indexing.domain[2],),
            (0,),
            backend=stencil_factory.backend,
        )

        damping_factor_calculation_stencil(
            self._tmp_damp_3d,
            self._column_namelist["nord_w"],
            self._column_namelist["damp_w"],
            damping_coefficients.da_min_c,
        )
        self._delnflux_damp_w = utils.make_storage_data(
            self._tmp_damp_3d[0, 0, :],
            (self.grid_indexing.domain[2],),
            (0,),
            backend=stencil_factory.backend,
        )
        y_temporary = utils.make_storage_from_shape(
            shape=self.grid_indexing.max_shape,
            origin=self.grid_indexing.origin,
            backend=stencil_factory.backend,
        )

    def __call__(
        self,
        delpc,
        delp,
        pt,
        u,
        v,
        w,
        uc,
        vc,
        ua,
        va,
        divgd,
        mfx,
        mfy,
        cx,
        cy,
        crx,
        cry,
        xfx,
        yfx,
        q_con,
        zh,
        heat_source,
        diss_est,
        dt,
    ):
        """
        D-Grid shallow water routine, peforms a full-timestep advance
        of the D-grid winds and other prognostic variables using Lagrangian
        dynamics on the cubed-sphere.

        Described by Lin 1997, Lin 2004 and Harris 2013.

        Args:
            delpc (inout): C-grid  vertical delta in pressure
            delp (inout): D-grid vertical delta in pressure
            pt (inout): D-grid potential teperature
            u (inout): D-grid x-velocity
            v (inout): D-grid y-velocity
            w (inout): vertical velocity
            uc (in): C-grid x-velocity
            vc (in): C-grid y-velocity
            ua (in): A-grid x-velocity
            va (in) A-grid y-velocity
            divgd (inout): D-grid horizontal divergence
            mfx (inout): accumulated x mass flux
            mfy (inout): accumulated y mass flux
            cx (inout): accumulated Courant number in the x direction
            cy (inout): accumulated Courant number in the y direction
            crx (out): local courant number in the x direction
            cry (out): local courant number in the y direction
            xfx (out): flux of area in x-direction, in units of m^2
            yfx (out): flux of area in y-direction, in units of m^2
            q_con (inout): total condensate mixing ratio
            zh (in): geopotential height defined on layer interfaces
            heat_source (inout):  accumulated heat source
            diss_est (inout): dissipation estimate
            dt (in): acoustic timestep in seconds
        """
        # uc_contra/vc_contra are ut/vt in the original Fortran
        # TODO: when these stencils can be merged investigate whether
        # we can refactor fv_prep into two separate function calls,
        # the chain looks something like:
        #   uc_contra, vc_contra = f(uc, vc, ...)
        #   xfx, yfx = g(uc_contra, vc_contra, ...)

        # TODO: ptc may only be used as a temporary under this scope, investigate
        # and decouple it from higher level if possible (i.e. if not a real output)
        self.fv_prep(uc, vc, crx, cry, xfx, yfx, self._uc_contra, self._vc_contra, dt)

        # TODO: the structure of much of this is to get fluxes from fvtp2d and then
        # apply them in various similar stencils - can these steps be merged?

        self.fvtp2d_dp(
            delp,
            crx,
            cry,
            xfx,
            yfx,
            self._tmp_fx,
            self._tmp_fy,
        )

        # TODO: part of flux_capacitor_stencil (updating cx, cy)
        # should be mergeable with fv_prep, the other part (updating xflux, yflux)
        # should be mergeable with any compute domain stencil in this object

        self._flux_capacitor_stencil(
            cx, cy, mfx, mfy, crx, cry, self._tmp_fx, self._tmp_fy
        )

        if not self.hydrostatic:

            # TODO: output value for tmp_wk here is never used, refactor so it is
            # not unnecessarily computed
            self.delnflux_nosg_w(
                w,
                self._tmp_fx2,
                self._tmp_fy2,
                self._delnflux_damp_w,
                self._tmp_wk,
            )

            self._heat_diss_stencil(
                self._tmp_fx2,
                self._tmp_fy2,
                w,
                self.grid_data.rarea,
                self._tmp_heat_s,
                diss_est,
                self._tmp_dw,
                self._column_namelist["damp_w"],
                self._column_namelist["ke_bg"],
                dt,
            )

            self.fvtp2d_vt_nodelnflux(
                w,
                crx,
                cry,
                xfx,
                yfx,
                self._tmp_gx,
                self._tmp_gy,
                x_mass_flux=self._tmp_fx,
                y_mass_flux=self._tmp_fy,
            )

            self._flux_adjust_stencil(
                w,
                delp,
                self._tmp_gx,
                self._tmp_gy,
                self.grid_data.rarea,
            )
        # Fortran: #ifdef USE_COND
        self.fvtp2d_dp_t(
            q_con,
            crx,
            cry,
            xfx,
            yfx,
            self._tmp_gx,
            self._tmp_gy,
            mass=delp,
            x_mass_flux=self._tmp_fx,
            y_mass_flux=self._tmp_fy,
        )

        self._flux_adjust_stencil(
            q_con, delp, self._tmp_gx, self._tmp_gy, self.grid_data.rarea
        )

        # Fortran #endif //USE_COND
        self.fvtp2d_tm(
            pt,
            crx,
            cry,
            xfx,
            yfx,
            self._tmp_gx,
            self._tmp_gy,
            mass=delp,
            x_mass_flux=self._tmp_fx,
            y_mass_flux=self._tmp_fy,
        )

        self._apply_pt_delp_fluxes(
            gx=self._tmp_gx,
            gy=self._tmp_gy,
            rarea=self.grid_data.rarea,
            fx=self._tmp_fx,
            fy=self._tmp_fy,
            pt=pt,
            delp=delp,
        )
        self._compute_kinetic_energy(
            vc=vc,
            uc=uc,
            cosa=self.grid_data.cosa,
            rsina=self.grid_data.rsina,
            v=v,
            vc_contra=self._vc_contra,
            u=u,
            uc_contra=self._uc_contra,
            dx=self.grid_data.dx,
            dxa=self.grid_data.dxa,
            rdx=self.grid_data.rdx,
            dy=self.grid_data.dy,
            dya=self.grid_data.dya,
            rdy=self.grid_data.rdy,
            dt_kinetic_energy_on_cell_corners=self._dt_kinetic_energy_on_cell_corners,
            dt=dt,
        )

        self._compute_vorticity_stencil(
            u,
            v,
            self.grid_data.dx,
            self.grid_data.dy,
            self.grid_data.rarea,
            self._vorticity_agrid,
        )

        # TODO if namelist.d_f3d and ROT3 unimplemented
        self._adjust_w_and_qcon_stencil(
            w, delp, self._tmp_dw, q_con, self._column_namelist["damp_w"]
        )
        self.divergence_damping(
            u,
            v,
            va,
            self._vorticity_bgrid_damped,
            ua,
            divgd,
            vc,
            uc,
            delpc,
            self._dt_kinetic_energy_on_cell_corners,
            self._vorticity_agrid,
            dt,
        )

        self._vort_differencing_stencil(
            self._vorticity_bgrid_damped,
            self._vort_x_delta,
            self._vort_y_delta,
            self._column_namelist["d_con"],
        )

        # Vorticity transport
        self._compute_vort_stencil(self._vorticity_agrid, self._f0, zh, self._tmp_vort)

        self.fvtp2d_vt_nodelnflux(
            self._tmp_vort,
            crx,
            cry,
            xfx,
            yfx,
            self._tmp_fx,
            self._tmp_fy,
        )

        self._u_and_v_from_ke_stencil(
            self._dt_kinetic_energy_on_cell_corners,
            self._tmp_fx,
            self._tmp_fy,
            u,
            v,
            self.grid_data.dx,
            self.grid_data.dy,
        )

        self.delnflux_nosg_v(
            self._vorticity_agrid,
            self._tmp_ut,
            self._tmp_vt,
            self._delnflux_damp_vt,
            self._tmp_vort,
        )

        # TODO(eddied): These stencils were split to ensure GTC verification
        self._heat_source_from_vorticity_damping_stencil(
            self._vort_x_delta,
            self._vort_y_delta,
            self._tmp_ut,
            self._tmp_vt,
            u,
            v,
            delp,
            self.grid_data.rsin2,
            self.grid_data.cosa_s,
            self.grid_data.rdx,
            self.grid_data.rdy,
            self._tmp_heat_s,
            heat_source,
            diss_est,
            self._column_namelist["d_con"],
        )

        self._update_u_and_v_stencil(
            self._tmp_ut,
            self._tmp_vt,
            u,
            v,
            self._column_namelist["damp_vt"],
        )<|MERGE_RESOLUTION|>--- conflicted
+++ resolved
@@ -803,24 +803,8 @@
                 "inline_q": config.inline_q,
             },
         )
-<<<<<<< HEAD
         self._compute_kinetic_energy = stencil_factory.from_dims_halo(
             func=compute_kinetic_energy,
-=======
-        self._kinetic_energy_update_part_1 = stencil_factory.from_dims_halo(
-            func=kinetic_energy_update_part_1,
-            compute_dims=[X_INTERFACE_DIM, Y_INTERFACE_DIM, Z_DIM],
-            externals={
-                "iord": config.hord_mt,
-                "jord": config.hord_mt,
-                "mord": config.hord_mt,
-                "xt_minmax": False,
-                "yt_minmax": False,
-            },
-        )
-        self._kinetic_energy_update_part_2 = stencil_factory.from_dims_halo(
-            func=kinetic_energy_update_part_2,
->>>>>>> 473d21d3
             compute_dims=[X_INTERFACE_DIM, Y_INTERFACE_DIM, Z_DIM],
             externals={
                 "iord": config.hord_mt,
