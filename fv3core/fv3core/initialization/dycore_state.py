from dataclasses import dataclass, field, fields
from typing import Any, Mapping

import xarray as xr

<<<<<<< HEAD
import pace.dsl.gt4py_utils as gt_utils
from pace import util
=======
import pace.util
>>>>>>> ef4e3e79


@dataclass()
class DycoreState:
    u: pace.util.Quantity = field(
        metadata={
            "name": "x_wind",
            "dims": [pace.util.X_DIM, pace.util.Y_INTERFACE_DIM, pace.util.Z_DIM],
            "units": "m/s",
            "intent": "inout",
        }
    )
    v: pace.util.Quantity = field(
        metadata={
            "name": "y_wind",
            "dims": [pace.util.X_INTERFACE_DIM, pace.util.Y_DIM, pace.util.Z_DIM],
            "units": "m/s",
            "intent": "inout",
        }
    )
    w: pace.util.Quantity = field(
        metadata={
            "name": "vertical_wind",
            "dims": [pace.util.X_DIM, pace.util.Y_DIM, pace.util.Z_DIM],
            "units": "m/s",
            "intent": "inout",
        }
    )
    ua: pace.util.Quantity = field(
        metadata={
            "name": "eastward_wind",
            "dims": [pace.util.X_DIM, pace.util.Y_DIM, pace.util.Z_DIM],
            "units": "m/s",
            "intent": "inout",
        }
    )
    va: pace.util.Quantity = field(
        metadata={
            "name": "northward_wind",
            "dims": [pace.util.X_DIM, pace.util.Y_DIM, pace.util.Z_DIM],
            "units": "m/s",
        }
    )
    uc: pace.util.Quantity = field(
        metadata={
            "name": "x_wind_on_c_grid",
            "dims": [pace.util.X_INTERFACE_DIM, pace.util.Y_DIM, pace.util.Z_DIM],
            "units": "m/s",
            "intent": "inout",
        }
    )
    vc: pace.util.Quantity = field(
        metadata={
            "name": "y_wind_on_c_grid",
            "dims": [pace.util.X_DIM, pace.util.Y_INTERFACE_DIM, pace.util.Z_DIM],
            "units": "m/s",
            "intent": "inout",
        }
    )
    delp: pace.util.Quantity = field(
        metadata={
            "name": "pressure_thickness_of_atmospheric_layer",
            "dims": [pace.util.X_DIM, pace.util.Y_DIM, pace.util.Z_DIM],
            "units": "Pa",
            "intent": "inout",
        }
    )
    delz: pace.util.Quantity = field(
        metadata={
            "name": "vertical_thickness_of_atmospheric_layer",
            "dims": [pace.util.X_DIM, pace.util.Y_DIM, pace.util.Z_DIM],
            "units": "m",
            "intent": "inout",
        }
    )
    ps: pace.util.Quantity = field(
        metadata={
            "name": "surface_pressure",
            "dims": [pace.util.X_DIM, pace.util.Y_DIM],
            "units": "Pa",
            "intent": "inout",
        }
    )
    pe: pace.util.Quantity = field(
        metadata={
            "name": "interface_pressure",
            "dims": [pace.util.X_DIM, pace.util.Y_DIM, pace.util.Z_INTERFACE_DIM],
            "units": "Pa",
            "n_halo": 1,
            "intent": "inout",
        }
    )
    pt: pace.util.Quantity = field(
        metadata={
            "name": "air_temperature",
            "dims": [pace.util.X_DIM, pace.util.Y_DIM, pace.util.Z_DIM],
            "units": "degK",
            "intent": "inout",
        }
    )
    peln: pace.util.Quantity = field(
        metadata={
            "name": "logarithm_of_interface_pressure",
            "dims": [
                pace.util.X_DIM,
                pace.util.Y_DIM,
                pace.util.Z_INTERFACE_DIM,
            ],
            "units": "ln(Pa)",
            "n_halo": 0,
            "intent": "inout",
        }
    )
    pk: pace.util.Quantity = field(
        metadata={
            "name": "interface_pressure_raised_to_power_of_kappa",
            "dims": [pace.util.X_DIM, pace.util.Y_DIM, pace.util.Z_INTERFACE_DIM],
            "units": "unknown",
            "n_halo": 0,
            "intent": "inout",
        }
    )
    pkz: pace.util.Quantity = field(
        metadata={
            "name": "layer_mean_pressure_raised_to_power_of_kappa",
            "dims": [pace.util.X_DIM, pace.util.Y_DIM, pace.util.Z_DIM],
            "units": "unknown",
            "n_halo": 0,
            "intent": "inout",
        }
    )
    qvapor: pace.util.Quantity = field(
        metadata={
            "name": "specific_humidity",
            "dims": [pace.util.X_DIM, pace.util.Y_DIM, pace.util.Z_DIM],
            "units": "kg/kg",
        }
    )
    qliquid: pace.util.Quantity = field(
        metadata={
            "name": "cloud_water_mixing_ratio",
            "dims": [pace.util.X_DIM, pace.util.Y_DIM, pace.util.Z_DIM],
            "units": "kg/kg",
            "intent": "inout",
        }
    )
    qice: pace.util.Quantity = field(
        metadata={
            "name": "cloud_ice_mixing_ratio",
            "dims": [pace.util.X_DIM, pace.util.Y_DIM, pace.util.Z_DIM],
            "units": "kg/kg",
            "intent": "inout",
        }
    )
    qrain: pace.util.Quantity = field(
        metadata={
            "name": "rain_mixing_ratio",
            "dims": [pace.util.X_DIM, pace.util.Y_DIM, pace.util.Z_DIM],
            "units": "kg/kg",
            "intent": "inout",
        }
    )
    qsnow: pace.util.Quantity = field(
        metadata={
            "name": "snow_mixing_ratio",
            "dims": [pace.util.X_DIM, pace.util.Y_DIM, pace.util.Z_DIM],
            "units": "kg/kg",
            "intent": "inout",
        }
    )
    qgraupel: pace.util.Quantity = field(
        metadata={
            "name": "graupel_mixing_ratio",
            "dims": [pace.util.X_DIM, pace.util.Y_DIM, pace.util.Z_DIM],
            "units": "kg/kg",
            "intent": "inout",
        }
    )
    qo3mr: pace.util.Quantity = field(
        metadata={
            "name": "ozone_mixing_ratio",
            "dims": [pace.util.X_DIM, pace.util.Y_DIM, pace.util.Z_DIM],
            "units": "kg/kg",
            "intent": "inout",
        }
    )
    qsgs_tke: pace.util.Quantity = field(
        metadata={
            "name": "turbulent_kinetic_energy",
            "dims": [pace.util.X_DIM, pace.util.Y_DIM, pace.util.Z_DIM],
            "units": "m**2/s**2",
            "intent": "inout",
        }
    )
    qcld: pace.util.Quantity = field(
        metadata={
            "name": "cloud_fraction",
            "dims": [pace.util.X_DIM, pace.util.Y_DIM, pace.util.Z_DIM],
            "units": "",
            "intent": "inout",
        }
    )
    q_con: pace.util.Quantity = field(
        metadata={
            "name": "total_condensate_mixing_ratio",
            "dims": [pace.util.X_DIM, pace.util.Y_DIM, pace.util.Z_DIM],
            "units": "kg/kg",
            "intent": "inout",
        }
    )
    omga: pace.util.Quantity = field(
        metadata={
            "name": "vertical_pressure_velocity",
            "dims": [pace.util.X_DIM, pace.util.Y_DIM, pace.util.Z_DIM],
            "units": "Pa/s",
            "intent": "inout",
        }
    )
    mfxd: pace.util.Quantity = field(
        metadata={
            "name": "accumulated_x_mass_flux",
            "dims": [pace.util.X_INTERFACE_DIM, pace.util.Y_DIM, pace.util.Z_DIM],
            "units": "unknown",
            "n_halo": 0,
            "intent": "inout",
        }
    )
    mfyd: pace.util.Quantity = field(
        metadata={
            "name": "accumulated_y_mass_flux",
            "dims": [pace.util.X_DIM, pace.util.Y_INTERFACE_DIM, pace.util.Z_DIM],
            "units": "unknown",
            "n_halo": 0,
            "intent": "inout",
        }
    )
    cxd: pace.util.Quantity = field(
        metadata={
            "name": "accumulated_x_courant_number",
            "dims": [pace.util.X_INTERFACE_DIM, pace.util.Y_DIM, pace.util.Z_DIM],
            "units": "",
            "n_halo": (0, 3),
            "intent": "inout",
        }
    )
    cyd: pace.util.Quantity = field(
        metadata={
            "name": "accumulated_y_courant_number",
            "dims": [pace.util.X_DIM, pace.util.Y_INTERFACE_DIM, pace.util.Z_DIM],
            "units": "",
            "n_halo": (3, 0),
            "intent": "inout",
        }
    )
    diss_estd: pace.util.Quantity = field(
        metadata={
            "name": "dissipation_estimate_from_heat_source",
            "dims": [pace.util.X_DIM, pace.util.Y_DIM, pace.util.Z_DIM],
            "units": "unknown",
            "n_halo": (3, 3),
            "intent": "inout",
        }
    )
    phis: pace.util.Quantity = field(
        metadata={
            "name": "surface_geopotential",
            "units": "m^2 s^-2",
            "dims": [pace.util.X_DIM, pace.util.Y_DIM],
            "intent": "in",
        }
    )
    do_adiabatic_init: bool = field(default=False)
    bdt: float = field(default=0.0)
    mdt: float = field(default=0.0)

    def __post_init__(self):
        for _field in fields(self):
            for check_name in ["units", "dims"]:
                if check_name in _field.metadata:
                    required = _field.metadata[check_name]
                    actual = getattr(getattr(self, _field.name), check_name)
                    if isinstance(required, list):
                        actual = list(actual)
                    if actual != required:
                        raise TypeError(
                            f"{_field.name} has metadata {check_name} of {actual}"
                            f"that does not match the requirement {required}"
                        )

    @classmethod
    def init_zeros(cls, quantity_factory: pace.util.QuantityFactory):
        initial_storages = {}
        for _field in fields(cls):
            if "dims" in _field.metadata.keys():
                initial_storages[_field.name] = quantity_factory.zeros(
                    _field.metadata["dims"], _field.metadata["units"], dtype=float
                ).storage
        return cls.init_from_storages(
            storages=initial_storages, sizer=quantity_factory.sizer
        )

    @classmethod
    def init_from_numpy_arrays(
        cls, dict_of_numpy_arrays, sizer: pace.util.GridSizer, backend: str
    ):
        field_names = [_field.name for _field in fields(cls)]
        for variable_name in dict_of_numpy_arrays.keys():
            if variable_name not in field_names:
                raise KeyError(
                    variable_name + " is provided, but not part of the dycore state"
                )
        dict_state = {}
        for _field in fields(cls):
            if "dims" in _field.metadata.keys():
                dims = _field.metadata["dims"]
                dict_state[_field.name] = pace.util.Quantity(
                    dict_of_numpy_arrays[_field.name],
                    dims,
                    _field.metadata["units"],
                    origin=sizer.get_origin(dims),
                    extent=sizer.get_extent(dims),
                    gt4py_backend=backend,
                )
        state = cls(**dict_state)
        return state

    @classmethod
    def init_from_storages(
        cls,
        storages: Mapping[str, Any],
        sizer: pace.util.GridSizer,
        do_adiabatic_init: bool = False,
        bdt: float = 0.0,
        mdt: float = 0.0,
    ):
        inputs = {}
        for _field in fields(cls):
            if "dims" in _field.metadata.keys():
                dims = _field.metadata["dims"]
                quantity = pace.util.Quantity(
                    storages[_field.name],
                    dims,
                    _field.metadata["units"],
                    origin=sizer.get_origin(dims),
                    extent=sizer.get_extent(dims),
                )
                inputs[_field.name] = quantity
        return cls(**inputs, do_adiabatic_init=do_adiabatic_init, bdt=bdt, mdt=mdt)

    @property
    def xr_dataset(self):
        data_vars = {}
        for name, field_info in self.__dataclass_fields__.items():
            if issubclass(field_info.type, pace.util.Quantity):
                dims = [
                    f"{dim_name}_{name}" for dim_name in field_info.metadata["dims"]
                ]
                data_vars[name] = xr.DataArray(
                    gt_utils.asarray(getattr(self, name).data),
                    dims=dims,
                    attrs={
                        "long_name": field_info.metadata["name"],
                        "units": field_info.metadata.get("units", "unknown"),
                    },
                )
        return xr.Dataset(data_vars=data_vars)

    def __getitem__(self, item):
        return getattr(self, item)<|MERGE_RESOLUTION|>--- conflicted
+++ resolved
@@ -3,12 +3,9 @@
 
 import xarray as xr
 
-<<<<<<< HEAD
 import pace.dsl.gt4py_utils as gt_utils
-from pace import util
-=======
 import pace.util
->>>>>>> ef4e3e79
+
 
 
 @dataclass()
