--- conflicted
+++ resolved
@@ -6,10 +6,6 @@
 from pace.util import Namelist, NamelistDefaults
 
 
-<<<<<<< HEAD
-grid = None
-=======
->>>>>>> 6e570b50
 DEFAULT_INT = 0
 DEFAULT_STR = ""
 DEFAULT_FLOAT = 0.0
@@ -269,17 +265,10 @@
     nf_omega: int = NamelistDefaults.nf_omega
     fv_sg_adj: int = NamelistDefaults.fv_sg_adj
     n_sponge: int = NamelistDefaults.n_sponge
-<<<<<<< HEAD
     namelist_override: str = ""
 
     def __post_init__(self):
         if len(self.namelist_override) > 0:
-=======
-    namelist_override: str = None
-
-    def __post_init__(self):
-        if self.namelist_override is not None:
->>>>>>> 6e570b50
             try:
                 f90_nml = f90nml.read(self.namelist_override)
             except FileNotFoundError:
