include ../docker/Makefile.image_names

GCR_URL = us.gcr.io/vcm-ml
EXPERIMENT ?=c12_6ranks_standard
SHELL=/bin/bash
CWD=$(shell pwd)
DEV ?=y
NUM_RANKS ?=6
VOLUMES ?=
CONTAINER_ENGINE ?=docker
RUN_FLAGS ?=--rm
RUN_FLAGS += -e FV3_DACEMODE=$(FV3_DACEMODE)
TEST_ARGS ?=
TARGET ?=dycore
FV3UTIL_DIR=$(CWD)/external/pace-util
ROOT_DIR:=$(shell dirname $(realpath $(firstword $(MAKEFILE_LIST))))
TEST_DATA_ROOT ?=$(ROOT_DIR)/test_data/
TEST_DATA_FTP ?=in/put/abc/cosmo/fuo/pace/fv3core/

FV3=fv3core
FV3_PATH ?=/pace/$(FV3)

ifeq ($(DEV),y)
	VOLUMES += -v $(CWD)/..:/pace
endif
CONTAINER_CMD?=$(CONTAINER_ENGINE) run $(RUN_FLAGS) $(VOLUMES) $(PACE_IMAGE)

ifneq (,$(findstring $(PACE_IMAGE),$(CONTAINER_CMD)))
	TEST_DATA_RUN_LOC =/test_data
else
	TEST_DATA_RUN_LOC=$(TEST_DATA_HOST)
endif

PYTHON_FILES = $(shell git ls-files | grep -e 'py$$' | grep -v -e '__init__.py')
PYTHON_INIT_FILES = $(shell git ls-files | grep '__init__.py')
TEST_DATA_TARFILE=dat_files.tar.gz
TEST_DATA_TARPATH=$(TEST_DATA_HOST)/$(TEST_DATA_TARFILE)
MPIRUN_ARGS ?=--oversubscribe
MPIRUN_CALL ?=mpirun -np $(NUM_RANKS) $(MPIRUN_ARGS)
BASE_INSTALL?=$(FV3)-install-serialbox
DATA_BUCKET= $(REGRESSION_DATA_STORAGE_BUCKET)/$(FORTRAN_SERIALIZED_DATA_VERSION)/$(EXPERIMENT)/$(TARGET)/

TEST_TYPE=$(word 3, $(subst _, ,$(EXPERIMENT)))
THRESH_ARGS=--threshold_overrides_file=$(FV3_PATH)/tests/savepoint/translate/overrides/$(TEST_TYPE).yaml
PYTEST_MAIN=pytest $(TEST_ARGS) $(FV3_PATH)/tests/main
PYTEST_SEQUENTIAL=pytest --data_path=$(TEST_DATA_RUN_LOC) $(TEST_ARGS) $(THRESH_ARGS) $(FV3_PATH)/tests/savepoint
# we can't rule out a deadlock if one test fails, so we must set maxfail=1 for parallel tests
PYTEST_PARALLEL=$(MPIRUN_CALL) python3 -m mpi4py -m pytest --maxfail=1 --data_path=$(TEST_DATA_RUN_LOC) $(TEST_ARGS) $(THRESH_ARGS) -m parallel $(FV3_PATH)/tests/savepoint
ifeq ($(DEV),y)
	VOLUMES += -v $(CWD)/$(FV3):/$(FV3)/$(FV3) -v $(CWD)/tests:/$(FV3)/tests -v $(FV3UTIL_DIR):/external/pace-util -v $(CWD)/external/dsl:/external/dsl -v $(CWD)/external/stencils:/external/stencils
endif
CONTAINER_CMD?=$(CONTAINER_ENGINE) run $(RUN_FLAGS) $(VOLUMES) $(PACE_IMAGE)

clean:

build:
	$(MAKE) -C .. build

cleanup_remote:
	$(MAKE) -C docker cleanup_remote

# end of image build targets which have been moved to docker/Makefile

test:
	$(MAKE) -C .. test_main

tests:
	$(MAKE) -C .. test_main

savepoint_tests:
	TEST_DATA_ROOT=$(TEST_DATA_ROOT) TARGET=$(TARGET) EXPERIMENT=$(EXPERIMENT) $(MAKE) -C .. $@

savepoint_tests_mpi:
	TEST_DATA_ROOT=$(TEST_DATA_ROOT) TARGET=$(TARGET) EXPERIMENT=$(EXPERIMENT) $(MAKE) -C .. $@

dev:
	docker run --rm -it \
		--network host \
		-v $(TEST_DATA_HOST):$(TEST_DATA_RUN_LOC) \
		-v $(CWD):/port_dev \
		$(VOLUMES) \
		$(PACE_IMAGE) bash

<<<<<<< HEAD
test_base:
ifneq ($(findstring docker,$(CONTAINER_CMD)),)
    ifeq ($(DEV),n)
	$(MAKE) build
    endif
endif
	$(CONTAINER_CMD) bash -c "pip3 list && cd $(FV3_PATH) && $(PYTEST_CMD)"

=======
>>>>>>> 2bfefc5c
sync_test_data:
	TEST_DATA_ROOT=$(TEST_DATA_ROOT) TARGET=$(TARGET) EXPERIMENT=$(EXPERIMENT) $(MAKE) -C .. $@

sync_test_data_from_ftp:
	TEST_DATA_ROOT=$(TEST_DATA_ROOT) TARGET=$(TARGET) EXPERIMENT=$(EXPERIMENT) $(MAKE) -C .. $@

get_test_data:
	TEST_DATA_ROOT=$(TEST_DATA_ROOT) TARGET=$(TARGET) EXPERIMENT=$(EXPERIMENT) $(MAKE) -C .. $@

lint:
	pre-commit run --all-files

.PHONY: dev get_test_data tests<|MERGE_RESOLUTION|>--- conflicted
+++ resolved
@@ -81,17 +81,6 @@
 		$(VOLUMES) \
 		$(PACE_IMAGE) bash
 
-<<<<<<< HEAD
-test_base:
-ifneq ($(findstring docker,$(CONTAINER_CMD)),)
-    ifeq ($(DEV),n)
-	$(MAKE) build
-    endif
-endif
-	$(CONTAINER_CMD) bash -c "pip3 list && cd $(FV3_PATH) && $(PYTEST_CMD)"
-
-=======
->>>>>>> 2bfefc5c
 sync_test_data:
 	TEST_DATA_ROOT=$(TEST_DATA_ROOT) TARGET=$(TARGET) EXPERIMENT=$(EXPERIMENT) $(MAKE) -C .. $@
 
