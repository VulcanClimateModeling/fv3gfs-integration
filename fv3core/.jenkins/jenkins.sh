#!/bin/bash
# This is the master script used to trigger Jenkins actions.
# The idea of this script is to keep the amount of code in the "Execute shell" field small
#
# Example syntax:
# .jenkins/jenkins.sh run_regression_tests
#
# Other actions such as test/build/deploy can be defined.

### Some environment variables available from Jenkins
### Note: for a complete list see https://jenkins.ginko.ch/env-vars.html
# slave              The name of the build host (daint, kesch, ...).
# BUILD_NUMBER       The current build number, such as "153".
# BUILD_ID           The current build id, such as "2005-08-22_23-59-59" (YYYY-MM-DD_hh-mm-ss).
# BUILD_DISPLAY_NAME The display name of the current build, something like "#153" by default.
# NODE_NAME          Name of the host.
# NODE_LABELS        Whitespace-separated list of labels that the node is assigned.
# JENKINS_HOME       The absolute path of the data storage directory assigned on the master node.
# JENKINS_URL        Full URL of Jenkins, like http://server:port/jenkins/
# BUILD_URL          Full URL of this build, like http://server:port/jenkins/job/foo/15/
# JOB_URL            Full URL of this job, like http://server:port/jenkins/job/foo/

exitError()
{
    echo "ERROR $1: $3" 1>&2
    echo "ERROR     LOCATION=$0" 1>&2
    echo "ERROR     LINE=$2" 1>&2
    exit $1
}

set -x

# echo basic setup
echo "####### executing: $0 $* (PID=$$ HOST=$HOSTNAME TIME=`date '+%D %H:%M:%S'`)"

# start timer
T="$(date +%s)"

# check sanity of environment
test -n "$1" || exitError 1001 ${LINENO} "must pass an argument"
test -n "${slave}" || exitError 1005 ${LINENO} "slave is not defined"

# GTC backend name fix: passed as gtc_gt_* but their real name are gtc:gt:*
#                       OR gtc_* but their real name is gtc:*
input_backend="$2"
if [[ $input_backend = gtc_gt_* ]] ; then
    # sed explained: replace _ with :, two times
    input_backend=`echo $input_backend | sed 's/_/:/;s/_/:/'`
fi
if [[ $input_backend = gtc_* ]] ; then
    # sed explained: replace _ with :
    input_backend=`echo $input_backend | sed 's/_/:/'`
fi

JENKINS_DIR="$( cd -- "$( dirname -- "${BASH_SOURCE[0]}" )" &> /dev/null && pwd )"
BUILDENV_DIR=$JENKINS_DIR/../../buildenv

# Read arguments
action="$1"
backend="$input_backend"
experiment="$3"

# check presence of env directory
pushd `dirname $0` > /dev/null
popd > /dev/null
shopt -s expand_aliases

# setup module environment and default queue
test -f ${BUILDENV_DIR}/machineEnvironment.sh || exitError 1201 ${LINENO} "cannot find machineEnvironment.sh script"
. ${BUILDENV_DIR}/machineEnvironment.sh
export python_env=${python_env}
echo "PYTHON env ${python_env}"


if [ -z "${GT4PY_VERSION}" ]; then
    export GT4PY_VERSION=`cat GT4PY_VERSION.txt`
fi
# If the backend is a GTC backend we fetch the caches
if [[ $backend != *numpy* ]];then
<<<<<<< HEAD
    echo "Fetching for exisintg gt_caches"
    . ${jenkins_dir}/actions/fetch_caches.sh $backend $experiment
=======
    . ${JENKINS_DIR}/actions/fetch_caches.sh $backend $experiment
>>>>>>> 16c13ea7
fi

# load machine dependent environment
if [ ! -f ${BUILDENV_DIR}/env.${host}.sh ] ; then
    exitError 1202 ${LINENO} "could not find ${BUILDENV_DIR}/env.${host}.sh"
fi
. ${BUILDENV_DIR}/env.${host}.sh

# check if action script exists
script="${JENKINS_DIR}/actions/${action}.sh"
test -f "${script}" || exitError 1301 ${LINENO} "cannot find script ${script}"

# load scheduler tools
. ${BUILDENV_DIR}/schedulerTools.sh
scheduler_script="${BUILDENV_DIR}/submit.${host}.${scheduler}"

# if there is a scheduler script, make a copy for this job
if [ -f ${scheduler_script} ] ; then
    if [ "${action}" == "setup" ]; then
	scheduler="none"
    else
	cp  ${scheduler_script} job_${action}.sh
	scheduler_script=job_${action}.sh
    fi
fi


# if the environment variable is set to long_job we skip timing restrictions:
if [ -v LONG_EXECUTION ]; then
    sed -i 's|00:45:00|03:30:00|g' ${scheduler_script}
fi

# if this is a parallel job and the number of ranks is specified in the experiment argument, set NUM_RANKS
# and update the scheduler script if there is one
if grep -q "parallel" <<< "${script}"; then
    if grep -q "ranks" <<< "${experiment}"; then
	export NUM_RANKS=`echo ${experiment} | grep -o -E '[0-9]+ranks' | grep -o -E '[0-9]+'`
	echo "Setting NUM_RANKS=${NUM_RANKS}"
	if grep -q "cuda\|gpu" <<< "${backend}" ; then
	    export MPICH_RDMA_ENABLED_CUDA=1
        export CRAY_CUDA_MPS=1
	else
	    export MPICH_RDMA_ENABLED_CUDA=0
        export CRAY_CUDA_MPS=0
	fi
	if [ -f ${scheduler_script} ] ; then
	    sed -i 's|<NTASKS>|<NTASKS>\n#SBATCH \-\-hint=multithread\n#SBATCH --ntasks-per-core=2|g' ${scheduler_script}
	    sed -i 's|45|30|g' ${scheduler_script}
	    if [ "$NUM_RANKS" -gt "6" ] && [ ! -v LONG_EXECUTION ]; then
            sed -i 's|cscsci|debug|g' ${scheduler_script}
        elif [ "$NUM_RANKS" -gt "6" ]; then
            sed -i 's|cscsci|normal|g' ${scheduler_script}
        fi
	    sed -i 's|<NTASKS>|"'${NUM_RANKS}'"|g' ${scheduler_script}
	    sed -i 's|<NTASKSPERNODE>|"24"|g' ${scheduler_script}
	fi
    fi
fi

if grep -q "fv_dynamics" <<< "${script}"; then
	if grep -q "cuda\|gpu" <<< "${backend}" ; then
	    export MPICH_RDMA_ENABLED_CUDA=1
	    # This enables single node compilation
	    # but will NOT work for c128
	    export CRAY_CUDA_MPS=1
	else
	    export MPICH_RDMA_ENABLED_CUDA=0
        export CRAY_CUDA_MPS=0
	fi
    sed -i 's|<NTASKS>|6\n#SBATCH \-\-hint=nomultithread|g' ${scheduler_script}
    sed -i 's|00:45:00|03:30:00|g' ${scheduler_script}
    sed -i 's|<NTASKSPERNODE>|6|g' ${scheduler_script}
    sed -i 's/<CPUSPERTASK>/1/g' ${scheduler_script}
    export MPIRUN_CALL="srun"
fi

module load daint-gpu
module load ${installdir}/modulefiles/gcloud/303.0.0
# get the test data version from the Makefile
export DATA_VERSION=`grep "FORTRAN_SERIALIZED_DATA_VERSION=" Makefile  | cut -d '=' -f 2`

# Set the SCRATCH directory to the working directory if not set (e.g. for running on gce)
if [ -z ${SCRATCH} ] ; then
    export SCRATCH=`pwd`
fi

# Set the host data head directory location
export TEST_DATA_DIR="/project/s1053/fv3core_serialized_test_data/${DATA_VERSION}"
export TEST_DATA_DIR="${SCRATCH}/jenkins/scratch/fv3core_fortran_data/${DATA_VERSION}"
export FV3_STENCIL_REBUILD_FLAG=False
# Set the host data location
export TEST_DATA_HOST="${TEST_DATA_DIR}/${experiment}/"
export EXPERIMENT=${experiment}
if [ -z ${JENKINS_TAG} ]; then
    export JENKINS_TAG=${JOB_NAME}${BUILD_NUMBER}
    if [ -z ${JENKINS_TAG} ]; then
	export JENKINS_TAG=test
    fi
fi
export JENKINS_TAG=${JENKINS_TAG//[,=\/]/-}
if [ ${#JENKINS_TAG} -gt 85 ]; then
	NAME=`echo ${JENKINS_TAG} | md5sum | cut -f1 -d" "`
	export JENKINS_TAG=${NAME//[,=\/]/-}-${BUILD_NUMBER}
fi
echo "JENKINS TAG ${JENKINS_TAG}"

if [ -z ${VIRTUALENV} ]; then
    echo "setting VIRTUALENV"
    export VIRTUALENV=${JENKINS_DIR}/../venv_${JENKINS_TAG}
fi

if [ ${python_env} == "virtualenv" ]; then
    if [ -d ${VIRTUALENV} ]; then
	echo "Using existing virtualenv ${VIRTUALENV}"
    else
	echo "virtualenv ${VIRTUALENV} is not setup yet, installing now"
	export FV3CORE_INSTALL_FLAGS="-e"
	${JENKINS_DIR}/install_virtualenv.sh ${VIRTUALENV}
    fi
    source ${VIRTUALENV}/bin/activate
    if grep -q "parallel" <<< "${script}"; then
	export MPIRUN_CALL="srun"
    fi
    export FV3_PATH="${JENKINS_DIR}/../"
    export TEST_DATA_RUN_LOC=${TEST_DATA_HOST}
    export PYTHONPATH=${installdir}/serialbox/gnu/python:$PYTHONPATH
fi

G2G="false"
export DOCKER_BUILDKIT=1

run_command "${script} ${backend} ${experiment} " Job${action} ${G2G} ${scheduler_script}

if [ $? -ne 0 ] ; then
  exitError 1510 ${LINENO} "problem while executing script ${script}"
fi
echo "### ACTION ${action} SUCCESSFUL"

# second run, this time with timing
if grep -q "fv_dynamics" <<< "${script}"; then
    cp  ${run_timing_script} job_${action}_2.sh
    run_timing_script=job_${action}_2.sh
    export CRAY_CUDA_MPS=0
	if grep -q "cuda\|gpu" <<< "${backend}" ; then
	    export MPICH_RDMA_ENABLED_CUDA=1
        export CRAY_CUDA_MPS=1
	else
	    export MPICH_RDMA_ENABLED_CUDA=0
        export CRAY_CUDA_MPS=0
	fi
    sed -i 's|<NTASKS>|6\n#SBATCH \-\-hint=nomultithread|g' ${run_timing_script}
    sed -i 's|00:45:00|00:15:00|g' ${run_timing_script}
    sed -i 's|<NTASKSPERNODE>|1|g' ${run_timing_script}
    sed -i 's/<CPUSPERTASK>/1/g' ${run_timing_script}
    sed -i 's|cscsci|debug|g' ${run_timing_script}
    run_command "${script} ${backend} ${experiment} " Job2${action} ${G2G} ${run_timing_script}
    if [ $? -ne 0 ] ; then
    exitError 1511 ${LINENO} "problem while executing script ${script}"
    fi
fi


echo "### ACTION ${action} SUCCESSFUL"

# end timer and report time taken
T="$(($(date +%s)-T))"
printf "####### time taken: %02d:%02d:%02d:%02d\n" "$((T/86400))" "$((T/3600%24))" "$((T/60%60))" "$((T%60))"

# no errors encountered
echo "####### finished: $0 $* (PID=$$ HOST=$HOSTNAME TIME=`date '+%D %H:%M:%S'`)"
exit 0

# so long, Earthling!<|MERGE_RESOLUTION|>--- conflicted
+++ resolved
@@ -77,12 +77,8 @@
 fi
 # If the backend is a GTC backend we fetch the caches
 if [[ $backend != *numpy* ]];then
-<<<<<<< HEAD
     echo "Fetching for exisintg gt_caches"
     . ${jenkins_dir}/actions/fetch_caches.sh $backend $experiment
-=======
-    . ${JENKINS_DIR}/actions/fetch_caches.sh $backend $experiment
->>>>>>> 16c13ea7
 fi
 
 # load machine dependent environment
