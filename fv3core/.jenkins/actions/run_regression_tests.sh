--- conflicted
+++ resolved
@@ -18,12 +18,4 @@
     export VOLUMES="-v ${SCRIPT_DIR}/../:/.jenkins"
 fi
 
-<<<<<<< HEAD
-make savepoint_tests
-=======
-if [[ ${FV3_DACEMODE} == "Python" ]]; then
-    make tests savepoint_tests
-else
-    make savepoint_tests
-fi
->>>>>>> 03db972a
+make savepoint_tests