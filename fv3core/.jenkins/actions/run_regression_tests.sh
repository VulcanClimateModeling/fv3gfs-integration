--- conflicted
+++ resolved
@@ -18,12 +18,4 @@
     export VOLUMES="-v ${SCRIPT_DIR}/../:/.jenkins"
 fi
 
-<<<<<<< HEAD
-if [[ ${FV3_DACEMODE} == "True" ]]; then
-    make savepoint_tests
-else
-    make tests savepoint_tests
-fi
-=======
-make savepoint_tests
->>>>>>> 881383d7
+make savepoint_tests