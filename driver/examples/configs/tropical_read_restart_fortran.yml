dycore_only: true
disable_step_physics: true
stencil_config:
  compilation_config:
    backend: numpy
    rebuild: false
    validate_args: true
    format_source: false
    device_sync: false
initialization:
  config:
    path: /home/ajdas/pace/restart_data/v5.0
    start_time: 2020-08-26 12:00:01
    fortran_data: true
  type: restart
grid_config:
  stretch_grid: true
  stretch_factor: 3.0
  lon_target: 172.5
  lat_target: 17.5
  use_tc_vertical_grid: true
  tc_ks: 0
performance_config:
  performance_mode: true
  experiment_name: c128_tropical
nx_tile: 128
nz: 79
dt_atmos: 60
<<<<<<< HEAD
minutes: 5
=======
minutes: 2
>>>>>>> 905e28da
layout:
  - 1
  - 1
diagnostics_config:
  path: "output.zarr"
  names:
    - u
    - v
    - ua
    - va
    - pt
    - delp
    - qvapor
<<<<<<< HEAD
  output_frequency: 1
=======
  output_initial_state: true
>>>>>>> 905e28da
dycore_config:
  a_imp: 1.0
  beta: 0.
  consv_te: 0.
  d2_bg: 0.
  d2_bg_k1: 0.2
  d2_bg_k2: 0.15
  d4_bg: 0.14
  d_con: 1.0
  d_ext: 0.0
  dddmp: 0.5
  delt_max: 0.002
  do_sat_adj: false
  do_vort_damp: true
  fill: false
  hord_dp: 6
  hord_mt: 6
  hord_tm: 6
  hord_tr: 8
  hord_vt: 6
  hydrostatic: false
  k_split: 2
  ke_bg: 0.
  kord_mt: 9
  kord_tm: -9
  kord_tr: 9
  kord_wz: 9
  n_split: 3
  nord: 3
  nwat: 6
  p_fac: 0.1
  rf_cutoff: 5000.
  rf_fast: true
  tau: 5.
  vtdm4: 0.06
  z_tracer: true
  do_qa: true
  tau_i2s: 1000.
  tau_g2v: 900.
  ql_gen: 0.001
  ql_mlt: 0.001
  qs_mlt: 0.000001
  qi_lim: 1.0
  dw_ocean: 0.1
  dw_land: 0.16
  icloud_f: 0
  tau_l2v: 225.
  tau_v2l: 150.
  fv_sg_adj: 600
  n_sponge: 48
  p_ref: 101500.

physics_config:
  hydrostatic: false
  nwat: 6
  do_qa: true<|MERGE_RESOLUTION|>--- conflicted
+++ resolved
@@ -26,11 +26,7 @@
 nx_tile: 128
 nz: 79
 dt_atmos: 60
-<<<<<<< HEAD
-minutes: 5
-=======
 minutes: 2
->>>>>>> 905e28da
 layout:
   - 1
   - 1
@@ -44,11 +40,7 @@
     - pt
     - delp
     - qvapor
-<<<<<<< HEAD
-  output_frequency: 1
-=======
   output_initial_state: true
->>>>>>> 905e28da
 dycore_config:
   a_imp: 1.0
   beta: 0.
