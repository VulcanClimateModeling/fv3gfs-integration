--- conflicted
+++ resolved
@@ -1,5 +1,2 @@
-<<<<<<< HEAD
 from .tendency_state import TendencyState
-=======
-from .run import Driver, DriverConfig
->>>>>>> 6e570b50
+from .run import Driver, DriverConfig