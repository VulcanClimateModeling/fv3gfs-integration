import dataclasses
from dataclasses import fields

import xarray as xr

import pace.dsl.gt4py_utils as gt_utils
import pace.physics
import pace.util
import pace.util.grid
from pace import fv3core


@dataclasses.dataclass()
class TendencyState:
    """
    Accumulated tendencies from physical parameterizations to be applied
    to the dynamical core model state.
    """

    u_dt: pace.util.Quantity = dataclasses.field(
        metadata={
            "name": "eastward_wind_tendency_due_to_physics",
            "dims": [pace.util.X_DIM, pace.util.Y_DIM, pace.util.Z_DIM],
            "units": "m/s**2",
            "intent": "inout",
        }
    )
    v_dt: pace.util.Quantity = dataclasses.field(
        metadata={
            "name": "northward_wind_tendency_due_to_physics",
            "dims": [pace.util.X_DIM, pace.util.Y_DIM, pace.util.Z_DIM],
            "units": "m/s**2",
            "intent": "inout",
        }
    )
    pt_dt: pace.util.Quantity = dataclasses.field(
        metadata={
            "name": "temperature_tendency_due_to_physics",
            "dims": [pace.util.X_DIM, pace.util.Y_DIM, pace.util.Z_DIM],
            "units": "K/s",
            "intent": "inout",
        }
    )

    @classmethod
    def init_zeros(cls, quantity_factory: pace.util.QuantityFactory) -> "TendencyState":
        initial_quantities = {}
        for _field in dataclasses.fields(cls):
            initial_quantities[_field.name] = quantity_factory.zeros(
                _field.metadata["dims"],
                _field.metadata["units"],
                dtype=float,
            )
        return cls(**initial_quantities)


@dataclasses.dataclass
class DriverState:
    dycore_state: fv3core.DycoreState
    physics_state: pace.physics.PhysicsState
    tendency_state: TendencyState
    grid_data: pace.util.grid.GridData
    damping_coefficients: pace.util.grid.DampingCoefficients
    driver_grid_data: pace.util.grid.DriverGridData

    # TODO: the driver_config argument here isn't type hinted from
    # import due to a circular dependency. This can be fixed by refactoring
    @classmethod
    def load_state_from_restart(
        cls,
        restart_path: str,
        driver_config: "pace.driver.DriverConfig",
        damping_coefficients: pace.util.grid.DampingCoefficients,
        driver_grid_data: pace.util.grid.DriverGridData,
        grid_data: pace.util.grid.GridData,
    ) -> "DriverState":
        comm = driver_config.comm_config.get_comm()
        communicator = pace.util.CubedSphereCommunicator.from_layout(
            comm=comm, layout=driver_config.layout
        )
        sizer = pace.util.SubtileGridSizer.from_tile_params(
            nx_tile=driver_config.nx_tile,
            ny_tile=driver_config.nx_tile,
            nz=driver_config.nz,
            n_halo=pace.util.N_HALO_DEFAULT,
            extra_dim_lengths={},
            layout=driver_config.layout,
            tile_partitioner=communicator.partitioner.tile,
            tile_rank=communicator.tile.rank,
        )
        quantity_factory = pace.util.QuantityFactory.from_backend(
            sizer, backend=driver_config.stencil_config.compilation_config.backend
        )

        state = _restart_driver_state(
            restart_path,
            communicator.rank,
            quantity_factory,
            communicator,
            damping_coefficients=damping_coefficients,
            driver_grid_data=driver_grid_data,
            grid_data=grid_data,
        )
        return state

    def save_state(self, comm, restart_path: str = "RESTART"):
        from pathlib import Path

        Path(restart_path).mkdir(parents=True, exist_ok=True)
        current_rank = str(comm.Get_rank())
        self.dycore_state.xr_dataset.to_netcdf(
            f"{restart_path}/restart_dycore_state_{current_rank}.nc"
        )
        self.physics_state.xr_dataset.to_netcdf(
            f"{restart_path}/restart_physics_state_{current_rank}.nc"
        )
        # we can also convert the state to Fortran's restart format using
        # code similar to this commented code. We don't need this feature right
        # now so we haven't implemented it, but this is a good starter.
        """
        xr.Dataset(
            data_vars={
                "cld_amt": state.dycore_state.qcld.data_array,
                "graupel": state.dycore_state.qgraupel.data_array,
                "ice_wat": state.dycore_state.qice.data_array,
                "liq_wat": state.dycore_state.qliquid.data_array,
                "o3mr": state.dycore_state.qo3mr.data_array,
                "rainwat": state.dycore_state.qrain.data_array,
                "sgs_tke": state.dycore_state.qsgs_tke.data_array,
                "snowwat": state.dycore_state.qsnow.data_array,
                "sphum": state.dycore_state.qvapor.data_array,
            }
        ).rename(
            {
                "z": "zaxis_1",
                "x": "xaxis_1",
                "y": "yaxis_1",
            }
        ).transpose(
            "zaxis_1", "yaxis_1", "xaxis_1"
        ).expand_dims(
            dim="Time", axis=0
        ).to_netcdf(os.path.join(path, f"fv_tracer.res.tile{rank + 1}.nc"))
        """


def _overwrite_state_from_restart(
    path: str,
    rank: int,
    state: fv3core.DycoreState,
    restart_file_prefix: str,
):
    """
    Args:
        path: path to restart files
        rank: current rank number
        state: an empty state
        restart_file_prefix: file prefix name to read
        is_gpu_backend:
    """
    ds = xr.open_dataset(path + f"/{restart_file_prefix}_{rank}.nc")

    for _field in fields(type(state)):
        if "units" in _field.metadata.keys():
<<<<<<< HEAD
            state.__dict__[_field.name].data[:] = gt_utils.asarray(
                ds[_field.name].data[:], to_type=state.__dict__[_field.name].np.ndarray
            )
=======
            if is_gpu_backend:
                state.__dict__[_field.name].data[:] = gt_utils.asarray(
                    df[_field.name].data[:], to_type=cp.ndarray
                )
            else:
                state.__dict__[_field.name].data[:] = df[_field.name].data[:]
    return state
>>>>>>> fd078b0c


def _restart_driver_state(
    path: str,
    rank: int,
    quantity_factory: pace.util.QuantityFactory,
    communicator: pace.util.CubedSphereCommunicator,
    damping_coefficients: pace.util.grid.DampingCoefficients,
    driver_grid_data: pace.util.grid.DriverGridData,
    grid_data: pace.util.grid.GridData,
):
    fs = pace.util.get_fs(path)

    is_fortran_restart = False
    restart_files = fs.ls(path)
    is_fortran_restart = any(
        fname.endswith("fv_core.res.nc") for fname in restart_files
    )

    if is_fortran_restart:
        dycore_state = fv3core.DycoreState.from_fortran_restart(
            quantity_factory=quantity_factory, communicator=communicator, path=path
        )
    else:
        dycore_state = fv3core.DycoreState.init_zeros(quantity_factory=quantity_factory)
        _overwrite_state_from_restart(
            path,
            rank,
            dycore_state,
            "restart_dycore_state",
        )

    active_packages = ["microphysics"]
    physics_state = pace.physics.PhysicsState.init_zeros(
        quantity_factory=quantity_factory, active_packages=active_packages
    )

    physics_state.__post_init__(quantity_factory, active_packages)
    tendency_state = TendencyState.init_zeros(
        quantity_factory=quantity_factory,
    )

    return DriverState(
        dycore_state=dycore_state,
        physics_state=physics_state,
        tendency_state=tendency_state,
        grid_data=grid_data,
        damping_coefficients=damping_coefficients,
        driver_grid_data=driver_grid_data,
    )<|MERGE_RESOLUTION|>--- conflicted
+++ resolved
@@ -156,25 +156,14 @@
         rank: current rank number
         state: an empty state
         restart_file_prefix: file prefix name to read
-        is_gpu_backend:
     """
     ds = xr.open_dataset(path + f"/{restart_file_prefix}_{rank}.nc")
 
     for _field in fields(type(state)):
         if "units" in _field.metadata.keys():
-<<<<<<< HEAD
             state.__dict__[_field.name].data[:] = gt_utils.asarray(
                 ds[_field.name].data[:], to_type=state.__dict__[_field.name].np.ndarray
             )
-=======
-            if is_gpu_backend:
-                state.__dict__[_field.name].data[:] = gt_utils.asarray(
-                    df[_field.name].data[:], to_type=cp.ndarray
-                )
-            else:
-                state.__dict__[_field.name].data[:] = df[_field.name].data[:]
-    return state
->>>>>>> fd078b0c
 
 
 def _restart_driver_state(
