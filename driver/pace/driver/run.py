--- conflicted
+++ resolved
@@ -22,7 +22,6 @@
 import pace.util.grid
 from fv3core.testing import TranslateFVDynamics
 from pace.dsl.stencil import StencilFactory
-<<<<<<< HEAD
 from fv3core.stencils.fv_subgridz import DryConvectiveAdjustment
 # TODO: move update_atmos_state into pace.driver
 from pace.stencils import update_atmos_state
@@ -31,28 +30,16 @@
 from pace.util.namelist import Namelist
 from pace.stencils.testing.grid import Grid
 import pace.driver
-=======
-
-# TODO: move update_atmos_state into pace.driver
-from pace.stencils import update_atmos_state
-from pace.stencils.testing import TranslateGrid, TranslateUpdateDWindsPhys
-from pace.stencils.testing.grid import Grid
-from pace.util.grid import DampingCoefficients
-from pace.util.namelist import Namelist
 from pace.util.quantity import QuantityMetadata
 
 from .report import collect_data_and_write_to_file
 
->>>>>>> 6e570b50
 
 @dataclasses.dataclass
 class DriverState:
     dycore_state: fv3core.DycoreState
     physics_state: fv3gfs.physics.PhysicsState
-<<<<<<< HEAD
     tendency_state: pace.driver.TendencyState
-=======
->>>>>>> 6e570b50
     grid_data: pace.util.grid.GridData
     damping_coefficients: pace.util.grid.DampingCoefficients
     driver_grid_data: pace.util.grid.DriverGridData
@@ -113,10 +100,7 @@
         return DriverState(
             dycore_state=dycore_state,
             physics_state=physics_state,
-<<<<<<< HEAD
             tendency_state=tendency_state,
-=======
->>>>>>> 6e570b50
             grid_data=grid_data,
             damping_coefficients=damping_coeffient,
             driver_grid_data=driver_grid_data,
@@ -172,81 +156,17 @@
     def _namelist(self) -> Namelist:
         return Namelist.from_f90nml(self._f90_namelist)
 
-<<<<<<< HEAD
     def _get_serialized_grid(
-=======
-    def _get_serialized_grid_damping_coeff_and_driver_grid(
->>>>>>> 6e570b50
         self,
         communicator: pace.util.CubedSphereCommunicator,
         backend: str,
     ) -> pace.stencils.testing.grid.Grid:
         ser = self._serializer(communicator)
-<<<<<<< HEAD
         grid = TranslateGrid(
             grid_data, communicator.rank, self._namelist.layout, backend=backend
         ).python_grid()
         grid = TranslateGrid.new_from_serialized_data(serializer, communicator.rank, self._namelist.layout, backend).python_grid()
         return grid
-=======
-        grid_savepoint = ser.get_savepoint("Grid-Info")[0]
-        grid_data = {}
-        grid_fields = ser.fields_at_savepoint(grid_savepoint)
-        for field in grid_fields:
-            grid_data[field] = ser.read(field, grid_savepoint)
-            if len(grid_data[field].flatten()) == 1:
-                grid_data[field] = grid_data[field][0]
-        savepoint_in = ser.get_savepoint("FVDynamics-In")[0]
-        for field in ["ak", "bk", "ptop"]:
-            grid_data[field] = ser.read(field, savepoint_in)
-            if len(grid_data[field].flatten()) == 1:
-                grid_data[field] = grid_data[field][0]
-        grid = TranslateGrid(
-            grid_data, communicator.rank, self._namelist.layout, backend=backend
-        ).python_grid()
-        grid.grid_data.ak = grid_data["ak"]
-        grid.grid_data.bk = grid_data["bk"]
-        grid.grid_data.ptop = grid_data["ptop"]
-        damping_coefficients = DampingCoefficients(
-            divg_u=grid_data["divg_u"],
-            divg_v=grid_data["divg_v"],
-            del6_u=grid_data["del6_u"],
-            del6_v=grid_data["del6_v"],
-            da_min=grid_data["da_min"],
-            da_min_c=grid_data["da_min_c"],
-        )
-        stencil_config = pace.dsl.stencil.StencilConfig(
-            backend=backend,
-        )
-        stencil_factory = StencilFactory(
-            config=stencil_config, grid_indexing=grid.grid_indexing
-        )
-        driver_grid_info_object = TranslateUpdateDWindsPhys(
-            grid, self._namelist, stencil_factory
-        )
-        extra_grid_data = driver_grid_info_object.collect_input_data(
-            ser, ser.get_savepoint("FVUpdatePhys-In")[0]
-        )
-        driver_grid_data = pace.util.grid.DriverGridData(
-            vlon1=extra_grid_data["vlon1"],
-            vlon2=extra_grid_data["vlon2"],
-            vlon3=extra_grid_data["vlon3"],
-            vlat1=extra_grid_data["vlat1"],
-            vlat2=extra_grid_data["vlat2"],
-            vlat3=extra_grid_data["vlat3"],
-            edge_vect_w=extra_grid_data["edge_vect_w"],
-            edge_vect_e=extra_grid_data["edge_vect_e"],
-            edge_vect_s=extra_grid_data["edge_vect_s"],
-            edge_vect_n=extra_grid_data["edge_vect_n"],
-            es1_1=extra_grid_data["es1_1"],
-            es1_2=extra_grid_data["es2_1"],
-            es1_3=extra_grid_data["es3_1"],
-            ew2_1=extra_grid_data["ew1_2"],
-            ew2_2=extra_grid_data["ew2_2"],
-            ew2_3=extra_grid_data["ew3_2"],
-        )
-        return grid, damping_coefficients, driver_grid_data
->>>>>>> 6e570b50
 
     def _serializer(self, communicator: pace.util.CubedSphereCommunicator):
         import serialbox
@@ -267,7 +187,6 @@
         if self.serialized_grid:
             (
                 grid,
-<<<<<<< HEAD
             ) = self._get_serialized_grid(
                 communicator, backend
             )
@@ -275,19 +194,7 @@
             driver_grid_data = grid.driver_grid_data
             damping_coeff = grid.damping_coefficients
         else:
-            grid = fv3core._config.make_grid_with_data_from_namelist(
-                self._namelist, communicator, backend
-            )
-=======
-                damping_coeff,
-                driver_grid_data,
-            ) = self._get_serialized_grid_damping_coeff_and_driver_grid(
-                communicator, backend
-            )
-            grid_data = grid.grid_data
-        else:
             grid = Grid.with_data_from_namelist(self._namelist, communicator, backend)
->>>>>>> 6e570b50
             metric_terms = pace.util.grid.MetricTerms(
                 quantity_factory=quantity_factory, communicator=communicator
             )
@@ -321,7 +228,6 @@
             quantity_factory=quantity_factory,
             active_packages=["microphysics"],
         )
-<<<<<<< HEAD
         tendency_state = pace.driver.TendencyState.init_zeros(
             quantity_factory=quantity_factory,
         )
@@ -329,18 +235,12 @@
             dycore_state=dycore_state,
             physics_state=physics_state,
             tendency_state=tendency_state,
-=======
-        return DriverState(
-            dycore_state=dycore_state,
-            physics_state=physics_state,
->>>>>>> 6e570b50
             grid_data=grid_data,
             damping_coefficients=damping_coeff,
             driver_grid_data=driver_grid_data,
         )
 
     def _initialize_dycore_state(
-<<<<<<< HEAD
         self,
         quantity_factory: pace.util.QuantityFactory,
         communicator: pace.util.CubedSphereCommunicator,
@@ -399,34 +299,7 @@
             damping_coefficients=self.grid.damping_coefficients,
             driver_grid_data=self.grid.driver_grid_data,
         )
-=======
-        self,
-        quantity_factory: pace.util.QuantityFactory,
-        communicator: pace.util.CubedSphereCommunicator,
-        backend: str,
-    ) -> fv3core.DycoreState:
-        (
-            grid,
-            grid_data,
-            damping_coeff,
-            driver_grid_data,
-        ) = self._get_grid_data_damping_coeff_and_driver_grid(
-            quantity_factory, communicator, backend
-        )
-        ser = self._serializer(communicator)
-        savepoint_in = ser.get_savepoint("FVDynamics-In")[0]
-        stencil_config = pace.dsl.stencil.StencilConfig(
-            backend=backend,
-        )
-        stencil_factory = StencilFactory(
-            config=stencil_config, grid_indexing=grid.grid_indexing
-        )
-        translate_object = TranslateFVDynamics([grid], self._namelist, stencil_factory)
-        input_data = translate_object.collect_input_data(ser, savepoint_in)
-        dycore_state = translate_object.state_from_inputs(input_data)
-        return dycore_state
-
->>>>>>> 6e570b50
+
 
 @dataclasses.dataclass(frozen=True)
 class DiagnosticsConfig:
@@ -534,7 +407,7 @@
             )
             zarr_grid[name] = grid_quantity
         self.monitor.store_constant(zarr_grid)
-
+        
 
 @dataclasses.dataclass(frozen=True)
 class DriverConfig:
@@ -543,7 +416,7 @@
 
     Attributes:
         stencil_config: configuration for stencil compilation
-        initialization_type: must be "baroclinic", "restart", or "serialbox"
+        initialization_type: must be "baroclinic", "restart", "serialbox", or "regression"
         initialization_config: configuration for the chosen initialization
             type, see documentation for its corresponding configuration
             dataclass
@@ -559,6 +432,7 @@
         hours: hours to add to total simulation time
         minutes: minutes to add to total simulation time
         seconds: seconds to add to total simulation time
+        dycore_only: whether to run just the dycore, or physics too
     """
 
     stencil_config: pace.dsl.StencilConfig
@@ -600,13 +474,9 @@
     def from_dict(cls, kwargs: Dict[str, Any]) -> "DriverConfig":
         initialization_type = kwargs["initialization_type"]
         if initialization_type == "serialbox":
-<<<<<<< HEAD
             initialization_class = SerialboxConfig
         if initialization_type == "regression":
             initialization_class = TranslateConfig
-=======
-            initialization_class: Type[InitializationConfig] = SerialboxConfig
->>>>>>> 6e570b50
         elif initialization_type == "baroclinic":
             initialization_class = BaroclinicConfig
         elif initialization_type == "restart":
@@ -622,7 +492,6 @@
             data=kwargs.get("initialization_config", {}),
             config=dacite.Config(strict=True),
         )
-<<<<<<< HEAD
         if not isinstance(kwargs["dycore_config"], fv3core.DynamicalCoreConfig):
             for derived_name in ("dt_atmos", "layout", "npx", "npy", "npz", "ntiles"):
                 if derived_name in kwargs["dycore_config"]:
@@ -636,13 +505,14 @@
                     data=kwargs.get("dycore_config", {}),
                     config=dacite.Config(strict=True),
                 )
+                                 
         if not isinstance(kwargs["physics_config"], fv3gfs.physics.PhysicsConfig):
             kwargs["physics_config"] = dacite.from_dict(
                 data_class=fv3gfs.physics.PhysicsConfig,
                 data=kwargs.get("physics_config", {}),
                 config=dacite.Config(strict=True),
             )
-
+                                 
         if initialization_type not in ["serialbox", "regression"]:
             kwargs["layout"] = tuple(kwargs["layout"])
             kwargs["dycore_config"].layout = kwargs["layout"]
@@ -661,45 +531,12 @@
             kwargs["nx_tile"] = kwargs["dycore_config"].npx - 1
             kwargs["nz"] = kwargs["dycore_config"].npz
             kwargs["layout"] = tuple(kwargs["dycore_config"].layout)
-=======
-
-        for derived_name in ("dt_atmos", "layout", "npx", "npy", "npz", "ntiles"):
-            if derived_name in kwargs["dycore_config"]:
-                raise ValueError(
-                    f"you cannot set {derived_name} directly in dycore_config, "
-                    "as it is determined based on top-level configuration"
-                )
-
-        kwargs["dycore_config"] = dacite.from_dict(
-            data_class=fv3core.DynamicalCoreConfig,
-            data=kwargs.get("dycore_config", {}),
-            config=dacite.Config(strict=True),
-        )
-        kwargs["physics_config"] = dacite.from_dict(
-            data_class=fv3gfs.physics.PhysicsConfig,
-            data=kwargs.get("physics_config", {}),
-            config=dacite.Config(strict=True),
-        )
-
-        kwargs["layout"] = tuple(kwargs["layout"])
-        kwargs["dycore_config"].layout = kwargs["layout"]
-        kwargs["dycore_config"].dt_atmos = kwargs["dt_atmos"]
-        kwargs["dycore_config"].npx = kwargs["nx_tile"] + 1
-        kwargs["dycore_config"].npy = kwargs["nx_tile"] + 1
-        kwargs["dycore_config"].npz = kwargs["nz"]
-        kwargs["dycore_config"].ntiles = 6
-        kwargs["physics_config"].layout = kwargs["layout"]
-        kwargs["physics_config"].dt_atmos = kwargs["dt_atmos"]
-        kwargs["physics_config"].npx = kwargs["nx_tile"] + 1
-        kwargs["physics_config"].npy = kwargs["nx_tile"] + 1
-        kwargs["physics_config"].npz = kwargs["nz"]
->>>>>>> 6e570b50
 
         return dacite.from_dict(
             data_class=cls, data=kwargs, config=dacite.Config(strict=True)
         )
-
-
+    
+                                 
 class Driver:
     def __init__(
         self,
@@ -715,96 +552,21 @@
         """
        
         self.config = config
-<<<<<<< HEAD
-        communicator = pace.util.CubedSphereCommunicator.from_layout(
-            comm=comm, layout=self.config.layout
-        )
-        quantity_factory, stencil_factory = _setup_factories(
-            config=config, communicator=communicator
-        )
-        self.comm = communicator
-        self.state = self.config.initialization_config.get_driver_state(
-            quantity_factory=quantity_factory, communicator=communicator
-        )
-        self._start_time = self.config.initialization_config.start_time
-        self.dycore = fv3core.stencils.fv_dynamics.DynamicalCore(
-            comm=communicator,
-            grid_data=self.state.grid_data,
-            stencil_factory=stencil_factory,
-            damping_coefficients=self.state.damping_coefficients,
-            config=self.config.dycore_config,
-            phis=self.state.dycore_state.phis,
-        )
-        if self.config.dycore_config.fv_sg_adj > 0:
-            self.fv_subgridz = DryConvectiveAdjustment(
-                stencil_factory=stencil_factory,
-                nwat=self.config.dycore_config.nwat,
-                fv_sg_adj=self.config.dycore_config.fv_sg_adj,
-                n_sponge=self.config.dycore_config.n_sponge,
-                hydrostatic=self.config.dycore_config.hydrostatic,
-            )
-        self.physics = fv3gfs.physics.Physics(
-            stencil_factory=stencil_factory,
-            grid_data=self.state.grid_data,
-            namelist=self.config.physics_config,
-            active_packages=["microphysics"],
-        )
-        self.dycore_to_physics = update_atmos_state.DycoreToPhysics(
-            stencil_factory=stencil_factory
-        )
-        self.physics_to_dycore = update_atmos_state.UpdateAtmosphereState(
-            stencil_factory=stencil_factory,
-            grid_data=self.state.grid_data,
-            namelist=self.config.physics_config,
-            comm=communicator,
-            grid_info=self.state.driver_grid_data,
-            quantity_factory=quantity_factory,
-        )
-        self.diagnostics = Diagnostics(
-            config=config.diagnostics_config,
-            partitioner=communicator.partitioner,
-            comm=comm,
-        )
-
-    def step_all(self):
-        time = self.config.start_time
-        end_time = self.config.start_time + self.config.total_time
-        self.diagnostics.store(time=time, state=self.state)
-       
-        while time < end_time:
-            print('running time', time, end_time,  self.config.total_time)
-            self._step(timestep=self.config.timestep.total_seconds())
-            time += self.config.timestep
-            self.diagnostics.store(time=time, state=self.state)
-
-    def _step(self, timestep: float):
-        self._step_dynamics(timestep=timestep)
-        if not self.config.dycore_only:
-            self._step_physics(timestep=timestep)
-        self.physics_to_dycore(
-            dycore_state=self.state.dycore_state,
-            phy_state=self.state.physics_state,
-            tendency_state=self.state.tendency_state,
-            dt=float(timestep),
-            dycore_only=self.config.dycore_only
-        )
-        
-=======
         self.comm = comm
         self.performance_config = self.config.performance_config
-        with self.performance_config.total_timer.clock("initialization"):
+        with self.performance_config.total_timer.clock("initialization"):                         
             communicator = pace.util.CubedSphereCommunicator.from_layout(
                 comm=self.comm, layout=self.config.layout
             )
             quantity_factory, stencil_factory = _setup_factories(
                 config=config, communicator=communicator
             )
-
+       
             self.state = self.config.initialization_config.get_driver_state(
                 quantity_factory=quantity_factory, communicator=communicator
             )
             self._start_time = self.config.initialization_config.start_time
-            self.dycore = fv3core.DynamicalCore(
+            self.dycore = fv3core.stencils.fv_dynamics.DynamicalCore(
                 comm=communicator,
                 grid_data=self.state.grid_data,
                 stencil_factory=stencil_factory,
@@ -812,6 +574,14 @@
                 config=self.config.dycore_config,
                 phis=self.state.dycore_state.phis,
             )
+            if self.config.dycore_config.fv_sg_adj > 0:
+                self.fv_subgridz = DryConvectiveAdjustment(
+                    stencil_factory=stencil_factory,
+                    nwat=self.config.dycore_config.nwat,
+                    fv_sg_adj=self.config.dycore_config.fv_sg_adj,
+                    n_sponge=self.config.dycore_config.n_sponge,
+                    hydrostatic=self.config.dycore_config.hydrostatic,
+                )
             self.physics = fv3gfs.physics.Physics(
                 stencil_factory=stencil_factory,
                 grid_data=self.state.grid_data,
@@ -832,8 +602,11 @@
             self.diagnostics = Diagnostics(
                 config=config.diagnostics_config,
                 partitioner=communicator.partitioner,
-                comm=comm,
-            )
+                comm=self.comm,
+            )
+
+   
+
 
     def step_all(self):
         with self.performance_config.total_timer.clock("total"):
@@ -852,10 +625,17 @@
     def _step(self, timestep: float):
         with self.performance_config.timestep_timer.clock("mainloop"):
             self._step_dynamics(timestep=timestep)
-            self._step_physics(timestep=timestep)
+            if not self.config.dycore_only:
+                self._step_physics(timestep=timestep)
+            self.physics_to_dycore(
+                dycore_state=self.state.dycore_state,
+                phy_state=self.state.physics_state,
+                tendency_state=self.state.tendency_state,
+                dt=float(timestep),
+                dycore_only=self.config.dycore_only
+            )
         self.performance_config.collect_performance()
 
->>>>>>> 6e570b50
     def _step_dynamics(self, timestep: float):
         self.dycore.step_dynamics(
             state=self.state.dycore_state,
@@ -870,6 +650,7 @@
         self.state.tendency_state.pt_dt.data[:] = 0.0
         if self.config.dycore_config.fv_sg_adj > 0:
             self.fv_subgridz(state=self.state.dycore_state, tendency_state=self.state.tendency_state, timestep=float(timestep))
+    
     def _step_physics(self, timestep: float):
         self.dycore_to_physics(
             dycore_state=self.state.dycore_state, physics_state=self.state.physics_state
@@ -933,8 +714,4 @@
 
 
 if __name__ == "__main__":
-    command_line()
-
-"""
-
-"""+    command_line()