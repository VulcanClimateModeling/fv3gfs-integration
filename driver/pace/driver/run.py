import abc
import dataclasses
import functools
import os
import subprocess
from datetime import datetime, timedelta
from typing import Any, Dict, List, Tuple, Type, Union

import click
import dacite
import f90nml
import yaml
import zarr.storage
from mpi4py import MPI

import fv3core
import fv3core.initialization.baroclinic as baroclinic_init
import fv3gfs.physics
import pace.dsl
import pace.stencils
import pace.util
import pace.util.grid
from fv3core.testing import TranslateFVDynamics
from pace.dsl.stencil import StencilFactory

# TODO: move update_atmos_state into pace.driver
from pace.stencils import update_atmos_state
from pace.stencils.testing import TranslateGrid, TranslateUpdateDWindsPhys
from pace.stencils.testing.grid import Grid
from pace.util.grid import DampingCoefficients
from pace.util.namelist import Namelist
from pace.util.quantity import QuantityMetadata

from .report import collect_data_and_write_to_file


@dataclasses.dataclass
class DriverState:
    dycore_state: fv3core.DycoreState
    physics_state: fv3gfs.physics.PhysicsState
    grid_data: pace.util.grid.GridData
    damping_coefficients: pace.util.grid.DampingCoefficients
    driver_grid_data: pace.util.grid.DriverGridData


class InitializationConfig(abc.ABC):
    @property
    @abc.abstractmethod
    def start_time(self) -> datetime:
        ...

    @abc.abstractmethod
    def get_driver_state(
        self,
        quantity_factory: pace.util.QuantityFactory,
        communicator: pace.util.CubedSphereCommunicator,
    ) -> DriverState:
        ...


@dataclasses.dataclass
class BaroclinicConfig(InitializationConfig):
    """
    Configuration for baroclinic initialization.
    """

    @property
    def start_time(self) -> datetime:
        # TODO: instead of arbitrary start time, enable use of timedeltas
        return datetime(2000, 1, 1)

    def get_driver_state(
        self,
        quantity_factory: pace.util.QuantityFactory,
        communicator: pace.util.CubedSphereCommunicator,
    ) -> DriverState:
        metric_terms = pace.util.grid.MetricTerms(
            quantity_factory=quantity_factory, communicator=communicator
        )
        grid_data = pace.util.grid.GridData.new_from_metric_terms(metric_terms)
        damping_coeffient = DampingCoefficients.new_from_metric_terms(metric_terms)
        driver_grid_data = pace.util.grid.DriverGridData.new_from_metric_terms(
            metric_terms
        )
        dycore_state = baroclinic_init.init_baroclinic_state(
            metric_terms,
            adiabatic=False,
            hydrostatic=False,
            moist_phys=True,
            comm=communicator,
        )
        physics_state = fv3gfs.physics.PhysicsState.init_zeros(
            quantity_factory=quantity_factory, active_packages=["microphysics"]
        )
        return DriverState(
            dycore_state=dycore_state,
            physics_state=physics_state,
            grid_data=grid_data,
            damping_coefficients=damping_coeffient,
            driver_grid_data=driver_grid_data,
        )


@dataclasses.dataclass
class RestartConfig(InitializationConfig):
    """
    Configuration for restart initialization.
    """

    path: str

    @property
    def start_time(self) -> datetime:
        return datetime(2000, 1, 1)

    def get_driver_state(
        self,
        quantity_factory: pace.util.QuantityFactory,
        communicator: pace.util.CubedSphereCommunicator,
    ) -> DriverState:
        metric_terms = pace.util.grid.MetricTerms(
            quantity_factory=quantity_factory, communicator=communicator
        )
        state = pace.util.open_restart(
            dirname=self.path,
            communicator=communicator,
            quantity_factory=quantity_factory,
        )
        raise NotImplementedError()


@dataclasses.dataclass
class SerialboxConfig(InitializationConfig):
    """
    Configuration for Serialbox initialization.
    """

    path: str
    serialized_grid: bool

    @property
    def start_time(self) -> datetime:
        return datetime(2000, 1, 1)

    @property
    def _f90_namelist(self) -> f90nml.Namelist:
        return f90nml.read(self.path + "/input.nml")

    @property
    def _namelist(self) -> Namelist:
        return Namelist.from_f90nml(self._f90_namelist)

    def _get_serialized_grid_damping_coeff_and_driver_grid(
        self,
        communicator: pace.util.CubedSphereCommunicator,
        backend: str,
    ) -> pace.stencils.testing.grid.Grid:
        ser = self._serializer(communicator)
        grid_savepoint = ser.get_savepoint("Grid-Info")[0]
        grid_data = {}
        grid_fields = ser.fields_at_savepoint(grid_savepoint)
        for field in grid_fields:
            grid_data[field] = ser.read(field, grid_savepoint)
            if len(grid_data[field].flatten()) == 1:
                grid_data[field] = grid_data[field][0]
        savepoint_in = ser.get_savepoint("FVDynamics-In")[0]
        for field in ["ak", "bk", "ptop"]:
            grid_data[field] = ser.read(field, savepoint_in)
            if len(grid_data[field].flatten()) == 1:
                grid_data[field] = grid_data[field][0]
        grid = TranslateGrid(
            grid_data, communicator.rank, self._namelist.layout, backend=backend
        ).python_grid()
        grid.grid_data.ak = grid_data["ak"]
        grid.grid_data.bk = grid_data["bk"]
        grid.grid_data.ptop = grid_data["ptop"]
        damping_coefficients = DampingCoefficients(
            divg_u=grid_data["divg_u"],
            divg_v=grid_data["divg_v"],
            del6_u=grid_data["del6_u"],
            del6_v=grid_data["del6_v"],
            da_min=grid_data["da_min"],
            da_min_c=grid_data["da_min_c"],
        )
        stencil_config = pace.dsl.stencil.StencilConfig(
            backend=backend,
        )
        stencil_factory = StencilFactory(
            config=stencil_config, grid_indexing=grid.grid_indexing
        )
        driver_grid_info_object = TranslateUpdateDWindsPhys(
            grid, self._namelist, stencil_factory
        )
        extra_grid_data = driver_grid_info_object.collect_input_data(
            ser, ser.get_savepoint("FVUpdatePhys-In")[0]
        )
        driver_grid_data = pace.util.grid.DriverGridData(
            vlon1=extra_grid_data["vlon1"],
            vlon2=extra_grid_data["vlon2"],
            vlon3=extra_grid_data["vlon3"],
            vlat1=extra_grid_data["vlat1"],
            vlat2=extra_grid_data["vlat2"],
            vlat3=extra_grid_data["vlat3"],
            edge_vect_w=extra_grid_data["edge_vect_w"],
            edge_vect_e=extra_grid_data["edge_vect_e"],
            edge_vect_s=extra_grid_data["edge_vect_s"],
            edge_vect_n=extra_grid_data["edge_vect_n"],
            es1_1=extra_grid_data["es1_1"],
            es1_2=extra_grid_data["es2_1"],
            es1_3=extra_grid_data["es3_1"],
            ew2_1=extra_grid_data["ew1_2"],
            ew2_2=extra_grid_data["ew2_2"],
            ew2_3=extra_grid_data["ew3_2"],
        )
        return grid, damping_coefficients, driver_grid_data

    def _serializer(self, communicator: pace.util.CubedSphereCommunicator):
        import serialbox

        serializer = serialbox.Serializer(
            serialbox.OpenModeKind.Read,
            self.path,
            "Generator_rank" + str(communicator.rank),
        )
        return serializer

    def _get_grid_data_damping_coeff_and_driver_grid(
        self,
        quantity_factory: pace.util.QuantityFactory,
        communicator: pace.util.CubedSphereCommunicator,
        backend: str,
    ):
        if self.serialized_grid:
            (
                grid,
                damping_coeff,
                driver_grid_data,
            ) = self._get_serialized_grid_damping_coeff_and_driver_grid(
                communicator, backend
            )
            grid_data = grid.grid_data
        else:
            grid = Grid.with_data_from_namelist(self._namelist, communicator, backend)
            metric_terms = pace.util.grid.MetricTerms(
                quantity_factory=quantity_factory, communicator=communicator
            )
            grid_data = pace.util.grid.GridData.new_from_metric_terms(metric_terms)
            damping_coeff = DampingCoefficients.new_from_metric_terms(metric_terms)
            driver_grid_data = pace.util.grid.DriverGridData.new_from_metric_terms(
                metric_terms
            )
        return grid, grid_data, damping_coeff, driver_grid_data

    def get_driver_state(
        self,
        quantity_factory: pace.util.QuantityFactory,
        communicator: pace.util.CubedSphereCommunicator,
    ) -> DriverState:
        backend = quantity_factory.empty(
            dims=[pace.util.X_DIM, pace.util.Y_DIM], units="unknown"
        ).gt4py_backend
        (
            grid,
            grid_data,
            damping_coeff,
            driver_grid_data,
        ) = self._get_grid_data_damping_coeff_and_driver_grid(
            quantity_factory, communicator, backend
        )
        dycore_state = self._initialize_dycore_state(
            quantity_factory, communicator, backend
        )
        physics_state = fv3gfs.physics.PhysicsState.init_zeros(
            quantity_factory=quantity_factory,
            active_packages=["microphysics"],
        )
        return DriverState(
            dycore_state=dycore_state,
            physics_state=physics_state,
            grid_data=grid_data,
            damping_coefficients=damping_coeff,
            driver_grid_data=driver_grid_data,
        )

    def _initialize_dycore_state(
        self,
        quantity_factory: pace.util.QuantityFactory,
        communicator: pace.util.CubedSphereCommunicator,
        backend: str,
    ) -> fv3core.DycoreState:
        (
            grid,
            grid_data,
            damping_coeff,
            driver_grid_data,
        ) = self._get_grid_data_damping_coeff_and_driver_grid(
            quantity_factory, communicator, backend
        )
        ser = self._serializer(communicator)
        savepoint_in = ser.get_savepoint("FVDynamics-In")[0]
        stencil_config = pace.dsl.stencil.StencilConfig(
            backend=backend,
        )
        stencil_factory = StencilFactory(
            config=stencil_config, grid_indexing=grid.grid_indexing
        )
        translate_object = TranslateFVDynamics([grid], self._namelist, stencil_factory)
        input_data = translate_object.collect_input_data(ser, savepoint_in)
        dycore_state = translate_object.state_from_inputs(input_data)
        return dycore_state


@dataclasses.dataclass(frozen=True)
class DiagnosticsConfig:
    path: str
    names: List[str] = dataclasses.field(default_factory=list)


@dataclasses.dataclass
class PerformanceConfig:
    performance_mode: bool = False
    experiment_name: str = "test"
    timestep_timer: pace.util.Timer = pace.util.NullTimer()
    total_timer: pace.util.Timer = pace.util.NullTimer()
    times_per_step: List = dataclasses.field(default_factory=list)
    hits_per_step: List = dataclasses.field(default_factory=list)

    def __post_init__(self):
        if self.performance_mode:
            self.timestep_timer = pace.util.Timer()
            self.total_timer = pace.util.Timer()

    def collect_performance(self):
        """
        Take the accumulated timings and flush them into a new entry
        in times_per_step and hits_per_step.
        """
        if self.performance_mode:
            self.times_per_step.append(self.timestep_timer.times)
            self.hits_per_step.append(self.timestep_timer.hits)
            self.timestep_timer.reset()

    def write_out_performance(
        self,
        comm,
        backend: str,
        dt_atmos: float,
    ):
        if self.performance_mode:
            try:
                driver_path = os.path.dirname(__file__)
                git_hash = (
                    subprocess.check_output(
                        ["git", "-C", driver_path, "rev-parse", "HEAD"]
                    )
                    .decode()
                    .rstrip()
                )
            except subprocess.CalledProcessError:
                git_hash = "notarepo"

            self.times_per_step.append(self.total_timer.times)
            self.hits_per_step.append(self.total_timer.hits)
            comm.Barrier()
            while {} in self.hits_per_step:
                self.hits_per_step.remove({})
            collect_data_and_write_to_file(
                len(self.hits_per_step) - 1,
                backend,
                git_hash,
                comm,
                self.hits_per_step,
                self.times_per_step,
                self.experiment_name,
                dt_atmos,
            )


class Diagnostics:
    def __init__(
        self,
        config: DiagnosticsConfig,
        partitioner: pace.util.CubedSpherePartitioner,
        comm,
    ):
        self.config = config
        store = zarr.storage.DirectoryStore(path=self.config.path)
        self.monitor = pace.util.ZarrMonitor(
            store=store, partitioner=partitioner, mpi_comm=comm
        )

    def store(self, time: datetime, state: DriverState):
        zarr_state = {"time": time}
        for name in self.config.names:
            try:
                quantity = getattr(state.dycore_state, name)
            except AttributeError:
                quantity = getattr(state.physics_state, name)
            zarr_state[name] = quantity
        assert time is not None
        self.monitor.store(zarr_state)

    def store_grid(
        self, grid_data: pace.util.grid.GridData, metadata: QuantityMetadata
    ):
        zarr_grid = {}
        for name in ["lat", "lon"]:
            grid_quantity = pace.util.Quantity(
                getattr(grid_data, name),
                dims=("x_interface", "y_interface"),
                origin=metadata.origin,
                extent=(metadata.extent[0] + 1, metadata.extent[1] + 1),
                units="rad",
            )
            zarr_grid[name] = grid_quantity
        self.monitor.store_constant(zarr_grid)


@dataclasses.dataclass(frozen=True)
class DriverConfig:
    """
    Configuration for a run of the Pace model.

    Attributes:
        stencil_config: configuration for stencil compilation
        initialization_type: must be "baroclinic", "restart", or "serialbox"
        initialization_config: configuration for the chosen initialization
            type, see documentation for its corresponding configuration
            dataclass
        nx_tile: number of gridpoints along the horizontal dimension of a cube
            tile face, same value used for both horizontal dimensions
        nz: number of gridpoints in the vertical dimension
        layout: number of ranks along the x and y dimensions
        dt_atmos: atmospheric timestep in seconds
        diagnostics_config: configuration for output diagnostics
        dycore_config: configuration for dynamical core
        physics_config: configuration for physics
        days: days to add to total simulation time
        hours: hours to add to total simulation time
        minutes: minutes to add to total simulation time
        seconds: seconds to add to total simulation time
    """

    stencil_config: pace.dsl.StencilConfig
    initialization_type: str
    initialization_config: InitializationConfig
    nx_tile: int
    nz: int
    layout: Tuple[int, int]
    dt_atmos: float
    diagnostics_config: DiagnosticsConfig
    performance_config: PerformanceConfig
    dycore_config: fv3core.DynamicalCoreConfig = dataclasses.field(
        default_factory=fv3core.DynamicalCoreConfig
    )
    physics_config: fv3gfs.physics.PhysicsConfig = dataclasses.field(
        default_factory=fv3gfs.physics.PhysicsConfig
    )
    days: int = 0
    hours: int = 0
    minutes: int = 0
    seconds: int = 0

    @functools.cached_property
    def timestep(self) -> timedelta:
        return timedelta(seconds=self.dt_atmos)

    @property
    def start_time(self) -> Union[datetime, timedelta]:
        return self.initialization_config.start_time

    @functools.cached_property
    def total_time(self) -> timedelta:
        return timedelta(
            days=self.days, hours=self.hours, minutes=self.minutes, seconds=self.seconds
        )

    @classmethod
    def from_dict(cls, kwargs: Dict[str, Any]) -> "DriverConfig":
        initialization_type = kwargs["initialization_type"]
        if initialization_type == "serialbox":
            initialization_class: Type[InitializationConfig] = SerialboxConfig
        elif initialization_type == "baroclinic":
            initialization_class = BaroclinicConfig
        elif initialization_type == "restart":
            initialization_class = RestartConfig
        else:
            raise ValueError(
                "initialization_type must be one of 'baroclinic' or 'restart', "
                f"got {initialization_type}"
            )

        kwargs["initialization_config"] = dacite.from_dict(
            data_class=initialization_class,
            data=kwargs.get("initialization_config", {}),
            config=dacite.Config(strict=True),
        )

        for derived_name in ("dt_atmos", "layout", "npx", "npy", "npz", "ntiles"):
            if derived_name in kwargs["dycore_config"]:
                raise ValueError(
                    f"you cannot set {derived_name} directly in dycore_config, "
                    "as it is determined based on top-level configuration"
                )

        kwargs["dycore_config"] = dacite.from_dict(
            data_class=fv3core.DynamicalCoreConfig,
            data=kwargs.get("dycore_config", {}),
            config=dacite.Config(strict=True),
        )
        kwargs["physics_config"] = dacite.from_dict(
            data_class=fv3gfs.physics.PhysicsConfig,
            data=kwargs.get("physics_config", {}),
            config=dacite.Config(strict=True),
        )

        kwargs["layout"] = tuple(kwargs["layout"])
        kwargs["dycore_config"].layout = kwargs["layout"]
        kwargs["dycore_config"].dt_atmos = kwargs["dt_atmos"]
        kwargs["dycore_config"].npx = kwargs["nx_tile"] + 1
        kwargs["dycore_config"].npy = kwargs["nx_tile"] + 1
        kwargs["dycore_config"].npz = kwargs["nz"]
        kwargs["dycore_config"].ntiles = 6
        kwargs["physics_config"].layout = kwargs["layout"]
        kwargs["physics_config"].dt_atmos = kwargs["dt_atmos"]
        kwargs["physics_config"].npx = kwargs["nx_tile"] + 1
        kwargs["physics_config"].npy = kwargs["nx_tile"] + 1
        kwargs["physics_config"].npz = kwargs["nz"]

        return dacite.from_dict(
            data_class=cls, data=kwargs, config=dacite.Config(strict=True)
        )


class Driver:
    def __init__(
        self,
        config: DriverConfig,
        comm,
    ):
        """
        Initializes a pace Driver.

        Args:
            config: driver configuration
            comm: communication object behaving like mpi4py.Comm
        """
        self.config = config
        self.comm = comm
        self.performance_config = self.config.performance_config
        with self.performance_config.total_timer.clock("initialization"):
            communicator = pace.util.CubedSphereCommunicator.from_layout(
                comm=self.comm, layout=self.config.layout
            )
            quantity_factory, stencil_factory = _setup_factories(
                config=config, communicator=communicator
            )

            self.state = self.config.initialization_config.get_driver_state(
                quantity_factory=quantity_factory, communicator=communicator
            )
            self._start_time = self.config.initialization_config.start_time
            self.dycore = fv3core.DynamicalCore(
                comm=communicator,
                grid_data=self.state.grid_data,
                stencil_factory=stencil_factory,
                damping_coefficients=self.state.damping_coefficients,
                config=self.config.dycore_config,
                phis=self.state.dycore_state.phis,
            )
            self.physics = fv3gfs.physics.Physics(
                stencil_factory=stencil_factory,
                grid_data=self.state.grid_data,
                namelist=self.config.physics_config,
                active_packages=["microphysics"],
            )
            self.dycore_to_physics = update_atmos_state.DycoreToPhysics(
                stencil_factory=stencil_factory
            )
            self.physics_to_dycore = update_atmos_state.UpdateAtmosphereState(
                stencil_factory=stencil_factory,
                grid_data=self.state.grid_data,
                namelist=self.config.physics_config,
                comm=communicator,
                grid_info=self.state.driver_grid_data,
                quantity_factory=quantity_factory,
            )
            self.diagnostics = Diagnostics(
                config=config.diagnostics_config,
                partitioner=communicator.partitioner,
                comm=comm,
            )

    def step_all(self):
<<<<<<< HEAD
        time = self.config.start_time
        end_time = self.config.start_time + self.config.total_time
        self.diagnostics.store_grid(
            grid_data=self.state.grid_data, metadata=self.state.dycore_state.ps.metadata
        )
        while time < end_time:
            self._step(timestep=self.config.timestep.total_seconds())
            time += self.config.timestep
=======
        with self.performance_config.total_timer.clock("total"):
            time = self.config.start_time
            end_time = self.config.start_time + self.config.total_time
>>>>>>> 0a567c7b
            self.diagnostics.store(time=time, state=self.state)
            while time < end_time:
                self._step(timestep=self.config.timestep.total_seconds())
                time += self.config.timestep
                self.diagnostics.store(time=time, state=self.state)
            self.performance_config.collect_performance()

    def _step(self, timestep: float):
        with self.performance_config.timestep_timer.clock("mainloop"):
            self._step_dynamics(timestep=timestep)
            self._step_physics(timestep=timestep)
        self.performance_config.collect_performance()

    def _step_dynamics(self, timestep: float):
        self.dycore.step_dynamics(
            state=self.state.dycore_state,
            conserve_total_energy=self.config.dycore_config.consv_te,
            n_split=self.config.dycore_config.n_split,
            do_adiabatic_init=False,
            timestep=float(timestep),
            timer=self.performance_config.timestep_timer,
        )

    def _step_physics(self, timestep: float):
        self.dycore_to_physics(
            dycore_state=self.state.dycore_state, physics_state=self.state.physics_state
        )
        self.physics(self.state.physics_state, timestep=float(timestep))
        self.physics_to_dycore(
            dycore_state=self.state.dycore_state,
            phy_state=self.state.physics_state,
            dt=float(timestep),
        )

    def write_performance_json_output(self):
        self.performance_config.write_out_performance(
            self.comm,
            self.config.stencil_config.backend,
            self.config.dt_atmos,
        )


def _setup_factories(
    config: DriverConfig, communicator: pace.util.CubedSphereCommunicator
) -> Tuple["pace.util.QuantityFactory", "pace.dsl.StencilFactory"]:
    sizer = pace.util.SubtileGridSizer.from_tile_params(
        nx_tile=config.nx_tile,
        ny_tile=config.nx_tile,
        nz=config.nz,
        n_halo=pace.util.N_HALO_DEFAULT,
        extra_dim_lengths={},
        layout=config.layout,
        tile_partitioner=communicator.partitioner.tile,
        tile_rank=communicator.tile.rank,
    )

    grid_indexing = pace.dsl.stencil.GridIndexing.from_sizer_and_communicator(
        sizer=sizer, cube=communicator
    )
    quantity_factory = pace.util.QuantityFactory.from_backend(
        sizer, backend=config.stencil_config.backend
    )
    stencil_factory = pace.dsl.StencilFactory(
        config=config.stencil_config,
        grid_indexing=grid_indexing,
    )
    return quantity_factory, stencil_factory


@click.command()
@click.argument(
    "config_path",
    required=True,
)
def command_line(config_path: str):
    with open(config_path, "r") as f:
        driver_config = DriverConfig.from_dict(yaml.safe_load(f))
    main(driver_config=driver_config, comm=MPI.COMM_WORLD)


def main(driver_config: DriverConfig, comm):
    driver = Driver(
        config=driver_config,
        comm=comm,
    )
    driver.step_all()
    driver.write_performance_json_output()


if __name__ == "__main__":
    command_line()<|MERGE_RESOLUTION|>--- conflicted
+++ resolved
@@ -592,21 +592,13 @@
             )
 
     def step_all(self):
-<<<<<<< HEAD
-        time = self.config.start_time
-        end_time = self.config.start_time + self.config.total_time
-        self.diagnostics.store_grid(
-            grid_data=self.state.grid_data, metadata=self.state.dycore_state.ps.metadata
-        )
-        while time < end_time:
-            self._step(timestep=self.config.timestep.total_seconds())
-            time += self.config.timestep
-=======
         with self.performance_config.total_timer.clock("total"):
             time = self.config.start_time
             end_time = self.config.start_time + self.config.total_time
->>>>>>> 0a567c7b
-            self.diagnostics.store(time=time, state=self.state)
+            self.diagnostics.store_grid(
+                grid_data=self.state.grid_data,
+                metadata=self.state.dycore_state.ps.metadata,
+            )
             while time < end_time:
                 self._step(timestep=self.config.timestep.total_seconds())
                 time += self.config.timestep
