--- conflicted
+++ resolved
@@ -18,18 +18,8 @@
 from pace.stencils import update_atmos_state
 
 from . import diagnostics
-<<<<<<< HEAD
 from .comm import CreatesCommSelector
 from .initialization import InitializerSelector
-=======
-from .comm import CommConfig
-from .initialization import (
-    BaroclinicConfig,
-    InitializationConfig,
-    PredefinedStateConfig,
-    RestartConfig,
-)
->>>>>>> 5611ad3f
 from .performance import PerformanceConfig
 
 
@@ -113,28 +103,6 @@
 
     @classmethod
     def from_dict(cls, kwargs: Dict[str, Any]) -> "DriverConfig":
-<<<<<<< HEAD
-=======
-        initialization_type = kwargs["initialization_type"]
-        if initialization_type == "predefined":
-            initialization_class = PredefinedStateConfig  # type: ignore
-        elif initialization_type == "baroclinic":
-            initialization_class = BaroclinicConfig  # type: ignore
-        elif initialization_type == "restart":
-            initialization_class = RestartConfig  # type: ignore
-        else:
-            raise ValueError(
-                "initialization_type must be one of 'baroclinic' or 'restart', "
-                f"got {initialization_type}"
-            )
-
-        kwargs["initialization_config"] = dacite.from_dict(
-            data_class=initialization_class,
-            data=kwargs.get("initialization_config", {}),
-            config=dacite.Config(strict=True),
-        )
->>>>>>> 5611ad3f
-
         if isinstance(kwargs["dycore_config"], dict):
             for derived_name in ("dt_atmos", "layout", "npx", "npy", "npz", "ntiles"):
                 if derived_name in kwargs["dycore_config"]:
