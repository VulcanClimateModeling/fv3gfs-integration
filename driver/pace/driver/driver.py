import dataclasses
import functools
import logging
import os
from datetime import datetime, timedelta
from typing import Any, Dict, Tuple, Union

import dace
import dacite
import yaml

import fv3core
import fv3gfs.physics
import pace.driver
import pace.dsl
import pace.stencils
import pace.util
import pace.util.grid
from fv3core.initialization.dycore_state import DycoreState
from pace.dsl.dace.dace_config import DaceConfig
from pace.dsl.dace.orchestrate import dace_inhibitor, orchestrate

# TODO: move update_atmos_state into pace.driver
from pace.stencils import update_atmos_state

from . import diagnostics
from .comm import CreatesCommSelector
from .initialization import InitializerSelector
from .performance import PerformanceConfig


logger = logging.getLogger(__name__)


@dataclasses.dataclass(frozen=True)
class DriverConfig:
    """
    Configuration for a run of the Pace model.

    Attributes:
        stencil_config: configuration for stencil compilation
        initialization_type: must be
             "baroclinic", "restart", or "predefined"
        initialization_config: configuration for the chosen initialization
            type, see documentation for its corresponding configuration
            dataclass
        nx_tile: number of gridpoints along the horizontal dimension of a cube
            tile face, same value used for both horizontal dimensions
        nz: number of gridpoints in the vertical dimension
        layout: number of ranks along the x and y dimensions
        dt_atmos: atmospheric timestep in seconds
        diagnostics_config: configuration for output diagnostics
        dycore_config: configuration for dynamical core
        physics_config: configuration for physics
        days: days to add to total simulation time
        hours: hours to add to total simulation time
        minutes: minutes to add to total simulation time
        seconds: seconds to add to total simulation time
        dycore_only: whether to run just the dycore, or physics too
        disable_step_physics: whether to completely disable the step_physics call,
            including coupling code between the dycore and physics, as well as
            dry static adjustment. This is a development flag and will be removed
            in a later commit.
        save_restart: whether to save the state output as restart files at
            cleanup time
    """

    stencil_config: pace.dsl.StencilConfig
    initialization: InitializerSelector
    nx_tile: int
    nz: int
    layout: Tuple[int, int]
    dt_atmos: float
    diagnostics_config: diagnostics.DiagnosticsConfig = dataclasses.field(
        default_factory=diagnostics.DiagnosticsConfig
    )
    performance_config: PerformanceConfig = dataclasses.field(
        default_factory=PerformanceConfig
    )
    comm_config: CreatesCommSelector = dataclasses.field(
        default_factory=CreatesCommSelector
    )
    dycore_config: fv3core.DynamicalCoreConfig = dataclasses.field(
        default_factory=fv3core.DynamicalCoreConfig
    )
    physics_config: fv3gfs.physics.PhysicsConfig = dataclasses.field(
        default_factory=fv3gfs.physics.PhysicsConfig
    )
    days: int = 0
    hours: int = 0
    minutes: int = 0
    seconds: int = 0
    dycore_only: bool = False
    disable_step_physics: bool = False
    save_restart: bool = False

    @functools.cached_property
    def timestep(self) -> timedelta:
        return timedelta(seconds=self.dt_atmos)

    @property
    def start_time(self) -> Union[datetime, timedelta]:
        return self.initialization.start_time

    @functools.cached_property
    def total_time(self) -> timedelta:
        return timedelta(
            days=self.days, hours=self.hours, minutes=self.minutes, seconds=self.seconds
        )

    @functools.cached_property
    def do_dry_convective_adjustment(self) -> bool:
        return self.dycore_config.do_dry_convective_adjustment

    @functools.cached_property
    def apply_tendencies(self) -> bool:
        return self.do_dry_convective_adjustment or not self.dycore_only

    @classmethod
    def from_dict(cls, kwargs: Dict[str, Any]) -> "DriverConfig":
        if isinstance(kwargs["dycore_config"], dict):
            for derived_name in ("dt_atmos", "layout", "npx", "npy", "npz", "ntiles"):
                if derived_name in kwargs["dycore_config"]:
                    raise ValueError(
                        f"you cannot set {derived_name} directly in dycore_config, "
                        "as it is determined based on top-level configuration"
                    )

            kwargs["dycore_config"] = dacite.from_dict(
                data_class=fv3core.DynamicalCoreConfig,
                data=kwargs.get("dycore_config", {}),
                config=dacite.Config(strict=True),
            )

        if isinstance(kwargs["physics_config"], dict):
            kwargs["physics_config"] = dacite.from_dict(
                data_class=fv3gfs.physics.PhysicsConfig,
                data=kwargs.get("physics_config", {}),
                config=dacite.Config(strict=True),
            )

        kwargs["layout"] = tuple(kwargs["layout"])
        kwargs["dycore_config"].layout = kwargs["layout"]
        kwargs["dycore_config"].dt_atmos = kwargs["dt_atmos"]
        kwargs["dycore_config"].npx = kwargs["nx_tile"] + 1
        kwargs["dycore_config"].npy = kwargs["nx_tile"] + 1
        kwargs["dycore_config"].npz = kwargs["nz"]
        kwargs["dycore_config"].ntiles = 6
        kwargs["physics_config"].layout = kwargs["layout"]
        kwargs["physics_config"].dt_atmos = kwargs["dt_atmos"]
        kwargs["physics_config"].npx = kwargs["nx_tile"] + 1
        kwargs["physics_config"].npy = kwargs["nx_tile"] + 1
        kwargs["physics_config"].npz = kwargs["nz"]
        kwargs["comm_config"] = CreatesCommSelector.from_dict(
            kwargs.get("comm_config", {})
        )
        kwargs["initialization"] = InitializerSelector.from_dict(
            kwargs["initialization"]
        )

        return dacite.from_dict(
            data_class=cls, data=kwargs, config=dacite.Config(strict=True)
        )


class Driver:
    def __init__(
        self,
        config: DriverConfig,
    ):
        """
        Initializes a pace Driver.

        Args:
            config: driver configuration
            comm: communication object behaving like mpi4py.Comm
        """
        logger.info("initializing driver")
        self.config: DriverConfig = config
        self.time = self.config.start_time
        self.comm_config = config.comm_config
        self.comm = config.comm_config.get_comm()
        self.performance_config = self.config.performance_config
        with self.performance_config.total_timer.clock("initialization"):
            communicator = pace.util.CubedSphereCommunicator.from_layout(
                comm=self.comm, layout=self.config.layout
            )

            dace_config = DaceConfig(
                communicator=communicator, backend=self.config.stencil_config.backend
            )
            self.config.stencil_config.dace_config = dace_config
            orchestrate(
                obj=self,
                config=dace_config,
                method_to_orchestrate="dycore_only_loop_orchestrated",
                dace_constant_args=["state"],
            )

            self.quantity_factory, self.stencil_factory = _setup_factories(
                config=config, communicator=communicator
            )

            self.state = self.config.initialization.get_driver_state(
                quantity_factory=self.quantity_factory, communicator=communicator
            )
            self._start_time = self.config.initialization.start_time
            self.dycore = fv3core.DynamicalCore(
                comm=communicator,
                grid_data=self.state.grid_data,
                stencil_factory=self.stencil_factory,
                damping_coefficients=self.state.damping_coefficients,
                config=self.config.dycore_config,
                phis=self.state.dycore_state.phis,
                state=self.state.dycore_state,
            )

            self.dycore.update_state(
                conserve_total_energy=self.config.dycore_config.consv_te,
                do_adiabatic_init=False,
                timestep=self.config.timestep.total_seconds(),
                n_split=self.config.dycore_config.n_split,
                state=self.state.dycore_state,
            )

            self.physics = fv3gfs.physics.Physics(
                stencil_factory=self.stencil_factory,
                grid_data=self.state.grid_data,
                namelist=self.config.physics_config,
                active_packages=["microphysics"],
            )
            self.dycore_to_physics = update_atmos_state.DycoreToPhysics(
                stencil_factory=self.stencil_factory,
                dycore_config=self.config.dycore_config,
                do_dry_convective_adjustment=self.config.do_dry_convective_adjustment,
                dycore_only=self.config.dycore_only,
            )
            self.end_of_step_update = update_atmos_state.UpdateAtmosphereState(
                stencil_factory=self.stencil_factory,
                grid_data=self.state.grid_data,
                namelist=self.config.physics_config,
                comm=communicator,
                grid_info=self.state.driver_grid_data,
                state=self.state.dycore_state,
                quantity_factory=self.quantity_factory,
                dycore_only=self.config.dycore_only,
                apply_tendencies=self.config.apply_tendencies,
            )
            self.diagnostics = config.diagnostics_config.diagnostics_factory(
                partitioner=communicator.partitioner,
                comm=self.comm,
            )
        log_subtile_location(
            partitioner=communicator.partitioner.tile, rank=communicator.rank
        )
        self.diagnostics.store_grid(
            grid_data=self.state.grid_data,
            metadata=self.state.dycore_state.ps.metadata,
        )
        if config.diagnostics_config.output_initial_state:
            self.diagnostics.store(time=self.time, state=self.state)

        self._time_run = self.config.start_time

    @dace_inhibitor
    def _callback_diagnostics(self):
        self._time_run += self.config.timestep
        self.diagnostics.store(time=self._time_run, state=self.state)

    def dycore_only_loop_orchestrated(
        self, state: DycoreState, time_steps: int, time_step_io_freq: int
    ):
        for t in dace.nounroll(range(time_steps)):
            self._step_dynamics(state, self.performance_config.timestep_timer)
            if (t % time_step_io_freq) == 0:
                self._callback_diagnostics()

    def step_all(self):
        logger.info("integrating driver forward in time")
        with self.performance_config.total_timer.clock("total"):
            end_time = self.config.start_time + self.config.total_time
<<<<<<< HEAD
            # Temporary DaCe execution code to restrict orchestration to the dycore only
            # and properly error out. Original code conserved in else
            if self.config.stencil_config.dace_config.is_dace_orchestrated():
                time_steps = int(
                    (end_time - self.time).seconds / self.config.timestep.seconds
                )
                logger.info(f"  time_steps: {time_steps}")
                if not self.config.disable_step_physics:
                    raise RuntimeError("DaCe orchestration doesn't handle physics.")
                self.dycore_only_loop_orchestrated(
                    state=self.state.dycore_state,
                    time_steps=time_steps,
                    time_step_io_freq=(
                        self.config.diagnostics_config.timestep_io_frequency,
                    ),
                )
            else:
                while self.time < end_time:
                    self._step()
                    self.time += self.config.timestep
                    self.diagnostics.store(time=self.time, state=self.state)
            self.performance_config.collect_performance()

    def _step(self):
        with self.performance_config.timestep_timer.clock("mainloop"):
            self._step_dynamics(
                self.state.dycore_state, self.performance_config.timestep_timer
            )
        if not self.config.disable_step_physics:
            self._step_physics(timestep=self.config.timestep.total_seconds())
=======
            timestep_counter = 0
            while self.time < end_time:
                self.step(timestep=self.config.timestep)
                timestep_counter += 1
                if (
                    timestep_counter % self.config.diagnostics_config.output_frequency
                    == 0
                ):
                    self.diagnostics.store(time=self.time, state=self.state)

    def step(self, timestep: timedelta):
        with self.performance_config.timestep_timer.clock("mainloop"):
            self._step_dynamics(timestep=timestep.total_seconds())
            if not self.config.disable_step_physics:
                self._step_physics(timestep=timestep.total_seconds())
        self.time += timestep
>>>>>>> 06ef5a6b
        self.performance_config.collect_performance()

    def _step_dynamics(self, state: dace.constant, timer: dace.constant):
        self.dycore.step_dynamics(state=state, timer=timer)

    def _step_physics(self, timestep: float):
        self.dycore_to_physics(
            dycore_state=self.state.dycore_state,
            physics_state=self.state.physics_state,
            tendency_state=self.state.tendency_state,
            timestep=float(timestep),
        )
        if not self.config.dycore_only:
            self.physics(self.state.physics_state, timestep=float(timestep))
        self.end_of_step_update(
            dycore_state=self.state.dycore_state,
            phy_state=self.state.physics_state,
            tendency_state=self.state.tendency_state,
            dt=float(timestep),
        )

    def _write_performance_json_output(self):
        self.performance_config.write_out_performance(
            self.comm,
            self.config.stencil_config.backend,
            self.config.dt_atmos,
        )

    def _write_restart_files(self):
        self.state.save_state(comm=self.comm)
        if self.comm.Get_rank() == 0:
            # DaCe config cannot be pickled, we remove it before
            # and restore it after save
            dace_conf = self.config.stencil_config.dace_config
            self.config.stencil_config.dace_config = None
            config_dict = dataclasses.asdict(self.config)
            config_dict["performance_config"].pop("times_per_step", None)
            config_dict["performance_config"].pop("hits_per_step", None)
            config_dict["performance_config"].pop("timestep_timer", None)
            config_dict["performance_config"].pop("total_timer", None)
            for field in ["dt_atmos", "layout", "npx", "npy", "npz", "ntiles"]:
                config_dict["dycore_config"].pop(field, None)
                config_dict["physics_config"].pop(field, None)
            config_dict["initialization"]["type"] = "restart"
            config_dict["initialization"]["config"]["start_time"] = self.time
            config_dict["initialization"]["config"]["path"] = f"{os.getcwd()}/RESTART"
            with open("RESTART/restart.yaml", "w") as file:
                yaml.safe_dump(config_dict, file)
            # Restore the DaCe config
            self.config.stencil_config.dace_config = dace_conf

    def cleanup(self):
        logger.info("cleaning up driver")
        if self.config.save_restart:
            self._write_restart_files()
        self._write_performance_json_output()
        self.comm_config.cleanup(self.comm)


def log_subtile_location(partitioner: pace.util.TilePartitioner, rank: int):
    location_info = {
        "north": partitioner.on_tile_top(rank),
        "south": partitioner.on_tile_bottom(rank),
        "east": partitioner.on_tile_right(rank),
        "west": partitioner.on_tile_left(rank),
    }
    logger.info(f"running on rank {rank} with subtile location {location_info}")


def _setup_factories(
    config: DriverConfig, communicator: pace.util.CubedSphereCommunicator
) -> Tuple["pace.util.QuantityFactory", "pace.dsl.StencilFactory"]:
    sizer = pace.util.SubtileGridSizer.from_tile_params(
        nx_tile=config.nx_tile,
        ny_tile=config.nx_tile,
        nz=config.nz,
        n_halo=pace.util.N_HALO_DEFAULT,
        extra_dim_lengths={},
        layout=config.layout,
        tile_partitioner=communicator.partitioner.tile,
        tile_rank=communicator.tile.rank,
    )

    grid_indexing = pace.dsl.stencil.GridIndexing.from_sizer_and_communicator(
        sizer=sizer, cube=communicator
    )
    quantity_factory = pace.util.QuantityFactory.from_backend(
        sizer, backend=config.stencil_config.backend
    )
    stencil_factory = pace.dsl.StencilFactory(
        config=config.stencil_config,
        grid_indexing=grid_indexing,
    )
    return quantity_factory, stencil_factory<|MERGE_RESOLUTION|>--- conflicted
+++ resolved
@@ -279,7 +279,6 @@
         logger.info("integrating driver forward in time")
         with self.performance_config.total_timer.clock("total"):
             end_time = self.config.start_time + self.config.total_time
-<<<<<<< HEAD
             # Temporary DaCe execution code to restrict orchestration to the dycore only
             # and properly error out. Original code conserved in else
             if self.config.stencil_config.dace_config.is_dace_orchestrated():
@@ -297,29 +296,16 @@
                     ),
                 )
             else:
+                timestep_counter = 0
                 while self.time < end_time:
-                    self._step()
-                    self.time += self.config.timestep
-                    self.diagnostics.store(time=self.time, state=self.state)
-            self.performance_config.collect_performance()
-
-    def _step(self):
-        with self.performance_config.timestep_timer.clock("mainloop"):
-            self._step_dynamics(
-                self.state.dycore_state, self.performance_config.timestep_timer
-            )
-        if not self.config.disable_step_physics:
-            self._step_physics(timestep=self.config.timestep.total_seconds())
-=======
-            timestep_counter = 0
-            while self.time < end_time:
-                self.step(timestep=self.config.timestep)
-                timestep_counter += 1
-                if (
-                    timestep_counter % self.config.diagnostics_config.output_frequency
-                    == 0
-                ):
-                    self.diagnostics.store(time=self.time, state=self.state)
+                    self.step(timestep=self.config.timestep)
+                    timestep_counter += 1
+                    if (
+                        timestep_counter
+                        % self.config.diagnostics_config.output_frequency
+                        == 0
+                    ):
+                        self.diagnostics.store(time=self.time, state=self.state)
 
     def step(self, timestep: timedelta):
         with self.performance_config.timestep_timer.clock("mainloop"):
@@ -327,7 +313,6 @@
             if not self.config.disable_step_physics:
                 self._step_physics(timestep=timestep.total_seconds())
         self.time += timestep
->>>>>>> 06ef5a6b
         self.performance_config.collect_performance()
 
     def _step_dynamics(self, state: dace.constant, timer: dace.constant):
