--- conflicted
+++ resolved
@@ -290,32 +290,21 @@
                 n_split=self.config.dycore_config.n_split,
                 state=self.state.dycore_state,
             )
-<<<<<<< HEAD
-
-            if not self.config.disable_step_physics:
-=======
             if not config.dycore_only and not config.disable_step_physics:
->>>>>>> 8a5dab42
                 self.physics = fv3gfs.physics.Physics(
                     stencil_factory=self.stencil_factory,
                     grid_data=self.state.grid_data,
                     namelist=self.config.physics_config,
                     active_packages=["microphysics"],
                 )
-<<<<<<< HEAD
-                self.dycore_to_physics = update_atmos_state.DycoreToPhysics(
-                    stencil_factory=self.stencil_factory,
-                    dycore_config=self.config.dycore_config,
-                    do_dry_convective_adjustment=(
-                        self.config.do_dry_convective_adjustment
-                    ),
-=======
+            else:
+                # Make sure those are set to None to raise any issues
+                self.physics = None
             if not config.disable_step_physics:
                 self.dycore_to_physics = update_atmos_state.DycoreToPhysics(
                     stencil_factory=self.stencil_factory,
                     dycore_config=self.config.dycore_config,
                     do_dry_convective_adjust=self.config.do_dry_convective_adjustment,
->>>>>>> 8a5dab42
                     dycore_only=self.config.dycore_only,
                 )
                 self.end_of_step_update = update_atmos_state.UpdateAtmosphereState(
@@ -330,15 +319,10 @@
                     apply_tendencies=self.config.apply_tendencies,
                     tendency_state=self.state.tendency_state,
                 )
-<<<<<<< HEAD
             else:
                 # Make sure those are set to None to raise any issues
-                self.physics = None
                 self.dycore_to_physics = None
                 self.end_of_step_update = None
-
-=======
->>>>>>> 8a5dab42
             self.diagnostics = config.diagnostics_config.diagnostics_factory(
                 partitioner=communicator.partitioner,
                 comm=self.comm,
