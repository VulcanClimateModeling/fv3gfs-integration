import dataclasses
import functools
import logging
import warnings
from datetime import datetime, timedelta
from math import floor
from typing import Any, Dict, List, Tuple, Union

import dace
import dacite

import fv3core
import fv3gfs.physics
import pace.driver
import pace.dsl
import pace.stencils
import pace.util
import pace.util.grid
from fv3core.initialization.dycore_state import DycoreState
from pace.dsl.dace.dace_config import DaceConfig
from pace.dsl.dace.orchestration import dace_inhibitor, orchestrate
from pace.dsl.stencil_config import CompilationConfig, RunMode

# TODO: move update_atmos_state into pace.driver
from pace.stencils import update_atmos_state
from pace.util.communicator import CubedSphereCommunicator

from . import diagnostics
from .comm import CreatesCommSelector
from .initialization import InitializerSelector
from .performance import PerformanceConfig


logger = logging.getLogger(__name__)


@dataclasses.dataclass(frozen=True)
class DriverConfig:
    """
    Configuration for a run of the Pace model.

    Attributes:
        stencil_config: configuration for stencil compilation
        initialization_type: must be
             "baroclinic", "restart", or "predefined"
        initialization_config: configuration for the chosen initialization
            type, see documentation for its corresponding configuration
            dataclass
        nx_tile: number of gridpoints along the horizontal dimension of a cube
            tile face, same value used for both horizontal dimensions
        nz: number of gridpoints in the vertical dimension
        layout: number of ranks along the x and y dimensions
        dt_atmos: atmospheric timestep in seconds
        diagnostics_config: configuration for output diagnostics
        dycore_config: configuration for dynamical core
        physics_config: configuration for physics
        days: days to add to total simulation time
        hours: hours to add to total simulation time
        minutes: minutes to add to total simulation time
        seconds: seconds to add to total simulation time
        dycore_only: whether to run just the dycore, or physics too
        disable_step_physics: whether to completely disable the step_physics call,
            including coupling code between the dycore and physics, as well as
            dry static adjustment. This is a development flag and will be removed
            in a later commit.
        save_restart: whether to save the state output as restart files at
            cleanup time
        pair_debug: if True, runs two copies of the model each using
            half of the available MPI ranks, and compares results across these two
            copies during model execution, raising an exception if results ever
            differ. This is considerably more expensive since all model data must
            be communicated at the start and end of every stencil call.
        intermediate_restart: list of time steps to save intermediate restart files
    """

    stencil_config: pace.dsl.StencilConfig
    initialization: InitializerSelector
    nx_tile: int
    nz: int
    layout: Tuple[int, int]
    dt_atmos: float
    diagnostics_config: diagnostics.DiagnosticsConfig = dataclasses.field(
        default_factory=diagnostics.DiagnosticsConfig
    )
    performance_config: PerformanceConfig = dataclasses.field(
        default_factory=PerformanceConfig
    )
    comm_config: CreatesCommSelector = dataclasses.field(
        default_factory=CreatesCommSelector
    )
    dycore_config: fv3core.DynamicalCoreConfig = dataclasses.field(
        default_factory=fv3core.DynamicalCoreConfig
    )
    physics_config: fv3gfs.physics.PhysicsConfig = dataclasses.field(
        default_factory=fv3gfs.physics.PhysicsConfig
    )
    days: int = 0
    hours: int = 0
    minutes: int = 0
    seconds: int = 0
    dycore_only: bool = False
    disable_step_physics: bool = False
    save_restart: bool = False
    pair_debug: bool = False
    intermediate_restart: List[int] = dataclasses.field(default_factory=list)

    @functools.cached_property
    def timestep(self) -> timedelta:
        return timedelta(seconds=self.dt_atmos)

    @property
    def start_time(self) -> Union[datetime, timedelta]:
        return self.initialization.start_time

    @functools.cached_property
    def total_time(self) -> timedelta:
        return timedelta(
            days=self.days, hours=self.hours, minutes=self.minutes, seconds=self.seconds
        )

    def n_timesteps(self) -> int:
        """Computing how many timestep required to carry the simulation."""
        if self.total_time < self.timestep:
            warnings.warn(
                f"No simulation possible: you asked for {self.total_time} "
                f"simulation time but the timestep is {self.timestep}"
            )
        return floor(self.total_time.total_seconds() / self.timestep.total_seconds())

    @functools.cached_property
    def do_dry_convective_adjustment(self) -> bool:
        return self.dycore_config.do_dry_convective_adjustment

    @functools.cached_property
    def apply_tendencies(self) -> bool:
        return self.do_dry_convective_adjustment or not self.dycore_only

    @classmethod
    def from_dict(cls, kwargs: Dict[str, Any]) -> "DriverConfig":
        if isinstance(kwargs["dycore_config"], dict):
            for derived_name in ("dt_atmos", "layout", "npx", "npy", "npz", "ntiles"):
                if derived_name in kwargs["dycore_config"]:
                    raise ValueError(
                        f"you cannot set {derived_name} directly in dycore_config, "
                        "as it is determined based on top-level configuration"
                    )

            kwargs["dycore_config"] = dacite.from_dict(
                data_class=fv3core.DynamicalCoreConfig,
                data=kwargs.get("dycore_config", {}),
                config=dacite.Config(strict=True),
            )

        if isinstance(kwargs["physics_config"], dict):
            kwargs["physics_config"] = dacite.from_dict(
                data_class=fv3gfs.physics.PhysicsConfig,
                data=kwargs.get("physics_config", {}),
                config=dacite.Config(strict=True),
            )

        kwargs["layout"] = tuple(kwargs["layout"])
        kwargs["dycore_config"].layout = kwargs["layout"]
        kwargs["dycore_config"].dt_atmos = kwargs["dt_atmos"]
        kwargs["dycore_config"].npx = kwargs["nx_tile"] + 1
        kwargs["dycore_config"].npy = kwargs["nx_tile"] + 1
        kwargs["dycore_config"].npz = kwargs["nz"]
        kwargs["dycore_config"].ntiles = 6
        kwargs["physics_config"].layout = kwargs["layout"]
        kwargs["physics_config"].dt_atmos = kwargs["dt_atmos"]
        kwargs["physics_config"].npx = kwargs["nx_tile"] + 1
        kwargs["physics_config"].npy = kwargs["nx_tile"] + 1
        kwargs["physics_config"].npz = kwargs["nz"]
        kwargs["comm_config"] = CreatesCommSelector.from_dict(
            kwargs.get("comm_config", {})
        )
        kwargs["initialization"] = InitializerSelector.from_dict(
            kwargs["initialization"]
        )

        if (
            isinstance(kwargs["stencil_config"], dict)
            and "dace_config" in kwargs["stencil_config"].keys()
        ):
            kwargs["stencil_config"]["dace_config"] = DaceConfig.from_dict(
                data=kwargs["stencil_config"]["dace_config"]
            )
        if (
            isinstance(kwargs["stencil_config"], dict)
            and "compilation_config" in kwargs["stencil_config"].keys()
        ):
            kwargs["stencil_config"][
                "compilation_config"
            ] = CompilationConfig.from_dict(
                data=kwargs["stencil_config"]["compilation_config"]
            )

        return dacite.from_dict(
            data_class=cls, data=kwargs, config=dacite.Config(strict=True)
        )


class Driver:
    def __init__(
        self,
        config: DriverConfig,
    ):
        """
        Initializes a pace Driver.

        Args:
            config: driver configuration
            comm: communication object behaving like mpi4py.Comm
        """
        logger.info("initializing driver")
        self.config: DriverConfig = config
        self.time = self.config.start_time
        self.comm_config = config.comm_config
        global_comm = config.comm_config.get_comm()
        if config.pair_debug:
            world = int(global_comm.Get_rank() >= (global_comm.Get_size() // 2))
            self.comm = global_comm.Split(color=world, key=global_comm.Get_rank())
            stencil_compare_comm = global_comm
        else:
            self.comm = global_comm
            stencil_compare_comm = None
        self.performance_config = self.config.performance_config
        with self.performance_config.total_timer.clock("initialization"):
            communicator = CubedSphereCommunicator.from_layout(
                comm=self.comm, layout=self.config.layout
            )
            self.update_driver_config_with_communicator(communicator)

            if self.config.stencil_config.compilation_config.run_mode == RunMode.Build:

                def exit_function(*args, **kwargs):
                    print(
                        "Running in build-only mode and compilation finished, exiting"
                    )
                    exit(0)

                setattr(self, "step_all", exit_function)
            self.config.stencil_config.dace_config = DaceConfig(
                communicator=communicator,
                backend=self.config.stencil_config.backend,
                tile_nx=self.config.nx_tile,
                tile_nz=self.config.nz,
            )
            orchestrate(
                obj=self,
                config=self.config.stencil_config.dace_config,
                method_to_orchestrate="_critical_path_step_all",
                dace_constant_args=["timer"],
            )
            orchestrate(
                obj=self,
                config=self.config.stencil_config.dace_config,
                method_to_orchestrate="_step_dynamics",
                dace_constant_args=["state", "timer"],
            )
            orchestrate(
                obj=self,
                config=self.config.stencil_config.dace_config,
                method_to_orchestrate="_step_physics",
            )

            self.quantity_factory, self.stencil_factory = _setup_factories(
                config=config,
                communicator=communicator,
                stencil_compare_comm=stencil_compare_comm,
            )

            self.state = self.config.initialization.get_driver_state(
                quantity_factory=self.quantity_factory, communicator=communicator
            )
            self._start_time = self.config.initialization.start_time
            self.dycore = fv3core.DynamicalCore(
                comm=communicator,
                grid_data=self.state.grid_data,
                stencil_factory=self.stencil_factory,
                damping_coefficients=self.state.damping_coefficients,
                config=self.config.dycore_config,
                phis=self.state.dycore_state.phis,
            )

            self.dycore.update_state(
                conserve_total_energy=self.config.dycore_config.consv_te,
                do_adiabatic_init=False,
                timestep=self.config.timestep.total_seconds(),
                n_split=self.config.dycore_config.n_split,
                state=self.state.dycore_state,
            )
<<<<<<< HEAD

            self.physics = fv3gfs.physics.Physics(
                stencil_factory=self.stencil_factory,
                grid_data=self.state.grid_data,
                namelist=self.config.physics_config,
                active_packages=["microphysics"],
            )
            self.dycore_to_physics = update_atmos_state.DycoreToPhysics(
                stencil_factory=self.stencil_factory,
                dycore_config=self.config.dycore_config,
                do_dry_convective_adjustment=self.config.do_dry_convective_adjustment,
                dycore_only=self.config.dycore_only,
            )
            self.end_of_step_update = update_atmos_state.UpdateAtmosphereState(
                stencil_factory=self.stencil_factory,
                grid_data=self.state.grid_data,
                namelist=self.config.physics_config,
                comm=communicator,
                grid_info=self.state.driver_grid_data,
                quantity_factory=self.quantity_factory,
                dycore_only=self.config.dycore_only,
                apply_tendencies=self.config.apply_tendencies,
                tendency_state=self.state.tendency_state,
            )
=======
            if not config.dycore_only and not config.disable_step_physics:
                self.physics = fv3gfs.physics.Physics(
                    stencil_factory=self.stencil_factory,
                    grid_data=self.state.grid_data,
                    namelist=self.config.physics_config,
                    active_packages=["microphysics"],
                )
            else:
                # Make sure those are set to None to raise any issues
                self.physics = None
            if not config.disable_step_physics:
                self.dycore_to_physics = update_atmos_state.DycoreToPhysics(
                    stencil_factory=self.stencil_factory,
                    dycore_config=self.config.dycore_config,
                    do_dry_convective_adjust=self.config.do_dry_convective_adjustment,
                    dycore_only=self.config.dycore_only,
                )
                self.end_of_step_update = update_atmos_state.UpdateAtmosphereState(
                    stencil_factory=self.stencil_factory,
                    grid_data=self.state.grid_data,
                    namelist=self.config.physics_config,
                    comm=communicator,
                    grid_info=self.state.driver_grid_data,
                    state=self.state.dycore_state,
                    quantity_factory=self.quantity_factory,
                    dycore_only=self.config.dycore_only,
                    apply_tendencies=self.config.apply_tendencies,
                    tendency_state=self.state.tendency_state,
                )
            else:
                # Make sure those are set to None to raise any issues
                self.dycore_to_physics = None
                self.end_of_step_update = None
>>>>>>> c9245292
            self.diagnostics = config.diagnostics_config.diagnostics_factory(
                partitioner=communicator.partitioner,
                comm=self.comm,
            )
            self.restart = pace.driver.Restart(
                save_restart=self.config.save_restart,
                intermediate_restart=self.config.intermediate_restart,
            )
        log_subtile_location(
            partitioner=communicator.partitioner.tile, rank=communicator.rank
        )
        self.diagnostics.store_grid(
            grid_data=self.state.grid_data,
            metadata=self.state.dycore_state.ps.metadata,
        )
        if config.diagnostics_config.output_initial_state:
            self.diagnostics.store(time=self.time, state=self.state)

        self._time_run = self.config.start_time

    def update_driver_config_with_communicator(
        self, communicator: CubedSphereCommunicator
    ) -> None:
        dace_config = DaceConfig(
            communicator=communicator,
            backend=self.config.stencil_config.compilation_config.backend,
            tile_nx=self.config.nx_tile,
            tile_nz=self.config.nz,
        )
        self.config.stencil_config.dace_config = dace_config
        original_config = self.config.stencil_config.compilation_config
        compilation_config = CompilationConfig(
            backend=original_config.backend,
            rebuild=original_config.rebuild,
            validate_args=original_config.validate_args,
            format_source=original_config.format_source,
            device_sync=original_config.device_sync,
            run_mode=original_config.run_mode,
            use_minimal_caching=original_config.use_minimal_caching,
            communicator=communicator,
        )
        self.config.stencil_config.compilation_config = compilation_config

    @dace_inhibitor
    def _callback_diagnostics(self):
        self._time_run += self.config.timestep
        self.diagnostics.store(time=self._time_run, state=self.state)

    @dace_inhibitor
    def _callback_restart(self, restart_path: str):
        self.restart.save_state_as_restart(
            state=self.state,
            comm=self.comm,
            restart_path=restart_path,
        )
        self.restart.write_restart_config(
            comm=self.comm,
            time=self.time,
            driver_config=self.config,
            restart_path=restart_path,
        )

    @dace_inhibitor
    def end_of_step_actions(self, step: int):
        """Gather operations unrelated to computation.
        Using a function allows those actions to be removed from the orchestration path.
        """
        if __debug__:
            logger.info(f"Finished stepping {step}")
        self.time += self.config.timestep
        if not ((step + 1) % self.config.diagnostics_config.output_frequency):
            self.diagnostics.store(time=self.time, state=self.state)
        if (
            self.restart.save_intermediate_restart
            and step in self.config.intermediate_restart
        ):
            self._write_restart_files(restart_path=f"RESTART_{step}")
        self.performance_config.collect_performance()

    def _critical_path_step_all(
        self,
        steps_count: int,
        timer: pace.util.Timer,
        dt: float,
    ):
        """Start of code path where performance is critical.

        This function must remain orchestrateable by DaCe (e.g.
        all code not parsable due to python complexity needs to be moved
        to a callback, like end_of_step_actions)."""
        for step in dace.nounroll(range(steps_count)):
            with timer.clock("mainloop"):
                self._step_dynamics(
                    self.state.dycore_state,
                    self.performance_config.timestep_timer,
                )
                if not self.config.disable_step_physics:
                    self._step_physics(timestep=dt)
            self.end_of_step_actions(step)

    def step_all(self):
        logger.info("integrating driver forward in time")
        with self.performance_config.total_timer.clock("total"):
            self._critical_path_step_all(
                steps_count=self.config.n_timesteps(),
                timer=self.performance_config.timestep_timer,
                dt=self.config.timestep.total_seconds(),
            )

    def _step_dynamics(
        self,
        state: DycoreState,
        timer: pace.util.Timer,
    ):
        self.dycore.step_dynamics(
            state=state,
            tracers_dict=state.tracers_as_array(),
            timer=timer,
        )

    def _step_physics(self, timestep: float):
        self.dycore_to_physics(
            dycore_state=self.state.dycore_state,
            physics_state=self.state.physics_state,
            tendency_state=self.state.tendency_state,
            timestep=float(timestep),
        )
        if not self.config.dycore_only:
            self.physics(self.state.physics_state, timestep=float(timestep))
        self.end_of_step_update(
            dycore_state=self.state.dycore_state,
            phy_state=self.state.physics_state,
            u_dt=self.state.tendency_state.u_dt.storage,
            v_dt=self.state.tendency_state.v_dt.storage,
            pt_dt=self.state.tendency_state.pt_dt.storage,
            dt=float(timestep),
        )

    def _write_performance_json_output(self):
        self.performance_config.write_out_performance(
            self.comm,
            self.config.stencil_config.compilation_config.backend,
            self.config.stencil_config.dace_config.is_dace_orchestrated(),
            self.config.dt_atmos,
        )

    @dace_inhibitor
    def _write_restart_files(self, restart_path="RESTART"):
        self.restart.save_state_as_restart(
            state=self.state,
            comm=self.comm,
            restart_path=restart_path,
        )
        self.restart.write_restart_config(
            comm=self.comm,
            time=self.time,
            driver_config=self.config,
            restart_path=restart_path,
        )

    def cleanup(self):
        logger.info("cleaning up driver")
        if self.config.save_restart:
            self._write_restart_files()
        self._write_performance_json_output()
        self.comm_config.cleanup(self.comm)


def log_subtile_location(partitioner: pace.util.TilePartitioner, rank: int):
    location_info = {
        "north": partitioner.on_tile_top(rank),
        "south": partitioner.on_tile_bottom(rank),
        "east": partitioner.on_tile_right(rank),
        "west": partitioner.on_tile_left(rank),
    }
    logger.info(f"running on rank {rank} with subtile location {location_info}")


def _setup_factories(
    config: DriverConfig,
    communicator: pace.util.CubedSphereCommunicator,
    stencil_compare_comm,
) -> Tuple["pace.util.QuantityFactory", "pace.dsl.StencilFactory"]:
    """
    Args:
        config: configuration of driver
        communicator: performs communication needed for grid initialization
        stencil_compare_comm: if given, all stencils created by the returned factory
            will compare data to its "pair" rank before and after every stencil call,
            used for debugging in "pair_debug" mode.

    Returns:
        quantity_factory: creates Quantities
        stencil_factory: creates Stencils
    """

    sizer = pace.util.SubtileGridSizer.from_tile_params(
        nx_tile=config.nx_tile,
        ny_tile=config.nx_tile,
        nz=config.nz,
        n_halo=pace.util.N_HALO_DEFAULT,
        extra_dim_lengths={},
        layout=config.layout,
        tile_partitioner=communicator.partitioner.tile,
        tile_rank=communicator.tile.rank,
    )

    grid_indexing = pace.dsl.stencil.GridIndexing.from_sizer_and_communicator(
        sizer=sizer, cube=communicator
    )
    quantity_factory = pace.util.QuantityFactory.from_backend(
        sizer, backend=config.stencil_config.compilation_config.backend
    )
    stencil_factory = pace.dsl.StencilFactory(
        config=config.stencil_config,
        grid_indexing=grid_indexing,
        comm=stencil_compare_comm,
    )
    return quantity_factory, stencil_factory<|MERGE_RESOLUTION|>--- conflicted
+++ resolved
@@ -289,32 +289,6 @@
                 n_split=self.config.dycore_config.n_split,
                 state=self.state.dycore_state,
             )
-<<<<<<< HEAD
-
-            self.physics = fv3gfs.physics.Physics(
-                stencil_factory=self.stencil_factory,
-                grid_data=self.state.grid_data,
-                namelist=self.config.physics_config,
-                active_packages=["microphysics"],
-            )
-            self.dycore_to_physics = update_atmos_state.DycoreToPhysics(
-                stencil_factory=self.stencil_factory,
-                dycore_config=self.config.dycore_config,
-                do_dry_convective_adjustment=self.config.do_dry_convective_adjustment,
-                dycore_only=self.config.dycore_only,
-            )
-            self.end_of_step_update = update_atmos_state.UpdateAtmosphereState(
-                stencil_factory=self.stencil_factory,
-                grid_data=self.state.grid_data,
-                namelist=self.config.physics_config,
-                comm=communicator,
-                grid_info=self.state.driver_grid_data,
-                quantity_factory=self.quantity_factory,
-                dycore_only=self.config.dycore_only,
-                apply_tendencies=self.config.apply_tendencies,
-                tendency_state=self.state.tendency_state,
-            )
-=======
             if not config.dycore_only and not config.disable_step_physics:
                 self.physics = fv3gfs.physics.Physics(
                     stencil_factory=self.stencil_factory,
@@ -338,7 +312,6 @@
                     namelist=self.config.physics_config,
                     comm=communicator,
                     grid_info=self.state.driver_grid_data,
-                    state=self.state.dycore_state,
                     quantity_factory=self.quantity_factory,
                     dycore_only=self.config.dycore_only,
                     apply_tendencies=self.config.apply_tendencies,
@@ -348,7 +321,6 @@
                 # Make sure those are set to None to raise any issues
                 self.dycore_to_physics = None
                 self.end_of_step_update = None
->>>>>>> c9245292
             self.diagnostics = config.diagnostics_config.diagnostics_factory(
                 partitioner=communicator.partitioner,
                 comm=self.comm,
