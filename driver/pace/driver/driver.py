--- conflicted
+++ resolved
@@ -20,7 +20,6 @@
 from pace.dsl.dace.dace_config import DaceConfig
 from pace.dsl.dace.orchestration import dace_inhibitor, orchestrate
 from pace.dsl.stencil_config import CompilationConfig, RunMode
-
 # TODO: move update_atmos_state into pace.driver
 from pace.stencils import update_atmos_state
 from pace.util.communicator import CubedSphereCommunicator
@@ -284,30 +283,18 @@
                 n_split=self.config.dycore_config.n_split,
                 state=self.state.dycore_state,
             )
-<<<<<<< HEAD
-            if not (self.config.disable_step_physics or self.config.dycore_only):
-=======
             if not config.dycore_only and not config.disable_step_physics:
->>>>>>> 8a5dab42
                 self.physics = fv3gfs.physics.Physics(
                     stencil_factory=self.stencil_factory,
                     grid_data=self.state.grid_data,
                     namelist=self.config.physics_config,
                     active_packages=["microphysics"],
                 )
-<<<<<<< HEAD
-            if not self.config.disable_step_physics:
-                self.dycore_to_physics = update_atmos_state.DycoreToPhysics(
-                    stencil_factory=self.stencil_factory,
-                    dycore_config=self.config.dycore_config,
-                    do_dry_convective_adjustment=config.do_dry_convective_adjustment,
-=======
             if not config.disable_step_physics:
                 self.dycore_to_physics = update_atmos_state.DycoreToPhysics(
                     stencil_factory=self.stencil_factory,
                     dycore_config=self.config.dycore_config,
-                    do_dry_convective_adjust=self.config.do_dry_convective_adjustment,
->>>>>>> 8a5dab42
+                    do_dry_convective_adjust=config.do_dry_convective_adjustment,
                     dycore_only=self.config.dycore_only,
                 )
                 self.end_of_step_update = update_atmos_state.UpdateAtmosphereState(
