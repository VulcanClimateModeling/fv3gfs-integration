import dataclasses
import functools
import logging
import warnings
from datetime import datetime, timedelta
from math import floor
from typing import Any, Dict, List, Optional, Tuple, Union

import dace
import dacite
import yaml

import pace.driver
import pace.dsl
import pace.physics
import pace.stencils
import pace.util
import pace.util.grid
from pace import fv3core
from pace.dsl.dace.dace_config import DaceConfig
from pace.dsl.dace.orchestration import dace_inhibitor, orchestrate
from pace.dsl.stencil_config import CompilationConfig, RunMode
from pace.fv3core.initialization.dycore_state import DycoreState

# TODO: move update_atmos_state into pace.driver
from pace.stencils import update_atmos_state
from pace.util.communicator import CubedSphereCommunicator

from . import diagnostics
from .comm import CreatesCommSelector
from .grid import GeneratedGridConfig, GridInitializerSelector
from .initialization import InitializerSelector
from .performance import PerformanceConfig
from .state import DriverState


try:
    import cupy as cp
except ImportError:
    cp = None

logger = logging.getLogger(__name__)


@dataclasses.dataclass
class DriverConfig:
    """
    Configuration for a run of the Pace model.

    Attributes:
        stencil_config: configuration for stencil compilation
        initialization_type: must be
             "baroclinic", "restart", or "predefined"
        initialization_config: configuration for the chosen initialization
            type, see documentation for its corresponding configuration
            dataclass
        nx_tile: number of gridpoints along the horizontal dimension of a cube
            tile face, same value used for both horizontal dimensions
        nz: number of gridpoints in the vertical dimension
        layout: number of ranks along the x and y dimensions
        dt_atmos: atmospheric timestep in seconds
        diagnostics_config: configuration for output diagnostics
        dycore_config: configuration for dynamical core
        physics_config: configuration for physics
        days: days to add to total simulation time
        hours: hours to add to total simulation time
        minutes: minutes to add to total simulation time
        seconds: seconds to add to total simulation time
        dycore_only: whether to run just the dycore, or physics too
        disable_step_physics: whether to completely disable the step_physics call,
            including coupling code between the dycore and physics, as well as
            dry static adjustment. This is a development flag and will be removed
            in a later commit.
        save_restart: whether to save the state output as restart files at
            cleanup time
        pair_debug: if True, runs two copies of the model each using
            half of the available MPI ranks, and compares results across these two
            copies during model execution, raising an exception if results ever
            differ. This is considerably more expensive since all model data must
            be communicated at the start and end of every stencil call.
        output_initial_state: flag to determine if the first output should be the
            initial state of the model before timestepping
        output_frequency: number of model timesteps between diagnostic timesteps,
            defaults to every timestep
    """

    stencil_config: pace.dsl.StencilConfig
    initialization: InitializerSelector
    nx_tile: int
    nz: int
    layout: Tuple[int, int]
    dt_atmos: float
    grid_config: GridInitializerSelector = dataclasses.field(
        default_factory=lambda: GridInitializerSelector(
            type="generated", config=GeneratedGridConfig()
        )
    )
    diagnostics_config: diagnostics.DiagnosticsConfig = dataclasses.field(
        default_factory=diagnostics.DiagnosticsConfig
    )
    performance_config: PerformanceConfig = dataclasses.field(
        default_factory=PerformanceConfig
    )
    comm_config: CreatesCommSelector = dataclasses.field(
        default_factory=CreatesCommSelector
    )
    dycore_config: fv3core.DynamicalCoreConfig = dataclasses.field(
        default_factory=fv3core.DynamicalCoreConfig
    )
    physics_config: pace.physics.PhysicsConfig = dataclasses.field(
        default_factory=pace.physics.PhysicsConfig
    )

    days: int = 0
    hours: int = 0
    minutes: int = 0
    seconds: int = 0
    dycore_only: bool = False
    disable_step_physics: bool = False
    restart_config: "RestartConfig" = dataclasses.field(
        default_factory=lambda: RestartConfig()
    )
    pair_debug: bool = False
    output_initial_state: bool = False
    output_frequency: int = 1

    @functools.cached_property
    def timestep(self) -> timedelta:
        return timedelta(seconds=self.dt_atmos)

    @property
    def start_time(self) -> Union[datetime, timedelta]:
        return self.initialization.start_time

    @functools.cached_property
    def total_time(self) -> timedelta:
        return timedelta(
            days=self.days, hours=self.hours, minutes=self.minutes, seconds=self.seconds
        )

    def n_timesteps(self) -> int:
        """Computing how many timestep required to carry the simulation."""
        if self.total_time < self.timestep:
            warnings.warn(
                f"No simulation possible: you asked for {self.total_time} "
                f"simulation time but the timestep is {self.timestep}"
            )
        return floor(self.total_time.total_seconds() / self.timestep.total_seconds())

    @functools.cached_property
    def do_dry_convective_adjustment(self) -> bool:
        return self.dycore_config.do_dry_convective_adjustment

    @functools.cached_property
    def apply_tendencies(self) -> bool:
        return self.do_dry_convective_adjustment or not self.dycore_only

    def get_grid(
        self,
        communicator: pace.util.Communicator,
        quantity_factory: Optional[pace.util.QuantityFactory] = None,
    ) -> Tuple[
        pace.util.grid.DampingCoefficients,
        pace.util.grid.DriverGridData,
        pace.util.grid.GridData,
    ]:
        if quantity_factory is None:
            sizer = pace.util.SubtileGridSizer.from_tile_params(
                nx_tile=self.nx_tile,
                ny_tile=self.nx_tile,
                nz=self.nz,
                n_halo=pace.util.N_HALO_DEFAULT,
                extra_dim_lengths={},
                layout=self.layout,
                tile_partitioner=communicator.partitioner.tile,
                tile_rank=communicator.tile.rank,
            )
            quantity_factory = pace.util.QuantityFactory.from_backend(
                sizer, backend=self.stencil_config.compilation_config.backend
            )

        return self.grid_config.get_grid(
            quantity_factory=quantity_factory,
            communicator=communicator,
        )

    def get_driver_state(
        self,
        communicator: pace.util.Communicator,
        damping_coefficients: pace.util.grid.DampingCoefficients,
        driver_grid_data: pace.util.grid.DriverGridData,
        grid_data: pace.util.grid.GridData,
        quantity_factory: Optional[pace.util.QuantityFactory] = None,
        stencil_factory: Optional[pace.dsl.StencilFactory] = None,
    ) -> DriverState:
        """Load the initial state of the driver."""
        if quantity_factory is None or stencil_factory is None:
            sizer = pace.util.SubtileGridSizer.from_tile_params(
                nx_tile=self.nx_tile,
                ny_tile=self.nx_tile,
                nz=self.nz,
                n_halo=pace.util.N_HALO_DEFAULT,
                extra_dim_lengths={},
                layout=self.layout,
                tile_partitioner=communicator.partitioner.tile,
                tile_rank=communicator.tile.rank,
            )
            if quantity_factory is None:
                quantity_factory = pace.util.QuantityFactory.from_backend(
                    sizer, backend=self.stencil_config.compilation_config.backend
                )
            if stencil_factory is None:
                grid_indexing = (
                    pace.dsl.stencil.GridIndexing.from_sizer_and_communicator(
                        sizer=sizer, cube=communicator
                    )
                )
                stencil_factory = pace.dsl.StencilFactory(
                    config=self.stencil_config,
                    grid_indexing=grid_indexing,
                    comm=communicator,
                )

        return self.initialization.get_driver_state(
            quantity_factory=quantity_factory,
            communicator=communicator,
            damping_coefficients=damping_coefficients,
            driver_grid_data=driver_grid_data,
            grid_data=grid_data,
        )

    @classmethod
    def from_dict(cls, kwargs: Dict[str, Any]) -> "DriverConfig":
        if isinstance(kwargs["dycore_config"], dict):
            for derived_name in ("dt_atmos", "layout", "npx", "npy", "npz", "ntiles"):
                if derived_name in kwargs["dycore_config"]:
                    raise ValueError(
                        f"you cannot set {derived_name} directly in dycore_config, "
                        "as it is determined based on top-level configuration"
                    )

            kwargs["dycore_config"] = dacite.from_dict(
                data_class=fv3core.DynamicalCoreConfig,
                data=kwargs.get("dycore_config", {}),
                config=dacite.Config(strict=True),
            )

        if isinstance(kwargs["physics_config"], dict):
            kwargs["physics_config"] = dacite.from_dict(
                data_class=pace.physics.PhysicsConfig,
                data=kwargs.get("physics_config", {}),
                config=dacite.Config(strict=True),
            )

        kwargs["layout"] = tuple(kwargs["layout"])
        kwargs["dycore_config"].layout = kwargs["layout"]
        kwargs["dycore_config"].dt_atmos = kwargs["dt_atmos"]
        kwargs["dycore_config"].npx = kwargs["nx_tile"] + 1
        kwargs["dycore_config"].npy = kwargs["nx_tile"] + 1
        kwargs["dycore_config"].npz = kwargs["nz"]
        kwargs["dycore_config"].ntiles = 6
        kwargs["physics_config"].layout = kwargs["layout"]
        kwargs["physics_config"].dt_atmos = kwargs["dt_atmos"]
        kwargs["physics_config"].npx = kwargs["nx_tile"] + 1
        kwargs["physics_config"].npy = kwargs["nx_tile"] + 1
        kwargs["physics_config"].npz = kwargs["nz"]
        kwargs["comm_config"] = CreatesCommSelector.from_dict(
            kwargs.get("comm_config", {})
        )
        kwargs["initialization"] = InitializerSelector.from_dict(
            kwargs["initialization"]
        )
        if "grid_config" in kwargs:
            kwargs["grid_config"] = GridInitializerSelector.from_dict(
                kwargs["grid_config"]
            )

        if (
            isinstance(kwargs["stencil_config"], dict)
            and "dace_config" in kwargs["stencil_config"].keys()
        ):
            kwargs["stencil_config"]["dace_config"] = DaceConfig.from_dict(
                data=kwargs["stencil_config"]["dace_config"]
            )
        if (
            isinstance(kwargs["stencil_config"], dict)
            and "compilation_config" in kwargs["stencil_config"].keys()
        ):
            kwargs["stencil_config"][
                "compilation_config"
            ] = CompilationConfig.from_dict(
                data=kwargs["stencil_config"]["compilation_config"]
            )

        return dacite.from_dict(
            data_class=cls, data=kwargs, config=dacite.Config(strict=True)
        )

    def write_for_restart(
        self,
        time: Union[datetime, timedelta],
        restart_path: str,
    ):
        config_dict = dataclasses.asdict(self)
        if self.stencil_config.dace_config:
            config_dict["stencil_config"][
                "dace_config"
            ] = self.stencil_config.dace_config.as_dict()
        config_dict["stencil_config"][
            "compilation_config"
        ] = self.stencil_config.compilation_config.as_dict()
        # TODO: these attributes are popped because they're defined in the
        # top-level DriverConfig, if we refactor DycoreConfig and PhysicsConfig
        # so they don't have these attributes and pass them separately then we
        # can remove this
        for field in ["dt_atmos", "layout", "npx", "npy", "npz", "ntiles"]:
            config_dict["dycore_config"].pop(field, None)
            config_dict["physics_config"].pop(field, None)
        config_dict["initialization"]["type"] = "restart"
        config_dict["initialization"]["config"]["start_time"] = time
        config_dict["initialization"]["config"]["path"] = restart_path
        with open(f"{restart_path}/restart.yaml", "w") as file:
            yaml.safe_dump(config_dict, file)


@dataclasses.dataclass()
class RestartConfig:
    save_restart: bool = False
    intermediate_restart: List[int] = dataclasses.field(default_factory=list)
    save_intermediate_restart: bool = False

    def __post_init__(self):
        if len(self.intermediate_restart) > 0:
            self.save_intermediate_restart = True

    def write_final_if_enabled(
        self,
        state: DriverState,
        *,
        comm: pace.util.Comm,
        time: datetime,
        driver_config: DriverConfig,
        restart_path: str,
    ):
        if self.save_restart:
            state.save_state(comm=comm, restart_path=restart_path)
            if comm.Get_rank() == 0:
                driver_config.write_for_restart(
                    time=time,
                    restart_path=restart_path,
                )

    def write_intermediate_if_enabled(
        self,
        state: DriverState,
        *,
        step: int,
        comm: pace.util.Comm,
        time: Union[datetime, timedelta],
        driver_config: DriverConfig,
        restart_path: str,
    ):
        if self.save_intermediate_restart and step in self.intermediate_restart:
            state.save_state(comm=comm, restart_path=restart_path)
            if comm.Get_rank() == 0:
                driver_config.write_for_restart(
                    time=time,
                    restart_path=restart_path,
                )


class Driver:
    def __init__(
        self,
        config: DriverConfig,
    ):
        """
        Initializes a pace Driver.

        Args:
            config: driver configuration
            comm: communication object behaving like mpi4py.Comm
        """
        logger.info("initializing driver")
        self.config: DriverConfig = config
        self.time = self.config.start_time
        self.comm_config = config.comm_config
        global_comm = config.comm_config.get_comm()
        if config.pair_debug:
            world = int(global_comm.Get_rank() >= (global_comm.Get_size() // 2))
            self.comm = global_comm.Split(color=world, key=global_comm.Get_rank())
            stencil_compare_comm = global_comm
        else:
            self.comm = global_comm
            stencil_compare_comm = None
        self.performance_collector = self.config.performance_config.build(self.comm)
        with self.performance_collector.total_timer.clock("initialization"):
            communicator = CubedSphereCommunicator.from_layout(
                comm=self.comm, layout=self.config.layout
            )
            self.update_driver_config_with_communicator(communicator)

            if self.config.stencil_config.compilation_config.run_mode == RunMode.Build:

                def exit_function(*args, **kwargs):
                    print(
                        "Running in build-only mode and compilation finished, exiting"
                    )
                    exit(0)

                setattr(self, "step_all", exit_function)
            elif self.config.stencil_config.compilation_config.run_mode == RunMode.Run:

                def exit_instead_of_build(self):
                    stencil_class = (
                        None if self.options.rebuild else self.backend.load()
                    )
                    if stencil_class is None:
                        raise RuntimeError(
                            "Stencil needs to be compiled first in run mode, exiting"
                        )
                    return stencil_class

                from gt4py.stencil_builder import StencilBuilder

                setattr(StencilBuilder, "build", exit_instead_of_build)

            self.config.stencil_config.dace_config = DaceConfig(
                communicator=communicator,
                backend=self.config.stencil_config.backend,
                tile_nx=self.config.nx_tile,
                tile_nz=self.config.nz,
            )
            orchestrate(
                obj=self,
                config=self.config.stencil_config.dace_config,
                method_to_orchestrate="_critical_path_step_all",
                dace_compiletime_args=["timer"],
            )
            orchestrate(
                obj=self,
                config=self.config.stencil_config.dace_config,
                method_to_orchestrate="_step_dynamics",
                dace_compiletime_args=["state", "timer"],
            )
            orchestrate(
                obj=self,
                config=self.config.stencil_config.dace_config,
                method_to_orchestrate="_step_physics",
            )

            self.quantity_factory, self.stencil_factory = _setup_factories(
                config=config,
                communicator=communicator,
                stencil_compare_comm=stencil_compare_comm,
            )
            (damping_coefficients, driver_grid_data, grid_data,) = self.config.get_grid(
                quantity_factory=self.quantity_factory,
                communicator=communicator,
            )

            self.state = self.config.get_driver_state(
                quantity_factory=self.quantity_factory,
                communicator=communicator,
                damping_coefficients=damping_coefficients,
                driver_grid_data=driver_grid_data,
                grid_data=grid_data,
            )

            self._start_time = self.config.initialization.start_time
            self.dycore = fv3core.DynamicalCore(
                comm=communicator,
                grid_data=self.state.grid_data,
                stencil_factory=self.stencil_factory,
                damping_coefficients=self.state.damping_coefficients,
                config=self.config.dycore_config,
                timestep=self.config.timestep,
                phis=self.state.dycore_state.phis,
                state=self.state.dycore_state,
            )

            if not config.dycore_only and not config.disable_step_physics:
                self.physics = pace.physics.Physics(
                    stencil_factory=self.stencil_factory,
                    grid_data=self.state.grid_data,
                    namelist=self.config.physics_config,
                    active_packages=["microphysics"],
                )
            else:
                # Make sure those are set to None to raise any issues
                self.physics = None
            if not config.disable_step_physics:
                self.dycore_to_physics = update_atmos_state.DycoreToPhysics(
                    stencil_factory=self.stencil_factory,
                    dycore_config=self.config.dycore_config,
                    do_dry_convective_adjust=config.do_dry_convective_adjustment,
                    dycore_only=self.config.dycore_only,
                )
                self.end_of_step_update = update_atmos_state.UpdateAtmosphereState(
                    stencil_factory=self.stencil_factory,
                    grid_data=self.state.grid_data,
                    namelist=self.config.physics_config,
                    comm=communicator,
                    grid_info=self.state.driver_grid_data,
                    state=self.state.dycore_state,
                    quantity_factory=self.quantity_factory,
                    dycore_only=self.config.dycore_only,
                    apply_tendencies=self.config.apply_tendencies,
                    tendency_state=self.state.tendency_state,
                )
            else:
                # Make sure those are set to None to raise any issues
                self.dycore_to_physics = None
                self.end_of_step_update = None
            self.diagnostics = config.diagnostics_config.diagnostics_factory(
                communicator=communicator
            )
        log_subtile_location(
            partitioner=communicator.partitioner.tile, rank=communicator.rank
        )
        self.diagnostics.store_grid(
            grid_data=self.state.grid_data,
        )
        if config.output_initial_state:
            self.diagnostics.store(time=self.time, state=self.state)

        self._time_run = self.config.start_time

    def update_driver_config_with_communicator(
        self, communicator: CubedSphereCommunicator
    ) -> None:
        dace_config = DaceConfig(
            communicator=communicator,
            backend=self.config.stencil_config.compilation_config.backend,
            tile_nx=self.config.nx_tile,
            tile_nz=self.config.nz,
        )
        self.config.stencil_config.dace_config = dace_config
        original_config = self.config.stencil_config.compilation_config
        compilation_config = CompilationConfig(
            backend=original_config.backend,
            rebuild=original_config.rebuild,
            validate_args=original_config.validate_args,
            format_source=original_config.format_source,
            device_sync=original_config.device_sync,
            run_mode=original_config.run_mode,
            use_minimal_caching=original_config.use_minimal_caching,
            communicator=communicator,
        )
        self.config.stencil_config.compilation_config = compilation_config

    @dace_inhibitor
    def _callback_diagnostics(self):
        self._time_run += self.config.timestep
        self.diagnostics.store(time=self._time_run, state=self.state)

    @dace_inhibitor
    def end_of_step_actions(self, step: int):
        """Gather operations unrelated to computation.
        Using a function allows those actions to be removed from the orchestration path.
        """
        if __debug__:
            logger.info(f"Finished stepping {step}")
        self.time += self.config.timestep
        if ((step + 1) % self.config.output_frequency) == 0:
            self.diagnostics.store(time=self.time, state=self.state)
        self.config.restart_config.write_intermediate_if_enabled(
            state=self.state,
            step=step,
            comm=self.comm,
            time=self.time,
            driver_config=self.config,
            restart_path=f"RESTART_{step}",
        )
        self.performance_collector.collect_performance()

    def _critical_path_step_all(
        self,
        steps_count: int,
        timer: pace.util.Timer,
        dt: float,
    ):
        """Start of code path where performance is critical.

        This function must remain orchestrateable by DaCe (e.g.
        all code not parsable due to python complexity needs to be moved
        to a callback, like end_of_step_actions)."""
        for step in dace.nounroll(range(steps_count)):
            with timer.clock("mainloop"):
                self._step_dynamics(
                    self.state.dycore_state,
                    self.performance_collector.timestep_timer,
                )
                if not self.config.disable_step_physics:
                    self._step_physics(timestep=dt)
            self.end_of_step_actions(step)

    def step_all(self):
        logger.info("integrating driver forward in time")
<<<<<<< HEAD
        with self.performance_config.total_timer.clock("total"):
            self.performance_config.profiler.enable()
=======
        with self.performance_collector.total_timer.clock("total"):
>>>>>>> e7ec2e50
            self._critical_path_step_all(
                steps_count=self.config.n_timesteps(),
                timer=self.performance_collector.timestep_timer,
                dt=self.config.timestep.total_seconds(),
            )
            self.performance_config.profiler.dump_stats(
                f"{self.performance_config.experiment_name}_{self.comm.Get_rank()}.prof"
            )

    def _step_dynamics(
        self,
        state: DycoreState,
        timer: pace.util.Timer,
    ):
        self.dycore.step_dynamics(
            state=state,
            timer=timer,
        )

    def _step_physics(self, timestep: float):
        self.dycore_to_physics(
            dycore_state=self.state.dycore_state,
            physics_state=self.state.physics_state,
            tendency_state=self.state.tendency_state,
            timestep=float(timestep),
        )
        if not self.config.dycore_only:
            self.physics(self.state.physics_state, timestep=float(timestep))
        self.end_of_step_update(
            dycore_state=self.state.dycore_state,
            phy_state=self.state.physics_state,
            u_dt=self.state.tendency_state.u_dt.storage,
            v_dt=self.state.tendency_state.v_dt.storage,
            pt_dt=self.state.tendency_state.pt_dt.storage,
            dt=float(timestep),
        )

    def _write_performance_json_output(self):
        self.performance_collector.write_out_performance(
            self.config.stencil_config.compilation_config.backend,
            self.config.stencil_config.dace_config.is_dace_orchestrated(),
            self.config.dt_atmos,
        )

    @dace_inhibitor
    def cleanup(self):
        logger.info("cleaning up driver")
        self.diagnostics.cleanup()
        self.config.restart_config.write_final_if_enabled(
            state=self.state,
            comm=self.comm,
            time=self.time,
            driver_config=self.config,
            restart_path="RESTART",
        )
        self._write_performance_json_output()
        self.comm_config.cleanup(self.comm)


def log_subtile_location(partitioner: pace.util.TilePartitioner, rank: int):
    location_info = {
        "north": partitioner.on_tile_top(rank),
        "south": partitioner.on_tile_bottom(rank),
        "east": partitioner.on_tile_right(rank),
        "west": partitioner.on_tile_left(rank),
    }
    logger.info(f"running on rank {rank} with subtile location {location_info}")


def _setup_factories(
    config: DriverConfig,
    communicator: pace.util.CubedSphereCommunicator,
    stencil_compare_comm,
) -> Tuple[pace.util.QuantityFactory, pace.dsl.StencilFactory]:
    """
    Args:
        config: configuration of driver
        communicator: performs communication needed for grid initialization
        stencil_compare_comm: if given, all stencils created by the returned factory
            will compare data to its "pair" rank before and after every stencil call,
            used for debugging in "pair_debug" mode.

    Returns:
        quantity_factory: creates Quantities
        stencil_factory: creates Stencils
    """

    sizer = pace.util.SubtileGridSizer.from_tile_params(
        nx_tile=config.nx_tile,
        ny_tile=config.nx_tile,
        nz=config.nz,
        n_halo=pace.util.N_HALO_DEFAULT,
        extra_dim_lengths={},
        layout=config.layout,
        tile_partitioner=communicator.partitioner.tile,
        tile_rank=communicator.tile.rank,
    )

    grid_indexing = pace.dsl.stencil.GridIndexing.from_sizer_and_communicator(
        sizer=sizer, cube=communicator
    )
    quantity_factory = pace.util.QuantityFactory.from_backend(
        sizer, backend=config.stencil_config.compilation_config.backend
    )
    stencil_factory = pace.dsl.StencilFactory(
        config=config.stencil_config,
        grid_indexing=grid_indexing,
        comm=stencil_compare_comm,
    )
    return quantity_factory, stencil_factory<|MERGE_RESOLUTION|>--- conflicted
+++ resolved
@@ -597,12 +597,7 @@
 
     def step_all(self):
         logger.info("integrating driver forward in time")
-<<<<<<< HEAD
-        with self.performance_config.total_timer.clock("total"):
-            self.performance_config.profiler.enable()
-=======
         with self.performance_collector.total_timer.clock("total"):
->>>>>>> e7ec2e50
             self._critical_path_step_all(
                 steps_count=self.config.n_timesteps(),
                 timer=self.performance_collector.timestep_timer,
