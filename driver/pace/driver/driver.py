import dataclasses
import functools
import logging
import warnings
from datetime import datetime, timedelta
from math import floor
from typing import Any, Dict, List, Optional, Tuple, Union

import dace
import dacite
import yaml

import pace.driver
import pace.dsl
import pace.physics
import pace.stencils
import pace.util
import pace.util.grid
from pace import fv3core
from pace.driver.safety_checks import SafetyChecker
from pace.dsl.dace.dace_config import DaceConfig
from pace.dsl.dace.orchestration import dace_inhibitor, orchestrate
from pace.dsl.stencil_config import CompilationConfig, RunMode

# TODO: move update_atmos_state into pace.driver
from pace.stencils import update_atmos_state
from pace.util.checkpointer import Checkpointer
from pace.util.communicator import CubedSphereCommunicator

from . import diagnostics
from .checkpointer import CheckpointerInitializerSelector, NullCheckpointerInit
from .comm import CreatesCommSelector
from .grid import GeneratedGridConfig, GridInitializerSelector
from .initialization import InitializerSelector
from .performance import PerformanceConfig
from .performance.collector import PerformanceCollector
from .state import DriverState


try:
    import cupy as cp
except ImportError:
    cp = None

logger = logging.getLogger(__name__)


@dataclasses.dataclass
class DriverConfig:
    """
    Configuration for a run of the Pace model.

    Attributes:
        stencil_config: configuration for stencil compilation
        initialization_type: must be
             "baroclinic", "restart", or "predefined"
        initialization_config: configuration for the chosen initialization
            type, see documentation for its corresponding configuration
            dataclass
        nx_tile: number of gridpoints along the horizontal dimension of a cube
            tile face, same value used for both horizontal dimensions
        nz: number of gridpoints in the vertical dimension
        layout: number of ranks along the x and y dimensions
        dt_atmos: atmospheric timestep in seconds
        diagnostics_config: configuration for output diagnostics
        dycore_config: configuration for dynamical core
        physics_config: configuration for physics
        days: days to add to total simulation time
        hours: hours to add to total simulation time
        minutes: minutes to add to total simulation time
        seconds: seconds to add to total simulation time
        dycore_only: whether to run just the dycore, or physics too
        disable_step_physics: whether to completely disable the step_physics call,
            including coupling code between the dycore and physics, as well as
            dry static adjustment. This is a development flag and will be removed
            in a later commit.
        save_restart: whether to save the state output as restart files at
            cleanup time
        pair_debug: if True, runs two copies of the model each using
            half of the available MPI ranks, and compares results across these two
            copies during model execution, raising an exception if results ever
            differ. This is considerably more expensive since all model data must
            be communicated at the start and end of every stencil call.
        output_initial_state: flag to determine if the first output should be the
            initial state of the model before timestepping
        output_frequency: number of model timesteps between diagnostic timesteps,
            defaults to every timestep
        checkpointer: specifies the type of checkpointer to use
    """

    stencil_config: pace.dsl.StencilConfig
    initialization: InitializerSelector
    nx_tile: int
    nz: int
    layout: Tuple[int, int]
    dt_atmos: float
    grid_config: GridInitializerSelector = dataclasses.field(
        default_factory=lambda: GridInitializerSelector(
            type="generated", config=GeneratedGridConfig()
        )
    )
    diagnostics_config: diagnostics.DiagnosticsConfig = dataclasses.field(
        default_factory=diagnostics.DiagnosticsConfig
    )
    performance_config: PerformanceConfig = dataclasses.field(
        default_factory=PerformanceConfig
    )
    comm_config: CreatesCommSelector = dataclasses.field(
        default_factory=CreatesCommSelector
    )
    dycore_config: fv3core.DynamicalCoreConfig = dataclasses.field(
        default_factory=fv3core.DynamicalCoreConfig
    )
    physics_config: pace.physics.PhysicsConfig = dataclasses.field(
        default_factory=pace.physics.PhysicsConfig
    )

    days: int = 0
    hours: int = 0
    minutes: int = 0
    seconds: int = 0
    dycore_only: bool = False
    disable_step_physics: bool = False
    restart_config: "RestartConfig" = dataclasses.field(
        default_factory=lambda: RestartConfig()
    )
    pair_debug: bool = False
    output_initial_state: bool = False
    output_frequency: int = 1
<<<<<<< HEAD
    checkpointer_config: CheckpointerInitializerSelector = dataclasses.field(
        default_factory=lambda: CheckpointerInitializerSelector(
            type="null", config=NullCheckpointerInit()
        )
    )
=======
    safety_check_frequency: Optional[int] = None
>>>>>>> 4630d2f3

    @functools.cached_property
    def timestep(self) -> timedelta:
        return timedelta(seconds=self.dt_atmos)

    @property
    def start_time(self) -> Union[datetime, timedelta]:
        return self.initialization.start_time

    @functools.cached_property
    def total_time(self) -> timedelta:
        return timedelta(
            days=self.days, hours=self.hours, minutes=self.minutes, seconds=self.seconds
        )

    def n_timesteps(self) -> int:
        """Computing how many timestep required to carry the simulation."""
        if self.total_time < self.timestep:
            warnings.warn(
                f"No simulation possible: you asked for {self.total_time} "
                f"simulation time but the timestep is {self.timestep}"
            )
        return floor(self.total_time.total_seconds() / self.timestep.total_seconds())

    @functools.cached_property
    def do_dry_convective_adjustment(self) -> bool:
        return self.dycore_config.do_dry_convective_adjustment

    @functools.cached_property
    def apply_tendencies(self) -> bool:
        return self.do_dry_convective_adjustment or not self.dycore_only

    def get_grid(
        self,
        communicator: pace.util.CubedSphereCommunicator,
        quantity_factory: Optional[pace.util.QuantityFactory] = None,
    ) -> Tuple[
        pace.util.grid.DampingCoefficients,
        pace.util.grid.DriverGridData,
        pace.util.grid.GridData,
    ]:
        if quantity_factory is None:
            sizer = pace.util.SubtileGridSizer.from_tile_params(
                nx_tile=self.nx_tile,
                ny_tile=self.nx_tile,
                nz=self.nz,
                n_halo=pace.util.N_HALO_DEFAULT,
                extra_dim_lengths={},
                layout=self.layout,
                tile_partitioner=communicator.partitioner.tile,
                tile_rank=communicator.tile.rank,
            )
            quantity_factory = pace.util.QuantityFactory.from_backend(
                sizer, backend=self.stencil_config.compilation_config.backend
            )

        return self.grid_config.get_grid(
            quantity_factory=quantity_factory,
            communicator=communicator,
        )

    def get_driver_state(
        self,
        communicator: pace.util.CubedSphereCommunicator,
        damping_coefficients: pace.util.grid.DampingCoefficients,
        driver_grid_data: pace.util.grid.DriverGridData,
        grid_data: pace.util.grid.GridData,
        quantity_factory: Optional[pace.util.QuantityFactory] = None,
        stencil_factory: Optional[pace.dsl.StencilFactory] = None,
    ) -> DriverState:
        """Load the initial state of the driver."""
        if quantity_factory is None or stencil_factory is None:
            sizer = pace.util.SubtileGridSizer.from_tile_params(
                nx_tile=self.nx_tile,
                ny_tile=self.nx_tile,
                nz=self.nz,
                n_halo=pace.util.N_HALO_DEFAULT,
                extra_dim_lengths={},
                layout=self.layout,
                tile_partitioner=communicator.partitioner.tile,
                tile_rank=communicator.tile.rank,
            )
            if quantity_factory is None:
                quantity_factory = pace.util.QuantityFactory.from_backend(
                    sizer, backend=self.stencil_config.compilation_config.backend
                )
            if stencil_factory is None:
                grid_indexing = (
                    pace.dsl.stencil.GridIndexing.from_sizer_and_communicator(
                        sizer=sizer, cube=communicator
                    )
                )
                stencil_factory = pace.dsl.StencilFactory(
                    config=self.stencil_config, grid_indexing=grid_indexing
                )

        return self.initialization.get_driver_state(
            quantity_factory=quantity_factory,
            communicator=communicator,
            damping_coefficients=damping_coefficients,
            driver_grid_data=driver_grid_data,
            grid_data=grid_data,
        )

    def get_checkpointer(self, rank: int) -> Checkpointer:
        return self.checkpointer_config.get_checkpointer(rank)

    @classmethod
    def from_dict(cls, kwargs: Dict[str, Any]) -> "DriverConfig":
        if isinstance(kwargs["dycore_config"], dict):
            for derived_name in ("dt_atmos", "layout", "npx", "npy", "npz", "ntiles"):
                if derived_name in kwargs["dycore_config"]:
                    raise ValueError(
                        f"you cannot set {derived_name} directly in dycore_config, "
                        "as it is determined based on top-level configuration"
                    )

            kwargs["dycore_config"] = dacite.from_dict(
                data_class=fv3core.DynamicalCoreConfig,
                data=kwargs.get("dycore_config", {}),
                config=dacite.Config(strict=True),
            )

        if isinstance(kwargs["physics_config"], dict):
            kwargs["physics_config"] = dacite.from_dict(
                data_class=pace.physics.PhysicsConfig,
                data=kwargs.get("physics_config", {}),
                config=dacite.Config(strict=True),
            )

        kwargs["layout"] = tuple(kwargs["layout"])
        kwargs["dycore_config"].layout = kwargs["layout"]
        kwargs["dycore_config"].dt_atmos = kwargs["dt_atmos"]
        kwargs["dycore_config"].npx = kwargs["nx_tile"] + 1
        kwargs["dycore_config"].npy = kwargs["nx_tile"] + 1
        kwargs["dycore_config"].npz = kwargs["nz"]
        kwargs["dycore_config"].ntiles = 6
        kwargs["physics_config"].layout = kwargs["layout"]
        kwargs["physics_config"].dt_atmos = kwargs["dt_atmos"]
        kwargs["physics_config"].npx = kwargs["nx_tile"] + 1
        kwargs["physics_config"].npy = kwargs["nx_tile"] + 1
        kwargs["physics_config"].npz = kwargs["nz"]
        kwargs["comm_config"] = CreatesCommSelector.from_dict(
            kwargs.get("comm_config", {})
        )
        kwargs["initialization"] = InitializerSelector.from_dict(
            kwargs["initialization"]
        )
        if "grid_config" in kwargs:
            kwargs["grid_config"] = GridInitializerSelector.from_dict(
                kwargs["grid_config"]
            )
        if "checkpointer_config" in kwargs:
            kwargs["checkpointer_config"] = CheckpointerInitializerSelector.from_dict(
                kwargs["checkpointer_config"]
            )
        else:
            kwargs["checkpointer_config"] = CheckpointerInitializerSelector(
                type="null", config=NullCheckpointerInit()
            )
        if (
            isinstance(kwargs["stencil_config"], dict)
            and "dace_config" in kwargs["stencil_config"].keys()
        ):
            kwargs["stencil_config"]["dace_config"] = DaceConfig.from_dict(
                data=kwargs["stencil_config"]["dace_config"]
            )
        if (
            isinstance(kwargs["stencil_config"], dict)
            and "compilation_config" in kwargs["stencil_config"].keys()
        ):
            kwargs["stencil_config"][
                "compilation_config"
            ] = CompilationConfig.from_dict(
                data=kwargs["stencil_config"]["compilation_config"]
            )

        return dacite.from_dict(
            data_class=cls, data=kwargs, config=dacite.Config(strict=True)
        )

    def write_for_restart(
        self,
        time: Union[datetime, timedelta],
        restart_path: str,
    ):
        config_dict = dataclasses.asdict(self)
        if self.stencil_config.dace_config:
            config_dict["stencil_config"][
                "dace_config"
            ] = self.stencil_config.dace_config.as_dict()
        config_dict["stencil_config"][
            "compilation_config"
        ] = self.stencil_config.compilation_config.as_dict()
        # TODO: these attributes are popped because they're defined in the
        # top-level DriverConfig, if we refactor DycoreConfig and PhysicsConfig
        # so they don't have these attributes and pass them separately then we
        # can remove this
        for field in ["dt_atmos", "layout", "npx", "npy", "npz", "ntiles"]:
            config_dict["dycore_config"].pop(field, None)
            config_dict["physics_config"].pop(field, None)
        config_dict["initialization"]["type"] = "restart"
        config_dict["initialization"]["config"]["start_time"] = time
        config_dict["initialization"]["config"]["path"] = restart_path
        with open(f"{restart_path}/restart.yaml", "w") as file:
            yaml.safe_dump(config_dict, file)


@dataclasses.dataclass()
class RestartConfig:
    save_restart: bool = False
    intermediate_restart: List[int] = dataclasses.field(default_factory=list)
    save_intermediate_restart: bool = False

    def __post_init__(self):
        if len(self.intermediate_restart) > 0:
            self.save_intermediate_restart = True

    def write_final_if_enabled(
        self,
        state: DriverState,
        *,
        comm: pace.util.Comm,
        time: datetime,
        driver_config: DriverConfig,
        restart_path: str,
    ):
        if self.save_restart:
            state.save_state(comm=comm, restart_path=restart_path)
            if comm.Get_rank() == 0:
                driver_config.write_for_restart(
                    time=time,
                    restart_path=restart_path,
                )

    def write_intermediate_if_enabled(
        self,
        state: DriverState,
        *,
        step: int,
        comm: pace.util.Comm,
        time: Union[datetime, timedelta],
        driver_config: DriverConfig,
        restart_path: str,
    ):
        if self.save_intermediate_restart and step in self.intermediate_restart:
            state.save_state(comm=comm, restart_path=restart_path)
            if comm.Get_rank() == 0:
                driver_config.write_for_restart(
                    time=time,
                    restart_path=restart_path,
                )


class Driver:
    def __init__(
        self,
        config: DriverConfig,
    ):
        """
        Initializes a pace Driver.

        Args:
            config: driver configuration
            comm: communication object behaving like mpi4py.Comm
        """
        logger.info("initializing driver")
        self.config: DriverConfig = config
        self.time = self.config.start_time
        self.comm_config = config.comm_config
        global_comm = config.comm_config.get_comm()
        if config.pair_debug:
            world = int(global_comm.Get_rank() >= (global_comm.Get_size() // 2))
            self.comm = global_comm.Split(color=world, key=global_comm.Get_rank())
            stencil_compare_comm = global_comm
        else:
            self.comm = global_comm
            stencil_compare_comm = None
        self.performance_collector = self.config.performance_config.build(self.comm)
        self.profiler = self.config.performance_config.build_profiler()
        with self.performance_collector.total_timer.clock("initialization"):
            comm_timer = (
                self.performance_collector.timestep_timer
                if self.config.performance_config.collect_communication
                else None
            )
            communicator = CubedSphereCommunicator.from_layout(
                comm=self.comm,
                layout=self.config.layout,
                timer=comm_timer,
            )
            self._update_driver_config_with_communicator(communicator)

            if self.config.stencil_config.compilation_config.run_mode == RunMode.Build:

                def exit_function(*args, **kwargs):
                    print(
                        "Running in build-only mode and compilation finished, exiting"
                    )
                    exit(0)

                setattr(self, "step_all", exit_function)
            elif self.config.stencil_config.compilation_config.run_mode == RunMode.Run:

                def exit_instead_of_build(self):
                    stencil_class = (
                        None if self.options.rebuild else self.backend.load()
                    )
                    if stencil_class is None:
                        raise RuntimeError(
                            "Stencil needs to be compiled first in run mode, exiting"
                        )
                    return stencil_class

                from gt4py.stencil_builder import StencilBuilder

                setattr(StencilBuilder, "build", exit_instead_of_build)

            self.config.stencil_config.dace_config = DaceConfig(
                communicator=communicator,
                backend=self.config.stencil_config.backend,
                tile_nx=self.config.nx_tile,
                tile_nz=self.config.nz,
            )
            orchestrate(
                obj=self,
                config=self.config.stencil_config.dace_config,
                method_to_orchestrate="_critical_path_step_all",
                dace_compiletime_args=["timer"],
            )

            self.quantity_factory, self.stencil_factory = _setup_factories(
                config=config,
                communicator=communicator,
                stencil_compare_comm=stencil_compare_comm,
            )
            logger.info("setting up grid started")
            (damping_coefficients, driver_grid_data, grid_data,) = self.config.get_grid(
                quantity_factory=self.quantity_factory,
                communicator=communicator,
            )
            logger.info("setting up grid done")
            logger.info("setting up state started")
            self.state = self.config.get_driver_state(
                quantity_factory=self.quantity_factory,
                communicator=communicator,
                damping_coefficients=damping_coefficients,
                driver_grid_data=driver_grid_data,
                grid_data=grid_data,
            )
            logger.info("setting up state done")

            self.checkpointer = self.config.get_checkpointer(rank=communicator.rank)
            self._start_time = self.config.initialization.start_time
            logger.info("setting up dycore object started")
            self.dycore = fv3core.DynamicalCore(
                comm=communicator,
                grid_data=self.state.grid_data,
                stencil_factory=self.stencil_factory,
                quantity_factory=self.quantity_factory,
                damping_coefficients=self.state.damping_coefficients,
                config=self.config.dycore_config,
                timestep=self.config.timestep,
                phis=self.state.dycore_state.phis,
                state=self.state.dycore_state,
                checkpointer=self.checkpointer,
            )
            logger.info("setting up dycore object done")

            logger.info("setting up physics object started")
            if not config.dycore_only and not config.disable_step_physics:
                self.physics = pace.physics.Physics(
                    stencil_factory=self.stencil_factory,
                    quantity_factory=self.quantity_factory,
                    grid_data=self.state.grid_data,
                    namelist=self.config.physics_config,
                    active_packages=["microphysics"],
                )
            else:
                # Make sure those are set to None to raise any issues
                self.physics = None
            if not config.disable_step_physics:
                self.dycore_to_physics = update_atmos_state.DycoreToPhysics(
                    stencil_factory=self.stencil_factory,
                    quantity_factory=self.quantity_factory,
                    dycore_config=self.config.dycore_config,
                    do_dry_convective_adjust=config.do_dry_convective_adjustment,
                    dycore_only=self.config.dycore_only,
                )
                self.end_of_step_update = update_atmos_state.UpdateAtmosphereState(
                    stencil_factory=self.stencil_factory,
                    grid_data=self.state.grid_data,
                    namelist=self.config.physics_config,
                    comm=communicator,
                    grid_info=self.state.driver_grid_data,
                    state=self.state.dycore_state,
                    quantity_factory=self.quantity_factory,
                    dycore_only=self.config.dycore_only,
                    apply_tendencies=self.config.apply_tendencies,
                    tendency_state=self.state.tendency_state,
                    checkpointer=self.checkpointer,
                )
            else:
                # Make sure those are set to None to raise any issues
                self.dycore_to_physics = None
                self.end_of_step_update = None
            logger.info("setting up physics object done")
            logger.info("setting up diagnostics factory started")
            self.diagnostics = config.diagnostics_config.diagnostics_factory(
                communicator=communicator
            )
            logger.info("setting up diagnostics factory done")
        log_subtile_location(
            partitioner=communicator.partitioner.tile, rank=communicator.rank
        )
        if config.output_initial_state:
            self.diagnostics.store(time=self.time, state=self.state)

        self._time_run = self.config.start_time
        logger.info("setting up safety checkers started")
        self.safety_checker = SafetyChecker()
        SafetyChecker.register_variable("ua", -200, 200, compute_domain_only=True)
        SafetyChecker.register_variable("va", -200, 200, compute_domain_only=True)
        SafetyChecker.register_variable("delp", -1.0, 4000, compute_domain_only=True)
        SafetyChecker.register_variable("pt", 100, 380, compute_domain_only=True)
        logger.info("setting up safety checkers done")
        logger.info("initialization of the object done")

    def _update_driver_config_with_communicator(
        self, communicator: CubedSphereCommunicator
    ) -> None:
        dace_config = DaceConfig(
            communicator=communicator,
            backend=self.config.stencil_config.compilation_config.backend,
            tile_nx=self.config.nx_tile,
            tile_nz=self.config.nz,
        )
        self.config.stencil_config.dace_config = dace_config
        original_config = self.config.stencil_config.compilation_config
        compilation_config = CompilationConfig(
            backend=original_config.backend,
            rebuild=original_config.rebuild,
            validate_args=original_config.validate_args,
            format_source=original_config.format_source,
            device_sync=original_config.device_sync,
            run_mode=original_config.run_mode,
            use_minimal_caching=original_config.use_minimal_caching,
            communicator=communicator,
        )
        self.config.stencil_config.compilation_config = compilation_config

    @dace_inhibitor
    def _callback_diagnostics(self):
        self._time_run += self.config.timestep
        self.diagnostics.store(time=self._time_run, state=self.state)

    @dace_inhibitor
    def _end_of_step_actions(self, step: int):
        """
        Gather operations unrelated to computation.
        Using a method allows those actions to be removed from the orchestration path.
        """
        if __debug__:
            logger.info(f"Finished stepping {step}")
        self.performance_collector.collect_performance()
        self.time += self.config.timestep
        if ((step + 1) % self.config.output_frequency) == 0:
            logger.info(f"diagnostics for step {self.time} started")
            self.performance_collector.write_out_rank_0(
                self.config.stencil_config.compilation_config.backend,
                self.config.stencil_config.dace_config.is_dace_orchestrated(),
                self.config.dt_atmos,
                "Ongoing",
            )
            self.diagnostics.store(time=self.time, state=self.state)
            logger.info(f"diagnostics for step {self.time} finished")
        if (
            self.config.safety_check_frequency
            and ((step + 1) % self.config.safety_check_frequency) == 0
        ):
            self.safety_checker.check_state(self.state.dycore_state)
            logger.info(f"checking state for for step {step+1} finished")
        self.config.restart_config.write_intermediate_if_enabled(
            state=self.state,
            step=step,
            comm=self.comm,
            time=self.time,
            driver_config=self.config,
            restart_path=f"RESTART_{step}",
        )

    def _critical_path_step_all(
        self,
        steps_count: int,
        timer: pace.util.Timer,
        dt: float,
    ):
        """Start of code path where performance is critical.

        This function must remain orchestrateable by DaCe (e.g.
        all code not parsable due to python complexity needs to be moved
        to a callback, like end_of_step_actions).
        """
        for step in dace.nounroll(range(steps_count)):
            with timer.clock("mainloop"):
                self.dycore.step_dynamics(
                    state=self.state.dycore_state,
                    timer=timer,
                )
                if not self.config.disable_step_physics:
                    self.dycore_to_physics(
                        dycore_state=self.state.dycore_state,
                        physics_state=self.state.physics_state,
                        tendency_state=self.state.tendency_state,
                        timestep=float(dt),
                    )
                    if not self.config.dycore_only:
                        self.physics(self.state.physics_state, timestep=float(dt))
                    self.end_of_step_update(
                        dycore_state=self.state.dycore_state,
                        phy_state=self.state.physics_state,
                        u_dt=self.state.tendency_state.u_dt,
                        v_dt=self.state.tendency_state.v_dt,
                        pt_dt=self.state.tendency_state.pt_dt,
                        dt=float(dt),
                    )
            self._end_of_step_actions(step)

    def step_all(self):
        logger.info("integrating driver forward in time")
        with self.performance_collector.total_timer.clock("total"):
            self.profiler.enable()
            PerformanceCollector.mark_cuda_profiler("Begin integration")
            PerformanceCollector.start_cuda_profiler()
            self._critical_path_step_all(
                steps_count=self.config.n_timesteps(),
                timer=self.performance_collector.timestep_timer,
                dt=self.config.timestep.total_seconds(),
            )
            PerformanceCollector.stop_cuda_profiler()
            self.profiler.dump_stats(
                f"{self.config.performance_config.experiment_name}_\
                {self.comm.Get_rank()}.prof"
            )

    def _write_performance_json_output(self):
        self.performance_collector.write_out_performance(
            self.config.stencil_config.compilation_config.backend,
            self.config.stencil_config.dace_config.is_dace_orchestrated(),
            self.config.dt_atmos,
        )

    @dace_inhibitor
    def cleanup(self):
        logger.info("cleaning up driver")
        self.performance_collector.write_out_rank_0(
            self.config.stencil_config.compilation_config.backend,
            self.config.stencil_config.dace_config.is_dace_orchestrated(),
            self.config.dt_atmos,
            "Finished",
        )
        if (
            self.comm.Get_size()
            >= self.config.performance_config.json_all_rank_threshold
        ):
            self._write_performance_json_output()
        self.diagnostics.store_grid(
            grid_data=self.state.grid_data,
        )
        self.diagnostics.cleanup()
        self.config.restart_config.write_final_if_enabled(
            state=self.state,
            comm=self.comm,
            time=self.time,
            driver_config=self.config,
            restart_path="RESTART",
        )
        self.comm_config.cleanup(self.comm)


def log_subtile_location(partitioner: pace.util.TilePartitioner, rank: int):
    location_info = {
        "north": partitioner.on_tile_top(rank),
        "south": partitioner.on_tile_bottom(rank),
        "east": partitioner.on_tile_right(rank),
        "west": partitioner.on_tile_left(rank),
    }
    logger.info(f"running on rank {rank} with subtile location {location_info}")


def _setup_factories(
    config: DriverConfig,
    communicator: pace.util.CubedSphereCommunicator,
    stencil_compare_comm,
) -> Tuple[pace.util.QuantityFactory, pace.dsl.StencilFactory]:
    """
    Args:
        config: configuration of driver
        communicator: performs communication needed for grid initialization
        stencil_compare_comm: if given, all stencils created by the returned factory
            will compare data to its "pair" rank before and after every stencil call,
            used for debugging in "pair_debug" mode.

    Returns:
        quantity_factory: creates Quantities
        stencil_factory: creates Stencils
    """

    sizer = pace.util.SubtileGridSizer.from_tile_params(
        nx_tile=config.nx_tile,
        ny_tile=config.nx_tile,
        nz=config.nz,
        n_halo=pace.util.N_HALO_DEFAULT,
        extra_dim_lengths={},
        layout=config.layout,
        tile_partitioner=communicator.partitioner.tile,
        tile_rank=communicator.tile.rank,
    )

    grid_indexing = pace.dsl.stencil.GridIndexing.from_sizer_and_communicator(
        sizer=sizer, cube=communicator
    )
    quantity_factory = pace.util.QuantityFactory.from_backend(
        sizer, backend=config.stencil_config.compilation_config.backend
    )
    stencil_factory = pace.dsl.StencilFactory(
        config=config.stencil_config,
        grid_indexing=grid_indexing,
        comm=stencil_compare_comm,
    )
    return quantity_factory, stencil_factory<|MERGE_RESOLUTION|>--- conflicted
+++ resolved
@@ -127,15 +127,12 @@
     pair_debug: bool = False
     output_initial_state: bool = False
     output_frequency: int = 1
-<<<<<<< HEAD
     checkpointer_config: CheckpointerInitializerSelector = dataclasses.field(
         default_factory=lambda: CheckpointerInitializerSelector(
             type="null", config=NullCheckpointerInit()
         )
     )
-=======
     safety_check_frequency: Optional[int] = None
->>>>>>> 4630d2f3
 
     @functools.cached_property
     def timestep(self) -> timedelta:
