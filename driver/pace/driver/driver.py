--- conflicted
+++ resolved
@@ -104,11 +104,7 @@
         default_factory=pace.physics.PhysicsConfig
     )
     grid_config: GridConfig = dataclasses.field(default_factory=GridConfig)
-<<<<<<< HEAD
-
-=======
     
->>>>>>> efec08dc
     days: int = 0
     hours: int = 0
     minutes: int = 0
