import dataclasses
import functools
import logging
import warnings
from datetime import datetime, timedelta
from math import floor
from typing import Any, Dict, List, Tuple, Union

import dace
import dacite

import fv3core
import fv3gfs.physics
import pace.driver
import pace.dsl
import pace.stencils
import pace.util
import pace.util.grid
from fv3core.initialization.dycore_state import DycoreState
from pace.dsl.dace.dace_config import DaceConfig
from pace.dsl.dace.orchestration import dace_inhibitor, orchestrate
from pace.dsl.stencil_config import CompilationConfig, RunMode

# TODO: move update_atmos_state into pace.driver
from pace.stencils import update_atmos_state
from pace.util.communicator import CubedSphereCommunicator

from . import diagnostics
from .comm import CreatesCommSelector
from .initialization import InitializerSelector
from .performance import PerformanceConfig


logger = logging.getLogger(__name__)


@dataclasses.dataclass(frozen=True)
class DriverConfig:
    """
    Configuration for a run of the Pace model.

    Attributes:
        stencil_config: configuration for stencil compilation
        initialization_type: must be
             "baroclinic", "restart", or "predefined"
        initialization_config: configuration for the chosen initialization
            type, see documentation for its corresponding configuration
            dataclass
        nx_tile: number of gridpoints along the horizontal dimension of a cube
            tile face, same value used for both horizontal dimensions
        nz: number of gridpoints in the vertical dimension
        layout: number of ranks along the x and y dimensions
        dt_atmos: atmospheric timestep in seconds
        diagnostics_config: configuration for output diagnostics
        dycore_config: configuration for dynamical core
        physics_config: configuration for physics
        days: days to add to total simulation time
        hours: hours to add to total simulation time
        minutes: minutes to add to total simulation time
        seconds: seconds to add to total simulation time
        dycore_only: whether to run just the dycore, or physics too
        disable_step_physics: whether to completely disable the step_physics call,
            including coupling code between the dycore and physics, as well as
            dry static adjustment. This is a development flag and will be removed
            in a later commit.
        save_restart: whether to save the state output as restart files at
            cleanup time
        pair_debug: if True, runs two copies of the model each using
            half of the available MPI ranks, and compares results across these two
            copies during model execution, raising an exception if results ever
            differ. This is considerably more expensive since all model data must
            be communicated at the start and end of every stencil call.
        intermediate_restart: list of time steps to save intermediate restart files
    """

    stencil_config: pace.dsl.StencilConfig
    initialization: InitializerSelector
    nx_tile: int
    nz: int
    layout: Tuple[int, int]
    dt_atmos: float
    diagnostics_config: diagnostics.DiagnosticsConfig = dataclasses.field(
        default_factory=diagnostics.DiagnosticsConfig
    )
    performance_config: PerformanceConfig = dataclasses.field(
        default_factory=PerformanceConfig
    )
    comm_config: CreatesCommSelector = dataclasses.field(
        default_factory=CreatesCommSelector
    )
    dycore_config: fv3core.DynamicalCoreConfig = dataclasses.field(
        default_factory=fv3core.DynamicalCoreConfig
    )
    physics_config: fv3gfs.physics.PhysicsConfig = dataclasses.field(
        default_factory=fv3gfs.physics.PhysicsConfig
    )
    days: int = 0
    hours: int = 0
    minutes: int = 0
    seconds: int = 0
    dycore_only: bool = False
    disable_step_physics: bool = False
    save_restart: bool = False
    pair_debug: bool = False
    intermediate_restart: List[int] = dataclasses.field(default_factory=list)

    @functools.cached_property
    def timestep(self) -> timedelta:
        return timedelta(seconds=self.dt_atmos)

    @property
    def start_time(self) -> Union[datetime, timedelta]:
        return self.initialization.start_time

    @functools.cached_property
    def total_time(self) -> timedelta:
        return timedelta(
            days=self.days, hours=self.hours, minutes=self.minutes, seconds=self.seconds
        )

    def n_timesteps(self) -> int:
        """Computing how many timestep required to carry the simulation."""
        if self.total_time < self.timestep:
            warnings.warn(
                f"No simulation possible: you asked for {self.total_time} "
                f"simulation time but the timestep is {self.timestep}"
            )
        return floor(self.total_time.total_seconds() / self.timestep.total_seconds())

    @functools.cached_property
    def do_dry_convective_adjustment(self) -> bool:
        return self.dycore_config.do_dry_convective_adjustment

    @functools.cached_property
    def apply_tendencies(self) -> bool:
        return self.do_dry_convective_adjustment or not self.dycore_only

    @classmethod
    def from_dict(cls, kwargs: Dict[str, Any]) -> "DriverConfig":
        if isinstance(kwargs["dycore_config"], dict):
            for derived_name in ("dt_atmos", "layout", "npx", "npy", "npz", "ntiles"):
                if derived_name in kwargs["dycore_config"]:
                    raise ValueError(
                        f"you cannot set {derived_name} directly in dycore_config, "
                        "as it is determined based on top-level configuration"
                    )

            kwargs["dycore_config"] = dacite.from_dict(
                data_class=fv3core.DynamicalCoreConfig,
                data=kwargs.get("dycore_config", {}),
                config=dacite.Config(strict=True),
            )

        if isinstance(kwargs["physics_config"], dict):
            kwargs["physics_config"] = dacite.from_dict(
                data_class=fv3gfs.physics.PhysicsConfig,
                data=kwargs.get("physics_config", {}),
                config=dacite.Config(strict=True),
            )

        kwargs["layout"] = tuple(kwargs["layout"])
        kwargs["dycore_config"].layout = kwargs["layout"]
        kwargs["dycore_config"].dt_atmos = kwargs["dt_atmos"]
        kwargs["dycore_config"].npx = kwargs["nx_tile"] + 1
        kwargs["dycore_config"].npy = kwargs["nx_tile"] + 1
        kwargs["dycore_config"].npz = kwargs["nz"]
        kwargs["dycore_config"].ntiles = 6
        kwargs["physics_config"].layout = kwargs["layout"]
        kwargs["physics_config"].dt_atmos = kwargs["dt_atmos"]
        kwargs["physics_config"].npx = kwargs["nx_tile"] + 1
        kwargs["physics_config"].npy = kwargs["nx_tile"] + 1
        kwargs["physics_config"].npz = kwargs["nz"]
        kwargs["comm_config"] = CreatesCommSelector.from_dict(
            kwargs.get("comm_config", {})
        )
        kwargs["initialization"] = InitializerSelector.from_dict(
            kwargs["initialization"]
        )

        if (
            isinstance(kwargs["stencil_config"], dict)
            and "dace_config" in kwargs["stencil_config"].keys()
        ):
            kwargs["stencil_config"]["dace_config"] = DaceConfig.from_dict(
                data=kwargs["stencil_config"]["dace_config"]
            )
        if (
            isinstance(kwargs["stencil_config"], dict)
            and "compilation_config" in kwargs["stencil_config"].keys()
        ):
            kwargs["stencil_config"][
                "compilation_config"
            ] = CompilationConfig.from_dict(
                data=kwargs["stencil_config"]["compilation_config"]
            )

        return dacite.from_dict(
            data_class=cls, data=kwargs, config=dacite.Config(strict=True)
        )


class Driver:
    def __init__(
        self,
        config: DriverConfig,
    ):
        """
        Initializes a pace Driver.

        Args:
            config: driver configuration
            comm: communication object behaving like mpi4py.Comm
        """
        logger.info("initializing driver")
        self.config: DriverConfig = config
        self.time = self.config.start_time
        self.comm_config = config.comm_config
        global_comm = config.comm_config.get_comm()
        if config.pair_debug:
            world = int(global_comm.Get_rank() >= (global_comm.Get_size() // 2))
            self.comm = global_comm.Split(color=world, key=global_comm.Get_rank())
            stencil_compare_comm = global_comm
        else:
            self.comm = global_comm
            stencil_compare_comm = None
        self.performance_config = self.config.performance_config
        with self.performance_config.total_timer.clock("initialization"):
            communicator = CubedSphereCommunicator.from_layout(
                comm=self.comm, layout=self.config.layout
            )
            self.update_driver_config_with_communicator(communicator)

            if self.config.stencil_config.compilation_config.run_mode == RunMode.Build:

                def exit_function(*args, **kwargs):
                    print(
                        "Running in build-only mode and compilation finished, exiting"
                    )
                    exit(0)

                setattr(self, "step_all", exit_function)
            self.config.stencil_config.dace_config = DaceConfig(
                communicator=communicator,
                backend=self.config.stencil_config.backend,
                tile_nx=self.config.nx_tile,
                tile_nz=self.config.nz,
            )
            orchestrate(
                obj=self,
                config=self.config.stencil_config.dace_config,
                method_to_orchestrate="_critical_path_step_all",
                dace_constant_args=["timer"],
            )
            orchestrate(
                obj=self,
                config=self.config.stencil_config.dace_config,
                method_to_orchestrate="_step_dynamics",
                dace_constant_args=["state", "timer"],
            )
            orchestrate(
                obj=self,
                config=self.config.stencil_config.dace_config,
                method_to_orchestrate="_step_physics",
            )

            self.quantity_factory, self.stencil_factory = _setup_factories(
                config=config,
                communicator=communicator,
                stencil_compare_comm=stencil_compare_comm,
            )

            self.state = self.config.initialization.get_driver_state(
                quantity_factory=self.quantity_factory, communicator=communicator
            )
            self._start_time = self.config.initialization.start_time
            self.dycore = fv3core.DynamicalCore(
                comm=communicator,
                grid_data=self.state.grid_data,
                stencil_factory=self.stencil_factory,
                damping_coefficients=self.state.damping_coefficients,
                config=self.config.dycore_config,
                phis=self.state.dycore_state.phis,
                state=self.state.dycore_state,
            )

            self.dycore.update_state(
                conserve_total_energy=self.config.dycore_config.consv_te,
                do_adiabatic_init=False,
                timestep=self.config.timestep.total_seconds(),
                n_split=self.config.dycore_config.n_split,
                state=self.state.dycore_state,
            )
            if not config.dycore_only and not config.disable_step_physics:
                self.physics = fv3gfs.physics.Physics(
                    stencil_factory=self.stencil_factory,
                    grid_data=self.state.grid_data,
                    namelist=self.config.physics_config,
                    active_packages=["microphysics"],
                )
<<<<<<< HEAD
=======
            else:
                # Make sure those are set to None to raise any issues
                self.physics = None
>>>>>>> c9245292
            if not config.disable_step_physics:
                self.dycore_to_physics = update_atmos_state.DycoreToPhysics(
                    stencil_factory=self.stencil_factory,
                    dycore_config=self.config.dycore_config,
<<<<<<< HEAD
                    do_dry_convective_adjustment=self.config.do_dry_convective_adjustment,
=======
                    do_dry_convective_adjust=self.config.do_dry_convective_adjustment,
>>>>>>> c9245292
                    dycore_only=self.config.dycore_only,
                )
                self.end_of_step_update = update_atmos_state.UpdateAtmosphereState(
                    stencil_factory=self.stencil_factory,
                    grid_data=self.state.grid_data,
                    namelist=self.config.physics_config,
                    comm=communicator,
                    grid_info=self.state.driver_grid_data,
                    state=self.state.dycore_state,
                    quantity_factory=self.quantity_factory,
                    dycore_only=self.config.dycore_only,
                    apply_tendencies=self.config.apply_tendencies,
                    tendency_state=self.state.tendency_state,
                )
<<<<<<< HEAD
=======
            else:
                # Make sure those are set to None to raise any issues
                self.dycore_to_physics = None
                self.end_of_step_update = None
>>>>>>> c9245292
            self.diagnostics = config.diagnostics_config.diagnostics_factory(
                partitioner=communicator.partitioner,
                comm=self.comm,
            )
            self.restart = pace.driver.Restart(
                save_restart=self.config.save_restart,
                intermediate_restart=self.config.intermediate_restart,
            )
        log_subtile_location(
            partitioner=communicator.partitioner.tile, rank=communicator.rank
        )
        self.diagnostics.store_grid(
            grid_data=self.state.grid_data,
            metadata=self.state.dycore_state.ps.metadata,
        )
        if config.diagnostics_config.output_initial_state:
            self.diagnostics.store(time=self.time, state=self.state)

        self._time_run = self.config.start_time

    def update_driver_config_with_communicator(
        self, communicator: CubedSphereCommunicator
    ) -> None:
        dace_config = DaceConfig(
            communicator=communicator,
            backend=self.config.stencil_config.compilation_config.backend,
            tile_nx=self.config.nx_tile,
            tile_nz=self.config.nz,
        )
        self.config.stencil_config.dace_config = dace_config
        original_config = self.config.stencil_config.compilation_config
        compilation_config = CompilationConfig(
            backend=original_config.backend,
            rebuild=original_config.rebuild,
            validate_args=original_config.validate_args,
            format_source=original_config.format_source,
            device_sync=original_config.device_sync,
            run_mode=original_config.run_mode,
            use_minimal_caching=original_config.use_minimal_caching,
            communicator=communicator,
        )
        self.config.stencil_config.compilation_config = compilation_config

    @dace_inhibitor
    def _callback_diagnostics(self):
        self._time_run += self.config.timestep
        self.diagnostics.store(time=self._time_run, state=self.state)

    @dace_inhibitor
    def _callback_restart(self, restart_path: str):
        self.restart.save_state_as_restart(
            state=self.state,
            comm=self.comm,
            restart_path=restart_path,
        )
        self.restart.write_restart_config(
            comm=self.comm,
            time=self.time,
            driver_config=self.config,
            restart_path=restart_path,
        )

    @dace_inhibitor
    def end_of_step_actions(self, step: int):
        """Gather operations unrelated to computation.
        Using a function allows those actions to be removed from the orchestration path.
        """
        if __debug__:
            logger.info(f"Finished stepping {step}")
        self.time += self.config.timestep
        if not ((step + 1) % self.config.diagnostics_config.output_frequency):
            self.diagnostics.store(time=self.time, state=self.state)
        if (
            self.restart.save_intermediate_restart
            and step in self.config.intermediate_restart
        ):
            self._write_restart_files(restart_path=f"RESTART_{step}")
        self.performance_config.collect_performance()

    def _critical_path_step_all(
        self,
        steps_count: int,
        timer: pace.util.Timer,
        dt: float,
    ):
        """Start of code path where performance is critical.

        This function must remain orchestrateable by DaCe (e.g.
        all code not parsable due to python complexity needs to be moved
        to a callback, like end_of_step_actions)."""
        for step in dace.nounroll(range(steps_count)):
            with timer.clock("mainloop"):
                self._step_dynamics(
                    self.state.dycore_state,
                    self.performance_config.timestep_timer,
                )
                if not self.config.disable_step_physics:
                    self._step_physics(timestep=dt)
            self.end_of_step_actions(step)

    def step_all(self):
        logger.info("integrating driver forward in time")
        with self.performance_config.total_timer.clock("total"):
            self._critical_path_step_all(
                steps_count=self.config.n_timesteps(),
                timer=self.performance_config.timestep_timer,
                dt=self.config.timestep.total_seconds(),
            )

    def _step_dynamics(
        self,
        state: DycoreState,
        timer: pace.util.Timer,
    ):
        self.dycore.step_dynamics(
            state=state,
            timer=timer,
        )

    def _step_physics(self, timestep: float):
        self.dycore_to_physics(
            dycore_state=self.state.dycore_state,
            physics_state=self.state.physics_state,
            tendency_state=self.state.tendency_state,
            timestep=float(timestep),
        )
        if not self.config.dycore_only:
            self.physics(self.state.physics_state, timestep=float(timestep))
        self.end_of_step_update(
            dycore_state=self.state.dycore_state,
            phy_state=self.state.physics_state,
            u_dt=self.state.tendency_state.u_dt.storage,
            v_dt=self.state.tendency_state.v_dt.storage,
            pt_dt=self.state.tendency_state.pt_dt.storage,
            dt=float(timestep),
        )

    def _write_performance_json_output(self):
        self.performance_config.write_out_performance(
            self.comm,
            self.config.stencil_config.compilation_config.backend,
            self.config.stencil_config.dace_config.is_dace_orchestrated(),
            self.config.dt_atmos,
        )

    @dace_inhibitor
    def _write_restart_files(self, restart_path="RESTART"):
        self.restart.save_state_as_restart(
            state=self.state,
            comm=self.comm,
            restart_path=restart_path,
        )
        self.restart.write_restart_config(
            comm=self.comm,
            time=self.time,
            driver_config=self.config,
            restart_path=restart_path,
        )

    def cleanup(self):
        logger.info("cleaning up driver")
        if self.config.save_restart:
            self._write_restart_files()
        self._write_performance_json_output()
        self.comm_config.cleanup(self.comm)


def log_subtile_location(partitioner: pace.util.TilePartitioner, rank: int):
    location_info = {
        "north": partitioner.on_tile_top(rank),
        "south": partitioner.on_tile_bottom(rank),
        "east": partitioner.on_tile_right(rank),
        "west": partitioner.on_tile_left(rank),
    }
    logger.info(f"running on rank {rank} with subtile location {location_info}")


def _setup_factories(
    config: DriverConfig,
    communicator: pace.util.CubedSphereCommunicator,
    stencil_compare_comm,
) -> Tuple["pace.util.QuantityFactory", "pace.dsl.StencilFactory"]:
    """
    Args:
        config: configuration of driver
        communicator: performs communication needed for grid initialization
        stencil_compare_comm: if given, all stencils created by the returned factory
            will compare data to its "pair" rank before and after every stencil call,
            used for debugging in "pair_debug" mode.

    Returns:
        quantity_factory: creates Quantities
        stencil_factory: creates Stencils
    """

    sizer = pace.util.SubtileGridSizer.from_tile_params(
        nx_tile=config.nx_tile,
        ny_tile=config.nx_tile,
        nz=config.nz,
        n_halo=pace.util.N_HALO_DEFAULT,
        extra_dim_lengths={},
        layout=config.layout,
        tile_partitioner=communicator.partitioner.tile,
        tile_rank=communicator.tile.rank,
    )

    grid_indexing = pace.dsl.stencil.GridIndexing.from_sizer_and_communicator(
        sizer=sizer, cube=communicator
    )
    quantity_factory = pace.util.QuantityFactory.from_backend(
        sizer, backend=config.stencil_config.compilation_config.backend
    )
    stencil_factory = pace.dsl.StencilFactory(
        config=config.stencil_config,
        grid_indexing=grid_indexing,
        comm=stencil_compare_comm,
    )
    return quantity_factory, stencil_factory<|MERGE_RESOLUTION|>--- conflicted
+++ resolved
@@ -297,21 +297,14 @@
                     namelist=self.config.physics_config,
                     active_packages=["microphysics"],
                 )
-<<<<<<< HEAD
-=======
             else:
                 # Make sure those are set to None to raise any issues
                 self.physics = None
->>>>>>> c9245292
             if not config.disable_step_physics:
                 self.dycore_to_physics = update_atmos_state.DycoreToPhysics(
                     stencil_factory=self.stencil_factory,
                     dycore_config=self.config.dycore_config,
-<<<<<<< HEAD
-                    do_dry_convective_adjustment=self.config.do_dry_convective_adjustment,
-=======
-                    do_dry_convective_adjust=self.config.do_dry_convective_adjustment,
->>>>>>> c9245292
+                    do_dry_convective_adjust=config.do_dry_convective_adjustment,
                     dycore_only=self.config.dycore_only,
                 )
                 self.end_of_step_update = update_atmos_state.UpdateAtmosphereState(
@@ -326,13 +319,10 @@
                     apply_tendencies=self.config.apply_tendencies,
                     tendency_state=self.state.tendency_state,
                 )
-<<<<<<< HEAD
-=======
             else:
                 # Make sure those are set to None to raise any issues
                 self.dycore_to_physics = None
                 self.end_of_step_update = None
->>>>>>> c9245292
             self.diagnostics = config.diagnostics_config.diagnostics_factory(
                 partitioner=communicator.partitioner,
                 comm=self.comm,
