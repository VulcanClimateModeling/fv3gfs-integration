--- conflicted
+++ resolved
@@ -103,10 +103,6 @@
     )
     grid_config: GridConfig = dataclasses.field(default_factory=GridConfig)
 
-<<<<<<< HEAD
-
-=======
->>>>>>> b5fb50d9
     days: int = 0
     hours: int = 0
     minutes: int = 0
