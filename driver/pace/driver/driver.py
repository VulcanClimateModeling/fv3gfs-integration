--- conflicted
+++ resolved
@@ -180,17 +180,12 @@
             communicator = pace.util.CubedSphereCommunicator.from_layout(
                 comm=self.comm, layout=self.config.layout
             )
-<<<<<<< HEAD
 
             # DaCe distributed caches and backend setup
             dace_build.set_distributed_caches(
                 communicator, self.config.stencil_config.backend
             )
-
-            quantity_factory, stencil_factory = _setup_factories(
-=======
             self.quantity_factory, self.stencil_factory = _setup_factories(
->>>>>>> d1bbea8a
                 config=config, communicator=communicator
             )
 
@@ -234,12 +229,8 @@
                 namelist=self.config.physics_config,
                 comm=communicator,
                 grid_info=self.state.driver_grid_data,
-<<<<<<< HEAD
                 state=self.state.dycore_state,
-                quantity_factory=quantity_factory,
-=======
                 quantity_factory=self.quantity_factory,
->>>>>>> d1bbea8a
                 dycore_only=self.config.dycore_only,
                 apply_tendencies=self.config.apply_tendencies,
             )
@@ -275,7 +266,6 @@
         logger.info("integrating driver forward in time")
         with self.performance_config.total_timer.clock("total"):
             end_time = self.config.start_time + self.config.total_time
-<<<<<<< HEAD
             self.diagnostics.store_grid(
                 grid_data=self.state.grid_data,
                 metadata=self.state.dycore_state.ps.metadata,
@@ -284,7 +274,7 @@
             # and properly error out. Original code conserved in else
             if dace_config.is_dace_orchestrated():
                 time_steps = int(
-                    (end_time - time).seconds / self.config.timestep.seconds
+                    (end_time - self.time).seconds / self.config.timestep.seconds
                 )
                 logger.info(f"  time_steps: {time_steps}")
                 if not self.config.disable_step_physics:
@@ -297,10 +287,10 @@
                     ),
                 )
             else:
-                while time < end_time:
+                while self.time < end_time:
                     self._step()
-                    time += self.config.timestep
-                    self.diagnostics.store(time=time, state=self.state)
+                    self.time += self.config.timestep
+                    self.diagnostics.store(time=self.time, state=self.state)
             self.performance_config.collect_performance()
 
     def _step(self):
@@ -308,18 +298,6 @@
             self._step_dynamics(self.state.dycore_state)
         if not self.config.disable_step_physics:
             self._step_physics(timestep=self.config.timestep.total_seconds())
-=======
-            while self.time < end_time:
-                self.step(timestep=self.config.timestep)
-
-    def step(self, timestep: timedelta):
-        with self.performance_config.timestep_timer.clock("mainloop"):
-            self._step_dynamics(timestep=timestep.total_seconds())
-            if not self.config.disable_step_physics:
-                self._step_physics(timestep=timestep.total_seconds())
-        self.time += timestep
-        self.diagnostics.store(time=self.time, state=self.state)
->>>>>>> d1bbea8a
         self.performance_config.collect_performance()
 
     def _step_dynamics(self, state: dace.constant):
