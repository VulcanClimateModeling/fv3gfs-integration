--- conflicted
+++ resolved
@@ -11,12 +11,6 @@
 import pace.stencils
 import pace.util
 import pace.util.grid
-<<<<<<< HEAD
-from fv3core.testing import TranslateFVDynamics
-from pace.dsl.stencil import StencilFactory
-from pace.stencils.testing import TranslateGrid
-=======
->>>>>>> 5611ad3f
 from pace.util.grid import DampingCoefficients
 
 from .registry import Registry
@@ -153,143 +147,8 @@
         raise NotImplementedError()
 
 
-@InitializerSelector.register("serialbox")
-@dataclasses.dataclass
-<<<<<<< HEAD
-class SerialboxConfig(Initializer):
-    """
-    Configuration for Serialbox initialization.
-    """
-
-    path: str
-    serialized_grid: bool
-
-    @property
-    def start_time(self) -> datetime:
-        return datetime(2000, 1, 1)
-
-    @property
-    def _f90_namelist(self) -> f90nml.Namelist:
-        return f90nml.read(self.path + "/input.nml")
-
-    @property
-    def _namelist(self) -> Namelist:
-        return Namelist.from_f90nml(self._f90_namelist)
-
-    def _get_serialized_grid(
-        self,
-        communicator: pace.util.CubedSphereCommunicator,
-        backend: str,
-    ) -> pace.stencils.testing.grid.Grid:
-        ser = self._serializer(communicator)
-        grid = TranslateGrid.new_from_serialized_data(
-            ser, communicator.rank, self._namelist.layout, backend
-        ).python_grid()
-        return grid
-
-    def _serializer(self, communicator: pace.util.CubedSphereCommunicator):
-        import serialbox
-
-        serializer = serialbox.Serializer(
-            serialbox.OpenModeKind.Read,
-            self.path,
-            "Generator_rank" + str(communicator.rank),
-        )
-        return serializer
-
-    def _get_grid_data_damping_coeff_and_driver_grid(
-        self,
-        quantity_factory: pace.util.QuantityFactory,
-        communicator: pace.util.CubedSphereCommunicator,
-        backend: str,
-    ):
-        if self.serialized_grid:
-            grid = self._get_serialized_grid(communicator, backend)
-            grid_data = grid.grid_data
-            driver_grid_data = grid.driver_grid_data
-            damping_coeff = grid.damping_coefficients
-        else:
-            grid = pace.stencils.testing.grid.Grid.with_data_from_namelist(
-                self._namelist, communicator, backend
-            )
-            metric_terms = pace.util.grid.MetricTerms(
-                quantity_factory=quantity_factory, communicator=communicator
-            )
-            grid_data = pace.util.grid.GridData.new_from_metric_terms(metric_terms)
-            damping_coeff = DampingCoefficients.new_from_metric_terms(metric_terms)
-            driver_grid_data = pace.util.grid.DriverGridData.new_from_metric_terms(
-                metric_terms
-            )
-        return grid, grid_data, damping_coeff, driver_grid_data
-
-    def get_driver_state(
-        self,
-        quantity_factory: pace.util.QuantityFactory,
-        communicator: pace.util.CubedSphereCommunicator,
-    ) -> DriverState:
-        backend = quantity_factory.empty(
-            dims=[pace.util.X_DIM, pace.util.Y_DIM], units="unknown"
-        ).gt4py_backend
-        (
-            grid,
-            grid_data,
-            damping_coeff,
-            driver_grid_data,
-        ) = self._get_grid_data_damping_coeff_and_driver_grid(
-            quantity_factory, communicator, backend
-        )
-        dycore_state = self._initialize_dycore_state(
-            quantity_factory, communicator, backend
-        )
-        physics_state = fv3gfs.physics.PhysicsState.init_zeros(
-            quantity_factory=quantity_factory,
-            active_packages=["microphysics"],
-        )
-        tendency_state = TendencyState.init_zeros(
-            quantity_factory=quantity_factory,
-        )
-        return DriverState(
-            dycore_state=dycore_state,
-            physics_state=physics_state,
-            tendency_state=tendency_state,
-            grid_data=grid_data,
-            damping_coefficients=damping_coeff,
-            driver_grid_data=driver_grid_data,
-        )
-
-    def _initialize_dycore_state(
-        self,
-        quantity_factory: pace.util.QuantityFactory,
-        communicator: pace.util.CubedSphereCommunicator,
-        backend: str,
-    ) -> fv3core.DycoreState:
-        (
-            grid,
-            grid_data,
-            damping_coeff,
-            driver_grid_data,
-        ) = self._get_grid_data_damping_coeff_and_driver_grid(
-            quantity_factory, communicator, backend
-        )
-        ser = self._serializer(communicator)
-        savepoint_in = ser.get_savepoint("Driver-In")[0]
-        stencil_config = pace.dsl.stencil.StencilConfig(
-            backend=backend,
-        )
-        stencil_factory = StencilFactory(
-            config=stencil_config, grid_indexing=grid.grid_indexing
-        )
-        translate_object = TranslateFVDynamics([grid], self._namelist, stencil_factory)
-        input_data = translate_object.collect_input_data(ser, savepoint_in)
-        dycore_state = translate_object.state_from_inputs(input_data)
-        return dycore_state
-
-
 @dataclasses.dataclass
 class PredefinedStateConfig(Initializer):
-=======
-class PredefinedStateConfig(InitializationConfig):
->>>>>>> 5611ad3f
     """
     Configuration if the states are already defined
     """
