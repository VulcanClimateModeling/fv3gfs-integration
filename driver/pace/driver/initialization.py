--- conflicted
+++ resolved
@@ -376,11 +376,7 @@
     and updates the driver state with values.
     """
 
-<<<<<<< HEAD
-    ptop = state.grid_data.ak[0]
-=======
-    ptop = state.grid_data._vertical_data.ak.view[0]
->>>>>>> 6ebf7206
+    ptop = state.grid_data.ak.view[0]
     pe = state.dycore_state.pe
     peln = state.dycore_state.peln
     delp = state.dycore_state.delp
