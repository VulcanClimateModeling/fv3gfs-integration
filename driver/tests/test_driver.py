--- conflicted
+++ resolved
@@ -112,17 +112,10 @@
     with unittest.mock.patch("fv3core.DynamicalCore", spec=True) as dycore_mock:
         with unittest.mock.patch("fv3gfs.physics.Physics") as physics_mock:
             with unittest.mock.patch(
-<<<<<<< HEAD
-                "pace.stencils.UpdateAtmosphereState"
-            ) as physics_to_dycore_mock:
-                with unittest.mock.patch(
-                    "pace.stencils.DycoreToPhysics"
-=======
                 "pace.stencils.update_atmos_state.UpdateAtmosphereState"
             ) as physics_to_dycore_mock:
                 with unittest.mock.patch(
                     "pace.stencils.update_atmos_state.DycoreToPhysics"
->>>>>>> 25e1f7ce
                 ) as dycore_to_physics_mock:
                     with unittest.mock.patch(
                         "pace.driver.run.Diagnostics"
