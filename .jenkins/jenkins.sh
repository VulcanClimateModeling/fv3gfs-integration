--- conflicted
+++ resolved
@@ -63,12 +63,6 @@
 envloc=`/bin/pwd`
 popd > /dev/null
 shopt -s expand_aliases
-<<<<<<< HEAD
-=======
-# Download the env
-. ${envloc}/env.sh
-SCRIPT_DIR="$( cd -- "$( dirname -- "${BASH_SOURCE[0]}" )" &> /dev/null && pwd )"
->>>>>>> fea34240
 
 # setup module environment and default queue
 test -f ${BUILDENV_DIR}/machineEnvironment.sh || exitError 1201 ${LINENO} "cannot find machineEnvironment.sh script"
@@ -78,7 +72,8 @@
 
 
 if [ -z "${GT4PY_VERSION}" ]; then
-    export GT4PY_VERSION=`git submodule status ${SCRIPT_DIR}/../external/gt4py | awk '{print $1;}'`
+    export GT4PY_VERSION=`git submodule status ${
+    }/../external/gt4py | awk '{print $1;}'`
 fi
 # If the backend is a GTC backend we fetch the caches
 if [[ $backend != *numpy* ]];then
