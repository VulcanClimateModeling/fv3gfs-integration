--- conflicted
+++ resolved
@@ -12,19 +12,7 @@
   names:
     - ua
     - va
-    - pt
-<<<<<<< HEAD
-    - delp
-    - qvapor
-    - qliquid
-    - qice
-    - qrain
-    - qsnow
-    - qgraupel
-output_frequency: 10
-output_initial_state: false
-=======
-  output_initial_state: true
+output_initial_state: true
 performance_config:
   performance_mode: false
 nx_tile: 192
@@ -34,7 +22,6 @@
 layout:
   - 3
   - 3
->>>>>>> b31305ca
 dycore_config:
   a_imp: 1.0
   beta: 0.
