stencil_config:
  compilation_config:
    backend: gt:gpu
    rebuild: false
    validate_args: true
    format_source: false
    device_sync: true
initialization:
  type: baroclinic
diagnostics_config:
  path: "output.zarr"
  names:
    - ua
    - va
    - pt
<<<<<<< HEAD
    - delp
    - qvapor
    - qliquid
    - qice
    - qrain
    - qsnow
    - qgraupel
output_frequency: 10
output_initial_state: false
=======
  output_initial_state: true
performance_config:
  performance_mode: false
nx_tile: 192
nz: 79
dt_atmos: 200
minutes: 4
layout:
  - 1
  - 1
>>>>>>> b31305ca
dycore_config:
  a_imp: 1.0
  beta: 0.
  consv_te: 0.
  d2_bg: 0.
  d2_bg_k1: 0.2
  d2_bg_k2: 0.1
  d4_bg: 0.15
  d_con: 1.0
  d_ext: 0.0
  dddmp: 0.5
  delt_max: 0.002
  do_sat_adj: false
  do_vort_damp: true
  fill: true
  hord_dp: 6
  hord_mt: 6
  hord_tm: 6
  hord_tr: 8
  hord_vt: 6
  hydrostatic: false
  k_split: 7
  ke_bg: 0.
  kord_mt: 9
  kord_tm: -9
  kord_tr: 9
  kord_wz: 9
  n_split: 8
  nord: 3
  nwat: 6
  p_fac: 0.05
  rf_cutoff: 3000.
  rf_fast: true
  tau: 10.
  vtdm4: 0.06
  z_tracer: true
  do_qa: true
  tau_i2s: 1000.
  tau_g2v: 1200.
  ql_gen: 0.001
  ql_mlt: 0.002
  qs_mlt: 0.000001
  qi_lim: 1.0
  dw_ocean: 0.1
  dw_land: 0.15
  icloud_f: 0
  tau_l2v: 300.
  tau_v2l: 90.
  fv_sg_adj: 0
  n_sponge: 48

physics_config:
  hydrostatic: false
  nwat: 6
  do_qa: true<|MERGE_RESOLUTION|>--- conflicted
+++ resolved
@@ -13,18 +13,7 @@
     - ua
     - va
     - pt
-<<<<<<< HEAD
-    - delp
-    - qvapor
-    - qliquid
-    - qice
-    - qrain
-    - qsnow
-    - qgraupel
-output_frequency: 10
-output_initial_state: false
-=======
-  output_initial_state: true
+output_initial_state: true
 performance_config:
   performance_mode: false
 nx_tile: 192
@@ -34,7 +23,6 @@
 layout:
   - 1
   - 1
->>>>>>> b31305ca
 dycore_config:
   a_imp: 1.0
   beta: 0.
