--- conflicted
+++ resolved
@@ -1,9 +1,5 @@
 import abc
-<<<<<<< HEAD
 from typing import List, Optional, TypeVar
-=======
-from typing import Any, Optional, TypeVar
->>>>>>> 9b796f11
 
 
 T = TypeVar("T")
@@ -73,5 +69,5 @@
         ...
 
     @abc.abstractmethod
-    def allreduce(self, sendobj, op=None) -> Any:
+    def allreduce(self, sendobj: T, op=None) -> T:
         ...