--- conflicted
+++ resolved
@@ -87,10 +87,9 @@
         units: str,
         dtype: type = float,
     ):
-<<<<<<< HEAD
-        origin = self._sizer.get_origin(dims)
-        extent = self._sizer.get_extent(dims)
-        shape = self._sizer.get_shape(dims)
+        origin = self.sizer.get_origin(dims)
+        extent = self.sizer.get_extent(dims)
+        shape = self.sizer.get_shape(dims)
         mask = tuple(
             [
                 any(dim in coord_dims for dim in dims)
@@ -100,11 +99,6 @@
         extra_dims = [i for i in dims if i not in SPATIAL_DIMS]
         if len(extra_dims) > 0 or not dims:
             mask = None
-=======
-        origin = self.sizer.get_origin(dims)
-        extent = self.sizer.get_extent(dims)
-        shape = self.sizer.get_shape(dims)
->>>>>>> a943d698
         try:
             data = allocator(shape, dtype=dtype, default_origin=origin, mask=mask)
         except TypeError:
