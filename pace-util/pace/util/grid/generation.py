import functools
import warnings

from pace import util
from pace.dsl.gt4py_utils import asarray
from pace.dsl.stencil import GridIndexing
from pace.stencils.corners import (
    fill_corners_2d,
    fill_corners_agrid,
    fill_corners_cgrid,
    fill_corners_dgrid,
)
from pace.util.constants import N_HALO_DEFAULT, PI, RADIUS

from .eta import set_hybrid_pressure_coefficients
from .geometry import (
    calc_unit_vector_south,
    calc_unit_vector_west,
    calculate_divg_del6,
    calculate_grid_a,
    calculate_grid_z,
    calculate_l2c_vu,
    calculate_supergrid_cos_sin,
    calculate_trig_uv,
    calculate_xy_unit_vectors,
    edge_factors,
    efactor_a2c_v,
    get_center_vector,
    supergrid_corner_fix,
    unit_vector_lonlat,
)
from .gnomonic import (
    get_area,
    great_circle_distance_along_axis,
    local_gnomonic_ed,
    lon_lat_corner_to_cell_center,
    lon_lat_midpoint,
    lon_lat_to_xyz,
    set_c_grid_tile_border_area,
    set_corner_area_to_triangle_area,
    set_tile_border_dxc,
    set_tile_border_dyc,
)
from .mirror import mirror_grid


# TODO: when every environment in python3.8, remove
# this custom decorator
def cached_property(func):
    @property
    @functools.lru_cache()
    def wrapper(self, *args, **kwargs):
        return func(self, *args, **kwargs)

    return wrapper


def ignore_zero_division(func):
    @functools.wraps(func)
    def wrapped(*args, **kwargs):
        with warnings.catch_warnings():
            warnings.simplefilter("ignore")
            return func(*args, **kwargs)

    return wrapped


# TODO
# corners use sizer + partitioner rather than GridIndexer,
# have to refactor fv3core calls to corners to do this as well
class MetricTerms:
    LON_OR_LAT_DIM = "lon_or_lat"
    TILE_DIM = "tile"
    CARTESIAN_DIM = "xyz_direction"
    N_TILES = 6
    RIGHT_HAND_GRID = False

    def __init__(
        self,
        *,
        quantity_factory: util.QuantityFactory,
        communicator: util.Communicator,
        grid_type: int = 0,
    ):
        assert grid_type < 3
        self._grid_type = grid_type
        self._halo = N_HALO_DEFAULT
        self._comm = communicator
        self._partitioner = self._comm.partitioner
        self._tile_partitioner = self._comm.tile.partitioner
        self._rank = self._comm.rank
        self.quantity_factory = quantity_factory
        self.quantity_factory.set_extra_dim_lengths(
            **{
                self.LON_OR_LAT_DIM: 2,
                self.TILE_DIM: 6,
                self.CARTESIAN_DIM: 3,
                util.X_DIM: 1,
            }
        )
        self._grid_indexing = GridIndexing.from_sizer_and_communicator(
            self.quantity_factory.sizer, self._comm
        )
        self._grid_dims = [
            util.X_INTERFACE_DIM,
            util.Y_INTERFACE_DIM,
            self.LON_OR_LAT_DIM,
        ]
        self._grid = self.quantity_factory.zeros(
            self._grid_dims,
            "radians",
            dtype=float,
        )
        npx, npy, ndims = self._tile_partitioner.global_extent(self._grid)
        self._npx = npx
        self._npy = npy
        self._npz = self.quantity_factory.sizer.get_extent(util.Z_DIM)[0]
        self._agrid = self.quantity_factory.zeros(
            [util.X_DIM, util.Y_DIM, self.LON_OR_LAT_DIM], "radians", dtype=float
        )
        self._np = self._grid.np
        self._dx = None
        self._dy = None
        self._dx_agrid = None
        self._dy_agrid = None
        self._dx_center = None
        self._dy_center = None
        self._ak = None
        self._bk = None
        self._ks = None
        self._ptop = None
        self._ec1 = None
        self._ec2 = None
        self._ew1 = None
        self._ew2 = None
        self._es1 = None
        self._es2 = None
        self._ee1 = None
        self._ee2 = None
        self._l2c_v = None
        self._l2c_u = None
        self._cos_sg1 = None
        self._cos_sg2 = None
        self._cos_sg3 = None
        self._cos_sg4 = None
        self._cos_sg5 = None
        self._cos_sg6 = None
        self._cos_sg7 = None
        self._cos_sg8 = None
        self._cos_sg9 = None
        self._sin_sg1 = None
        self._sin_sg2 = None
        self._sin_sg3 = None
        self._sin_sg4 = None
        self._sin_sg5 = None
        self._sin_sg6 = None
        self._sin_sg7 = None
        self._sin_sg8 = None
        self._sin_sg9 = None
        self._cosa = None
        self._sina = None
        self._cosa_u = None
        self._cosa_v = None
        self._cosa_s = None
        self._sina_u = None
        self._sina_v = None
        self._rsin_u = None
        self._rsin_v = None
        self._rsina = None
        self._rsin2 = None
        self._del6_u = None
        self._del6_v = None
        self._divg_u = None
        self._divg_v = None
        self._vlon = None
        self._vlat = None
        self._z11 = None
        self._z12 = None
        self._z21 = None
        self._z22 = None
        self._a11 = None
        self._a12 = None
        self._a21 = None
        self._a22 = None
        self._edge_w = None
        self._edge_e = None
        self._edge_s = None
        self._edge_n = None
        self._edge_vect_w = None
        self._edge_vect_e = None
        self._edge_vect_s = None
        self._edge_vect_n = None
        self._edge_vect_w_2d = None
        self._edge_vect_e_2d = None
        self._da_min = None
        self._da_max = None
        self._da_min_c = None
        self._da_max_c = None

        self._init_dgrid()
        self._init_agrid()

    @classmethod
    def from_tile_sizing(
        cls,
        npx: int,
        npy: int,
        npz: int,
        communicator: util.Communicator,
        backend: str,
        grid_type: int = 0,
    ) -> "MetricTerms":
        sizer = util.SubtileGridSizer.from_tile_params(
            nx_tile=npx - 1,
            ny_tile=npy - 1,
            nz=npz,
            n_halo=N_HALO_DEFAULT,
            extra_dim_lengths={
                cls.LON_OR_LAT_DIM: 2,
                cls.TILE_DIM: 6,
                cls.CARTESIAN_DIM: 3,
            },
            layout=communicator.partitioner.tile.layout,
        )
        quantity_factory = util.QuantityFactory.from_backend(sizer, backend=backend)
        return cls(
            quantity_factory=quantity_factory,
            communicator=communicator,
            grid_type=grid_type,
        )

    @property
    def grid(self):
        return self._grid

    @property
    def dgrid_lon_lat(self):
        """
        the longitudes and latitudes of the cell corners
        """
        return self._grid

    @property
    def gridvar(self):
        return self._grid

    @property
    def agrid(self):
        return self._agrid

    @property
    def agrid_lon_lat(self):
        """
        the longitudes and latitudes of the cell centers
        """
        return self._agrid

    @property
    def lon(self):
        return util.Quantity(
            data=self.grid.data[:, :, 0],
            dims=self.grid.dims[0:2],
            units=self.grid.units,
            gt4py_backend=self.grid.gt4py_backend,
        )

    @property
    def lat(self) -> util.Quantity:
        return util.Quantity(
            data=self.grid.data[:, :, 1],
            dims=self.grid.dims[0:2],
            units=self.grid.units,
            gt4py_backend=self.grid.gt4py_backend,
        )

    @property
    def lon_agrid(self) -> util.Quantity:
        return util.Quantity(
            data=self.agrid.data[:, :, 0],
            dims=self.agrid.dims[0:2],
            units=self.agrid.units,
            gt4py_backend=self.agrid.gt4py_backend,
        )

    @property
    def lat_agrid(self) -> util.Quantity:
        return util.Quantity(
            data=self.agrid.data[:, :, 1],
            dims=self.agrid.dims[0:2],
            units=self.agrid.units,
            gt4py_backend=self.agrid.gt4py_backend,
        )

    @property
    def dx(self) -> util.Quantity:
        """
        the distance between grid corners along the x-direction
        """
        if self._dx is None:
            self._dx, self._dy = self._compute_dxdy()
        return self._dx

    @property
    def dy(self) -> util.Quantity:
        """
        the distance between grid corners along the y-direction
        """
        if self._dy is None:
            self._dx, self._dy = self._compute_dxdy()
        return self._dy

    @property
    def dxa(self) -> util.Quantity:
        """
        the with of each grid cell along the x-direction
        """
        if self._dx_agrid is None:
            self._dx_agrid, self._dy_agrid = self._compute_dxdy_agrid()
        return self._dx_agrid

    @property
    def dya(self) -> util.Quantity:
        """
        the with of each grid cell along the y-direction
        """
        if self._dy_agrid is None:
            self._dx_agrid, self._dy_agrid = self._compute_dxdy_agrid()
        return self._dy_agrid

    @property
    def dxc(self) -> util.Quantity:
        """
        the distance between cell centers along the x-direction
        """
        if self._dx_center is None:
            self._dx_center, self._dy_center = self._compute_dxdy_center()
        return self._dx_center

    @property
    def dyc(self) -> util.Quantity:
        """
        the distance between cell centers along the y-direction
        """
        if self._dy_center is None:
            self._dx_center, self._dy_center = self._compute_dxdy_center()
        return self._dy_center

    @property
    def ak(self) -> util.Quantity:
        """
        the ak coefficient used to calculate the pressure at a given k-level:
        pk = ak + (bk * ps)
        """
        if self._ak is None:
            (
                self._ks,
                self._ptop,
                self._ak,
                self._bk,
            ) = self._set_hybrid_pressure_coefficients()
        return self._ak

    @property
    def bk(self) -> util.Quantity:
        """
        the bk coefficient used to calculate the pressure at a given k-level:
        pk = ak + (bk * ps)
        """
        if self._bk is None:
            (
                self._ks,
                self._ptop,
                self._ak,
                self._bk,
            ) = self._set_hybrid_pressure_coefficients()
        return self._bk

    # TODO: can ks and ptop just be derived from ak and bk instead of being returned
    # as part of _set_hybrid_pressure_coefficients?
    @property
    def ks(self) -> util.Quantity:
        """
        the number of pure-pressure layers at the top of the model
        also the level where model transitions from pure pressure to
        hybrid pressure levels
        """
        if self._ks is None:
            (
                self._ks,
                self._ptop,
                self._ak,
                self._bk,
            ) = self._set_hybrid_pressure_coefficients()
        return self._ks

    @property
    def ptop(self) -> util.Quantity:
        """
        the pressure of the top of atmosphere level
        """
        if self._ptop is None:
            (
                self._ks,
                self._ptop,
                self._ak,
                self._bk,
            ) = self._set_hybrid_pressure_coefficients()
        return self._ptop

    @property
    def ec1(self) -> util.Quantity:
        """
        cartesian components of the local unit vetcor
        in the x-direation at the cell centers
        3d array whose last dimension is length 3 and indicates cartesian x/y/z value
        """
        if self._ec1 is None:
            self._ec1, self._ec2 = self._calculate_center_vectors()
        return self._ec1

    @property
    def ec2(self) -> util.Quantity:
        """
        cartesian components of the local unit vetcor
        in the y-direation at the cell centers
        3d array whose last dimension is length 3 and indicates cartesian x/y/z value
        """
        if self._ec2 is None:
            self._ec1, self._ec2 = self._calculate_center_vectors()
        return self._ec2

    @property
    def ew1(self) -> util.Quantity:
        """
        cartesian components of the local unit vetcor
        in the x-direation at the left/right cell edges
        3d array whose last dimension is length 3 and indicates cartesian x/y/z value
        """
        if self._ew1 is None:
            self._ew1, self._ew2 = self._calculate_vectors_west()
        return self._ew1

    @property
    def ew2(self) -> util.Quantity:
        """
        cartesian components of the local unit vetcor
        in the y-direation at the left/right cell edges
        3d array whose last dimension is length 3 and indicates cartesian x/y/z value
        """
        if self._ew2 is None:
            self._ew1, self._ew2 = self._calculate_vectors_west()
        return self._ew2

    @property
    def cos_sg1(self) -> util.Quantity:
        """
        Cosine of the angle at point 1 of the 'supergrid' within each grid cell:
        9---4---8
        |       |
        1   5   3
        |       |
        6---2---7
        """
        if self._cos_sg1 is None:
            self._init_cell_trigonometry()
        return self._cos_sg1

    @property
    def cos_sg2(self) -> util.Quantity:
        """
        Cosine of the angle at point 2 of the 'supergrid' within each grid cell:
        9---4---8
        |       |
        1   5   3
        |       |
        6---2---7
        """
        if self._cos_sg2 is None:
            self._init_cell_trigonometry()
        return self._cos_sg2

    @property
    def cos_sg3(self) -> util.Quantity:
        """
        Cosine of the angle at point 3 of the 'supergrid' within each grid cell:
        9---4---8
        |       |
        1   5   3
        |       |
        6---2---7
        """
        if self._cos_sg3 is None:
            self._init_cell_trigonometry()
        return self._cos_sg3

    @property
    def cos_sg4(self) -> util.Quantity:
        """
        Cosine of the angle at point 4 of the 'supergrid' within each grid cell:
        9---4---8
        |       |
        1   5   3
        |       |
        6---2---7
        """
        if self._cos_sg4 is None:
            self._init_cell_trigonometry()
        return self._cos_sg4

    @property
    def cos_sg5(self) -> util.Quantity:
        """
        Cosine of the angle at point 5 of the 'supergrid' within each grid cell:
        9---4---8
        |       |
        1   5   3
        |       |
        6---2---7
        The inner product of ec1 and ec2 for point 5
        """
        if self._cos_sg5 is None:
            self._init_cell_trigonometry()
        return self._cos_sg5

    @property
    def cos_sg6(self) -> util.Quantity:
        """
        Cosine of the angle at point 6 of the 'supergrid' within each grid cell:
        9---4---8
        |       |
        1   5   3
        |       |
        6---2---7
        """
        if self._cos_sg6 is None:
            self._init_cell_trigonometry()
        return self._cos_sg6

    @property
    def cos_sg7(self) -> util.Quantity:
        """
        Cosine of the angle at point 7 of the 'supergrid' within each grid cell:
        9---4---8
        |       |
        1   5   3
        |       |
        6---2---7
        """
        if self._cos_sg7 is None:
            self._init_cell_trigonometry()
        return self._cos_sg7

    @property
    def cos_sg8(self) -> util.Quantity:
        """
        Cosine of the angle at point 8 of the 'supergrid' within each grid cell:
        9---4---8
        |       |
        1   5   3
        |       |
        6---2---7
        """
        if self._cos_sg8 is None:
            self._init_cell_trigonometry()
        return self._cos_sg8

    @property
    def cos_sg9(self) -> util.Quantity:
        """
        Cosine of the angle at point 9 of the 'supergrid' within each grid cell:
        9---4---8
        |       |
        1   5   3
        |       |
        6---2---7
        """
        if self._cos_sg9 is None:
            self._init_cell_trigonometry()
        return self._cos_sg9

    @property
    def sin_sg1(self) -> util.Quantity:
        """
        Sine of the angle at point 1 of the 'supergrid' within each grid cell:
        9---4---8
        |       |
        1   5   3
        |       |
        6---2---7
        """
        if self._sin_sg1 is None:
            self._init_cell_trigonometry()
        return self._sin_sg1

    @property
    def sin_sg2(self) -> util.Quantity:
        """
        Sine of the angle at point 2 of the 'supergrid' within each grid cell:
        9---4---8
        |       |
        1   5   3
        |       |
        6---2---7
        """
        if self._sin_sg2 is None:
            self._init_cell_trigonometry()
        return self._sin_sg2

    @property
    def sin_sg3(self) -> util.Quantity:
        """
        Sine of the angle at point 3 of the 'supergrid' within each grid cell:
        9---4---8
        |       |
        1   5   3
        |       |
        6---2---7
        """
        if self._sin_sg3 is None:
            self._init_cell_trigonometry()
        return self._sin_sg3

    @property
    def sin_sg4(self) -> util.Quantity:
        """
        Sine of the angle at point 4 of the 'supergrid' within each grid cell:
        9---4---8
        |       |
        1   5   3
        |       |
        6---2---7
        """
        if self._sin_sg4 is None:
            self._init_cell_trigonometry()
        return self._sin_sg4

    @property
    def sin_sg5(self) -> util.Quantity:
        """
        Sine of the angle at point 5 of the 'supergrid' within each grid cell:
        9---4---8
        |       |
        1   5   3
        |       |
        6---2---7
        For the center point this is one minus the inner product of ec1 and ec2 squared
        """
        if self._sin_sg5 is None:
            self._init_cell_trigonometry()
        return self._sin_sg5

    @property
    def sin_sg6(self) -> util.Quantity:
        """
        Sine of the angle at point 6 of the 'supergrid' within each grid cell:
        9---4---8
        |       |
        1   5   3
        |       |
        6---2---7
        """
        if self._sin_sg6 is None:
            self._init_cell_trigonometry()
        return self._sin_sg6

    @property
    def sin_sg7(self) -> util.Quantity:
        """
        Sine of the angle at point 7 of the 'supergrid' within each grid cell:
        9---4---8
        |       |
        1   5   3
        |       |
        6---2---7
        """
        if self._sin_sg7 is None:
            self._init_cell_trigonometry()
        return self._sin_sg7

    @property
    def sin_sg8(self) -> util.Quantity:
        """
        Sine of the angle at point 8 of the 'supergrid' within each grid cell:
        9---4---8
        |       |
        1   5   3
        |       |
        6---2---7
        """
        if self._sin_sg8 is None:
            self._init_cell_trigonometry()
        return self._sin_sg8

    @property
    def sin_sg9(self) -> util.Quantity:
        """
        Sine of the angle at point 9 of the 'supergrid' within each grid cell:
        9---4---8
        |       |
        1   5   3
        |       |
        6---2---7
        """
        if self._sin_sg9 is None:
            self._init_cell_trigonometry()
        return self._sin_sg9

    @property
    def cosa(self) -> util.Quantity:
        """
        cosine of angle between coordinate lines at the cell corners
        averaged to ensure consistent answers
        """
        if self._cosa is None:
            self._init_cell_trigonometry()
        return self._cosa

    @property
    def sina(self) -> util.Quantity:
        """
        as cosa but sine
        """
        if self._sina is None:
            self._init_cell_trigonometry()
        return self._sina

    @property
    def cosa_u(self) -> util.Quantity:
        """
        as cosa but defined at the left and right cell edges
        """
        if self._cosa_u is None:
            self._init_cell_trigonometry()
        return self._cosa_u

    @property
    def cosa_v(self) -> util.Quantity:
        """
        as cosa but defined at the top and bottom cell edges
        """
        if self._cosa_v is None:
            self._init_cell_trigonometry()
        return self._cosa_v

    @property
    def cosa_s(self) -> util.Quantity:
        """
        as cosa but defined at cell centers
        """
        if self._cosa_s is None:
            self._init_cell_trigonometry()
        return self._cosa_s

    @property
    def sina_u(self) -> util.Quantity:
        """
        as cosa_u but with sine
        """
        if self._sina_u is None:
            self._init_cell_trigonometry()
        return self._sina_u

    @property
    def sina_v(self) -> util.Quantity:
        """
        as cosa_v but with sine
        """
        if self._sina_v is None:
            self._init_cell_trigonometry()
        return self._sina_v

    @property
    def rsin_u(self) -> util.Quantity:
        """
        1/sina_u**2,
        defined as the inverse-squrared as it is only used as such
        """
        if self._rsin_u is None:
            self._init_cell_trigonometry()
        return self._rsin_u

    @property
    def rsin_v(self) -> util.Quantity:
        """
        1/sina_v**2,
        defined as the inverse-squrared as it is only used as such
        """
        if self._rsin_v is None:
            self._init_cell_trigonometry()
        return self._rsin_v

    @property
    def rsina(self) -> util.Quantity:
        """
        1/sina**2,
        defined as the inverse-squrared as it is only used as such
        """
        if self._rsina is None:
            self._init_cell_trigonometry()
        return self._rsina

    @property
    def rsin2(self) -> util.Quantity:
        """
        1/sin_sg5**2,
        defined as the inverse-squrared as it is only used as such
        """
        if self._rsin2 is None:
            self._init_cell_trigonometry()
        return self._rsin2

    @property
    def l2c_v(self) -> util.Quantity:
        """
        angular momentum correction for converting v-winds
        from lat/lon to cartesian coordinates
        """
        if self._l2c_v is None:
            self._l2c_v, self._l2c_u = self._calculate_latlon_momentum_correction()
        return self._l2c_v

    @property
    def l2c_u(self) -> util.Quantity:
        """
        angular momentum correction for converting u-winds
        from lat/lon to cartesian coordinates
        """
        if self._l2c_u is None:
            self._l2c_v, self._l2c_u = self._calculate_latlon_momentum_correction()
        return self._l2c_u

    @property
    def es1(self) -> util.Quantity:
        """
        cartesian components of the local unit vetcor
        in the x-direation at the top/bottom cell edges,
        3d array whose last dimension is length 3 and indicates cartesian x/y/z value
        """
        if self._es1 is None:
            self._es1, self._es2 = self._calculate_vectors_south()
        return self._es1

    @property
    def es2(self) -> util.Quantity:
        """
        cartesian components of the local unit vetcor
        in the y-direation at the top/bottom cell edges,
        3d array whose last dimension is length 3 and indicates cartesian x/y/z value
        """
        if self._es2 is None:
            self._es1, self._es2 = self._calculate_vectors_south()
        return self._es2

    @property
    def ee1(self) -> util.Quantity:
        """
        cartesian components of the local unit vetcor
        in the x-direation at the cell corners,
        3d array whose last dimension is length 3 and indicates cartesian x/y/z value
        """
        if self._ee1 is None:
            self._ee1, self._ee2 = self._calculate_xy_unit_vectors()
        return self._ee1

    @property
    def ee2(self) -> util.Quantity:
        """
        cartesian components of the local unit vetcor
        in the y-direation at the cell corners,
        3d array whose last dimension is length 3 and indicates cartesian x/y/z value
        """
        if self._ee2 is None:
            self._ee1, self._ee2 = self._calculate_xy_unit_vectors()
        return self._ee2

    @property
    def divg_u(self) -> util.Quantity:
        """
        sina_v * dyc/dx
        """
        if self._divg_u is None:
            (
                self._del6_u,
                self._del6_v,
                self._divg_u,
                self._divg_v,
            ) = self._calculate_divg_del6()
        return self._divg_u

    @property
    def divg_v(self) -> util.Quantity:
        """
        sina_u * dxc/dy
        """
        if self._divg_v is None:
            (
                self._del6_u,
                self._del6_v,
                self._divg_u,
                self._divg_v,
            ) = self._calculate_divg_del6()
        return self._divg_v

    @property
    def del6_u(self) -> util.Quantity:
        """
        sina_v * dx/dyc
        """
        if self._del6_u is None:
            (
                self._del6_u,
                self._del6_v,
                self._divg_u,
                self._divg_v,
            ) = self._calculate_divg_del6()
        return self._del6_u

    @property
    def del6_v(self) -> util.Quantity:
        """
        sina_u * dy/dxc
        """
        if self._del6_v is None:
            (
                self._del6_u,
                self._del6_v,
                self._divg_u,
                self._divg_v,
            ) = self._calculate_divg_del6()
        return self._del6_v

    @property
    def vlon(self) -> util.Quantity:
        """
        unit vector in eastward longitude direction,
        3d array whose last dimension is length 3 and indicates x/y/z value
        """
        if self._vlon is None:
            self._vlon, self._vlat = self._calculate_unit_vectors_lonlat()
        return self._vlon

    @property
    def vlat(self) -> util.Quantity:
        """
        unit vector in northward latitude direction,
        3d array whose last dimension is length 3 and indicates x/y/z value
        """
        if self._vlat is None:
            self._vlon, self._vlat = self._calculate_unit_vectors_lonlat()
        return self._vlat

    @property
    def z11(self) -> util.Quantity:
        """
        vector product of horizontal component of the cell-center vector
        with the unit longitude vector
        """
        if self._z11 is None:
            self._z11, self._z12, self._z21, self._z22 = self._calculate_grid_z()
        return self._z11

    @property
    def z12(self) -> util.Quantity:
        """
        vector product of horizontal component of the cell-center vector
        with the unit latitude vector
        """
        if self._z12 is None:
            self._z11, self._z12, self._z21, self._z22 = self._calculate_grid_z()
        return self._z12

    @property
    def z21(self) -> util.Quantity:
        """
        vector product of vertical component of the cell-center vector
        with the unit longitude vector
        """
        if self._z21 is None:
            self._z11, self._z12, self._z21, self._z22 = self._calculate_grid_z()
        return self._z21

    @property
    def z22(self) -> util.Quantity:
        """
        vector product of vertical component of the cell-center vector
        with the unit latitude vector
        """
        if self._z22 is None:
            self._z11, self._z12, self._z21, self._z22 = self._calculate_grid_z()
        return self._z22

    @property
    def a11(self) -> util.Quantity:
        """
        0.5*z22/sin_sg5
        """
        if self._a11 is None:
            self._a11, self._a12, self._a21, self._a22 = self._calculate_grid_a()
        return self._a11

    @property
    def a12(self) -> util.Quantity:
        """
        0.5*z21/sin_sg5
        """
        if self._a12 is None:
            self._a11, self._a12, self._a21, self._a22 = self._calculate_grid_a()
        return self._a12

    @property
    def a21(self) -> util.Quantity:
        """
        0.5*z12/sin_sg5
        """
        if self._a21 is None:
            self._a11, self._a12, self._a21, self._a22 = self._calculate_grid_a()
        return self._a21

    @property
    def a22(self) -> util.Quantity:
        """
        0.5*z11/sin_sg5
        """
        if self._a22 is None:
            self._a11, self._a12, self._a21, self._a22 = self._calculate_grid_a()
        return self._a22

    @property
    def edge_w(self) -> util.Quantity:
        """
        factor to interpolate scalars from a to c grid at the western grid edge
        """
        if self._edge_w is None:
            (
                self._edge_w,
                self._edge_e,
                self._edge_s,
                self._edge_n,
            ) = self._calculate_edge_factors()
        return self._edge_w

    @property
    def edge_e(self) -> util.Quantity:
        """
        factor to interpolate scalars from a to c grid at the eastern grid edge
        """
        if self._edge_e is None:
            (
                self._edge_w,
                self._edge_e,
                self._edge_s,
                self._edge_n,
            ) = self._calculate_edge_factors()
        return self._edge_e

    @property
    def edge_s(self) -> util.Quantity:
        """
        factor to interpolate scalars from a to c grid at the southern grid edge
        """
        if self._edge_s is None:
            (
                self._edge_w,
                self._edge_e,
                self._edge_s,
                self._edge_n,
            ) = self._calculate_edge_factors()
        return self._edge_s

    @property
    def edge_n(self) -> util.Quantity:
        """
        factor to interpolate scalars from a to c grid at the northern grid edge
        """
        if self._edge_n is None:
            (
                self._edge_w,
                self._edge_e,
                self._edge_s,
                self._edge_n,
            ) = self._calculate_edge_factors()
        return self._edge_n

    @property
    def edge_vect_w(self) -> util.Quantity:
        """
        factor to interpolate vectors from a to c grid at the western grid edge
        """
        if self._edge_vect_w is None:
            (
                self._edge_vect_w,
                self._edge_vect_e,
                self._edge_vect_s,
                self._edge_vect_n,
            ) = self._calculate_edge_a2c_vect_factors()
        return self._edge_vect_w

    @property
    def edge_vect_w_2d(self) -> util.Quantity:
        """
        factor to interpolate vectors from a to c grid at the western grid edge
        repeated in x and y to be used in stencils
        """
        if self._edge_vect_w_2d is None:
            (
                self._edge_vect_e_2d,
                self._edge_vect_w_2d,
            ) = self._calculate_2d_edge_a2c_vect_factors()
        return self._edge_vect_w_2d

    @property
    def edge_vect_e(self) -> util.Quantity:
        """
        factor to interpolate vectors from a to c grid at the eastern grid edge
        """
        if self._edge_vect_e is None:
            (
                self._edge_vect_w,
                self._edge_vect_e,
                self._edge_vect_s,
                self._edge_vect_n,
            ) = self._calculate_edge_a2c_vect_factors()
        return self._edge_vect_e

    @property
    def edge_vect_e_2d(self) -> util.Quantity:
        """
        factor to interpolate vectors from a to c grid at the eastern grid edge
        repeated in x and y to be used in stencils
        """
        if self._edge_vect_e_2d is None:
            (
                self._edge_vect_e_2d,
                self._edge_vect_w_2d,
            ) = self._calculate_2d_edge_a2c_vect_factors()
        return self._edge_vect_e_2d

    @property
    def edge_vect_s(self) -> util.Quantity:
        """
        factor to interpolate vectors from a to c grid at the southern grid edge
        """
        if self._edge_vect_s is None:
            (
                self._edge_vect_w,
                self._edge_vect_e,
                self._edge_vect_s,
                self._edge_vect_n,
            ) = self._calculate_edge_a2c_vect_factors()
        return self._edge_vect_s

    @property
    def edge_vect_n(self) -> util.Quantity:
        """
        factor to interpolate vectors from a to c grid at the northern grid edge
        """
        if self._edge_vect_n is None:
            (
                self._edge_vect_w,
                self._edge_vect_e,
                self._edge_vect_s,
                self._edge_vect_n,
            ) = self._calculate_edge_a2c_vect_factors()
        return self._edge_vect_n

    @property
    def da_min(self) -> util.Quantity:
        """
        the minimum agrid cell area across all ranks,
        if mpi is not present and the communicator is a DummyComm this will be
        the minimum on the local rank
        """
        if self._da_min is None:
            self._reduce_global_area_minmaxes()
        return self._da_min

    @property
    def da_max(self) -> util.Quantity:
        """
        the maximum agrid cell area across all ranks,
        if mpi is not present and the communicator is a DummyComm this will be
        the maximum on the local rank
        """
        if self._da_max is None:
            self._reduce_global_area_minmaxes()
        return self._da_max

    @property
    def da_min_c(self) -> util.Quantity:
        """
        the minimum cgrid cell area across all ranks,
        if mpi is not present and the communicator is a DummyComm this will be
        the minimum on the local rank
        """
        if self._da_min_c is None:
            self._reduce_global_area_minmaxes()
        return self._da_min_c

    @property
    def da_max_c(self) -> util.Quantity:
        """
        the maximum cgrid cell area across all ranks,
        if mpi is not present and the communicator is a DummyComm this will be
        the maximum on the local rank
        """
        if self._da_max_c is None:
            self._reduce_global_area_minmaxes()
        return self._da_max_c

    @cached_property
    def area(self) -> util.Quantity:
        """
        the area of each a-grid cell
        """
        return self._compute_area()

    @cached_property
    def area_c(self) -> util.Quantity:
        """
        the area of each c-grid cell
        """
        return self._compute_area_c()

    @cached_property
    def _dgrid_xyz(self) -> util.Quantity:
        """
        cartesian coordinates of each dgrid cell center
        """
        return lon_lat_to_xyz(
            self._grid.data[:, :, 0], self._grid.data[:, :, 1], self._np
        )

    @cached_property
    def _agrid_xyz(self) -> util.Quantity:
        """
        cartesian coordinates of each agrid cell center
        """
        return lon_lat_to_xyz(
            self._agrid.data[:-1, :-1, 0],
            self._agrid.data[:-1, :-1, 1],
            self._np,
        )

    @cached_property
    def rarea(self) -> util.Quantity:
        """
        1/cell area
        """
        return util.Quantity(
            data=1.0 / self.area.data,
            dims=self.area.dims,
            units="m^-2",
            gt4py_backend=self.area.gt4py_backend,
        )

    @cached_property
    def rarea_c(self) -> util.Quantity:
        """
        1/cgrid cell area
        """
        return util.Quantity(
            data=1.0 / self.area_c.data,
            dims=self.area_c.dims,
            units="m^-2",
            gt4py_backend=self.area_c.gt4py_backend,
        )

    @cached_property
    @ignore_zero_division
    def rdx(self) -> util.Quantity:
        """
        1/dx
        """
        return util.Quantity(
            data=1.0 / self.dx.data,
            dims=self.dx.dims,
            units="m^-1",
            gt4py_backend=self.dx.gt4py_backend,
        )

    @cached_property
    @ignore_zero_division
    def rdy(self) -> util.Quantity:
        """
        1/dy
        """
        return util.Quantity(
            data=1.0 / self.dy.data,
            dims=self.dy.dims,
            units="m^-1",
            gt4py_backend=self.dy.gt4py_backend,
        )

    @cached_property
    @ignore_zero_division
    def rdxa(self) -> util.Quantity:
        """
        1/dxa
        """
        return util.Quantity(
            data=1.0 / self.dxa.data,
            dims=self.dxa.dims,
            units="m^-1",
            gt4py_backend=self.dxa.gt4py_backend,
        )

    @cached_property
    @ignore_zero_division
    def rdya(self) -> util.Quantity:
        """
        1/dya
        """
        return util.Quantity(
            data=1.0 / self.dya.data,
            dims=self.dya.dims,
            units="m^-1",
            gt4py_backend=self.dya.gt4py_backend,
        )

    @cached_property
    @ignore_zero_division
    def rdxc(self) -> util.Quantity:
        """
        1/dxc
        """
        return util.Quantity(
            data=1.0 / self.dxc.data,
            dims=self.dxc.dims,
            units="m^-1",
            gt4py_backend=self.dxc.gt4py_backend,
        )

    @cached_property
    @ignore_zero_division
    def rdyc(self) -> util.Quantity:
        """
        1/dyc
        """
        return util.Quantity(
            data=1.0 / self.dyc.data,
            dims=self.dyc.dims,
            units="m^-1",
            gt4py_backend=self.dyc.gt4py_backend,
        )

    def _init_dgrid(self):

        grid_mirror_ew = self.quantity_factory.zeros(
            self._grid_dims,
            "radians",
            dtype=float,
        )
        grid_mirror_ns = self.quantity_factory.zeros(
            self._grid_dims,
            "radians",
            dtype=float,
        )
        grid_mirror_diag = self.quantity_factory.zeros(
            self._grid_dims,
            "radians",
            dtype=float,
        )

        local_west_edge = self._tile_partitioner.on_tile_left(self._rank)
        local_east_edge = self._tile_partitioner.on_tile_right(self._rank)
        local_south_edge = self._tile_partitioner.on_tile_bottom(self._rank)
        local_north_edge = self._tile_partitioner.on_tile_top(self._rank)
        # information on position of subtile in full tile
        slice_x, slice_y = self._tile_partitioner.subtile_slice(
            self._rank, self._grid.dims, (self._npx, self._npy), overlap=True
        )
        section_global_is = self._halo + slice_x.start
        section_global_js = self._halo + slice_y.start
        subtile_width_x = slice_x.stop - slice_x.start - 1
        subtile_width_y = slice_y.stop - slice_y.start - 1

        # compute gnomonic grid for this rank
        local_gnomonic_ed(
            self._grid.view[:, :, 0],
            self._grid.view[:, :, 1],
            npx=self._npx,
            west_edge=local_west_edge,
            east_edge=local_east_edge,
            south_edge=local_south_edge,
            north_edge=local_north_edge,
            global_is=section_global_is,
            global_js=section_global_js,
            np=self._np,
            rank=self._rank,
        )

        # Next compute gnomonic for the mirrored ranks that'll be averaged
        j_subtile_index, i_subtile_index = self._tile_partitioner.subtile_index(
            self._rank
        )
        # compute the global index starting points for the mirrored ranks
        ew_global_is = (
            self._halo
            + (self._tile_partitioner.layout[0] - i_subtile_index - 1) * subtile_width_x
        )
        ns_global_js = (
            self._halo
            + (self._tile_partitioner.layout[1] - j_subtile_index - 1) * subtile_width_y
        )

        # compute mirror in the east-west direction
        west_edge = True if local_east_edge else False
        east_edge = True if local_west_edge else False
        local_gnomonic_ed(
            grid_mirror_ew.view[:, :, 0],
            grid_mirror_ew.view[:, :, 1],
            npx=self._npx,
            west_edge=west_edge,
            east_edge=east_edge,
            south_edge=local_south_edge,
            north_edge=local_north_edge,
            global_is=ew_global_is,
            global_js=section_global_js,
            np=self._np,
            rank=self._rank,
        )

        # compute mirror in the north-south direction
        south_edge = True if local_north_edge else False
        north_edge = True if local_south_edge else False
        local_gnomonic_ed(
            grid_mirror_ns.view[:, :, 0],
            grid_mirror_ns.view[:, :, 1],
            npx=self._npx,
            west_edge=local_west_edge,
            east_edge=local_east_edge,
            south_edge=south_edge,
            north_edge=north_edge,
            global_is=section_global_is,
            global_js=ns_global_js,
            np=self._np,
            rank=self._rank,
        )

        local_gnomonic_ed(
            grid_mirror_diag.view[:, :, 0],
            grid_mirror_diag.view[:, :, 1],
            npx=self._npx,
            west_edge=west_edge,
            east_edge=east_edge,
            south_edge=south_edge,
            north_edge=north_edge,
            global_is=ew_global_is,
            global_js=ns_global_js,
            np=self._np,
            rank=self._rank,
        )

        # Average the mirrored gnomonic grids
        tile_index = self._partitioner.tile_index(self._rank)
        mirror_data = {
            "local": self._grid.data,
            "east-west": grid_mirror_ew.data,
            "north-south": grid_mirror_ns.data,
            "diagonal": grid_mirror_diag.data,
        }
        mirror_grid(
            mirror_data=mirror_data,
            tile_index=tile_index,
            npx=self._npx,
            npy=self._npy,
            x_subtile_width=subtile_width_x + 1,
            y_subtile_width=subtile_width_y + 1,
            global_is=section_global_is,
            global_js=section_global_js,
            ng=self._halo,
            np=self._grid.np,
            right_hand_grid=self.RIGHT_HAND_GRID,
        )

        # Shift the corner away from Japan
        # This will result in the corner close to east coast of China
        # TODO if not config.do_schmidt and config.shift_fac > 1.0e-4
        shift_fac = 18
        self._grid.view[:, :, 0] -= PI / shift_fac
        tile0_lon = self._grid.data[:, :, 0]
        tile0_lon[tile0_lon < 0] += 2 * PI
        self._grid.data[self._np.abs(self._grid.data[:]) < 1e-10] = 0.0

        self._comm.halo_update(self._grid, n_points=self._halo)

        fill_corners_2d(
            self._grid.data, self._grid_indexing, gridtype="B", direction="x"
        )

    def _init_agrid(self):
        # Set up lat-lon a-grid, calculate side lengths on a-grid
        lon_agrid, lat_agrid = lon_lat_corner_to_cell_center(
            self._grid.data[:, :, 0], self._grid.data[:, :, 1], self._np
        )
        self._agrid.data[:-1, :-1, 0], self._agrid.data[:-1, :-1, 1] = (
            lon_agrid,
            lat_agrid,
        )
        self._comm.halo_update(self._agrid, n_points=self._halo)
        fill_corners_2d(
            self._agrid.data[:, :, 0][:, :, None],
            self._grid_indexing,
            gridtype="A",
            direction="x",
        )
        fill_corners_2d(
            self._agrid.data[:, :, 1][:, :, None],
            self._grid_indexing,
            gridtype="A",
            direction="y",
        )

    def _compute_dxdy(self):
        dx = self.quantity_factory.zeros([util.X_DIM, util.Y_INTERFACE_DIM], "m")

        dx.view[:, :] = great_circle_distance_along_axis(
            self._grid.view[:, :, 0],
            self._grid.view[:, :, 1],
            RADIUS,
            self._np,
            axis=0,
        )
        dy = self.quantity_factory.zeros([util.X_INTERFACE_DIM, util.Y_DIM], "m")
        dy.view[:, :] = great_circle_distance_along_axis(
            self._grid.view[:, :, 0],
            self._grid.view[:, :, 1],
            RADIUS,
            self._np,
            axis=1,
        )
        self._comm.vector_halo_update(dx, dy, n_points=self._halo)

        # at this point the Fortran code copies in the west and east edges from
        # the halo for dy and performs a halo update,
        # to ensure dx and dy mirror across the boundary.
        # Not doing it here at the moment.
        dx.data[dx.data < 0] *= -1
        dy.data[dy.data < 0] *= -1
        fill_corners_dgrid(
            dx.data[:, :, None],
            dy.data[:, :, None],
            self._grid_indexing,
            vector=False,
        )
        return dx, dy

    def _compute_dxdy_agrid(self):

        dx_agrid = self.quantity_factory.zeros([util.X_DIM, util.Y_DIM], "m")
        dy_agrid = self.quantity_factory.zeros([util.X_DIM, util.Y_DIM], "m")
        lon, lat = self._grid.data[:, :, 0], self._grid.data[:, :, 1]
        lon_y_center, lat_y_center = lon_lat_midpoint(
            lon[:, :-1], lon[:, 1:], lat[:, :-1], lat[:, 1:], self._np
        )
        dx_agrid_tmp = great_circle_distance_along_axis(
            lon_y_center, lat_y_center, RADIUS, self._np, axis=0
        )
        lon_x_center, lat_x_center = lon_lat_midpoint(
            lon[:-1, :], lon[1:, :], lat[:-1, :], lat[1:, :], self._np
        )
        dy_agrid_tmp = great_circle_distance_along_axis(
            lon_x_center, lat_x_center, RADIUS, self._np, axis=1
        )
        fill_corners_agrid(
            dx_agrid_tmp[:, :, None],
            dy_agrid_tmp[:, :, None],
            self._grid_indexing,
            vector=False,
        )

        dx_agrid.data[:-1, :-1] = dx_agrid_tmp
        dy_agrid.data[:-1, :-1] = dy_agrid_tmp
        self._comm.vector_halo_update(dx_agrid, dy_agrid, n_points=self._halo)

        # at this point the Fortran code copies in the west and east edges from
        # the halo for dy and performs a halo update,
        # to ensure dx and dy mirror across the boundary.
        # Not doing it here at the moment.
        dx_agrid.data[dx_agrid.data < 0] *= -1
        dy_agrid.data[dy_agrid.data < 0] *= -1
        return dx_agrid, dy_agrid

    def _compute_dxdy_center(self):
        dx_center = self.quantity_factory.zeros([util.X_INTERFACE_DIM, util.Y_DIM], "m")
        dy_center = self.quantity_factory.zeros([util.X_DIM, util.Y_INTERFACE_DIM], "m")

        lon_agrid, lat_agrid = (
            self._agrid.data[:-1, :-1, 0],
            self._agrid.data[:-1, :-1, 1],
        )
        dx_center_tmp = great_circle_distance_along_axis(
            lon_agrid, lat_agrid, RADIUS, self._np, axis=0
        )
        dy_center_tmp = great_circle_distance_along_axis(
            lon_agrid, lat_agrid, RADIUS, self._np, axis=1
        )
        # copying the second-to-last values to the last values is what the Fortran
        # code does, but is this correct/valid?
        # Maybe we want to change this to use halo updates?
        dx_center.data[1:-1, :-1] = dx_center_tmp
        dx_center.data[0, :-1] = dx_center_tmp[0, :]
        dx_center.data[-1, :-1] = dx_center_tmp[-1, :]

        dy_center.data[:-1, 1:-1] = dy_center_tmp
        dy_center.data[:-1, 0] = dy_center_tmp[:, 0]
        dy_center.data[:-1, -1] = dy_center_tmp[:, -1]

        set_tile_border_dxc(
            self._dgrid_xyz[3:-3, 3:-3, :],
            self._agrid_xyz[3:-3, 3:-3, :],
            RADIUS,
            dx_center.data[3:-3, 3:-4],
            self._tile_partitioner,
            self._rank,
            self._np,
        )
        set_tile_border_dyc(
            self._dgrid_xyz[3:-3, 3:-3, :],
            self._agrid_xyz[3:-3, 3:-3, :],
            RADIUS,
            dy_center.data[3:-4, 3:-3],
            self._tile_partitioner,
            self._rank,
            self._np,
        )
        self._comm.vector_halo_update(dx_center, dy_center, n_points=self._halo)

        # TODO: Add support for unsigned vector halo updates
        # instead of handling ad-hoc here
        dx_center.data[dx_center.data < 0] *= -1
        dy_center.data[dy_center.data < 0] *= -1

        # TODO: fix issue with interface dimensions causing validation errors
        fill_corners_cgrid(
            dx_center.data[:, :, None],
            dy_center.data[:, :, None],
            self._grid_indexing,
            vector=False,
        )

        return dx_center, dy_center

    def _compute_area(self):
        area = self.quantity_factory.zeros([util.X_DIM, util.Y_DIM], "m^2")
        area.data[:, :] = -1.0e8

        area.data[3:-4, 3:-4] = get_area(
            self._grid.data[3:-3, 3:-3, 0],
            self._grid.data[3:-3, 3:-3, 1],
            RADIUS,
            self._np,
        )
        self._comm.halo_update(area, n_points=self._halo)
        return area

    def _compute_area_c(self):
        area_cgrid = self.quantity_factory.zeros(
            [util.X_INTERFACE_DIM, util.Y_INTERFACE_DIM], "m^2"
        )
        area_cgrid.data[3:-3, 3:-3] = get_area(
            self._agrid.data[2:-3, 2:-3, 0],
            self._agrid.data[2:-3, 2:-3, 1],
            RADIUS,
            self._np,
        )
        # TODO -- this does not seem to matter? running with or without does
        # not change whether it validates
        set_corner_area_to_triangle_area(
            lon=self._agrid.data[2:-3, 2:-3, 0],
            lat=self._agrid.data[2:-3, 2:-3, 1],
            area=area_cgrid.data[3:-3, 3:-3],
            tile_partitioner=self._tile_partitioner,
            rank=self._rank,
            radius=RADIUS,
            np=self._np,
        )

        set_c_grid_tile_border_area(
            self._dgrid_xyz[2:-2, 2:-2, :],
            self._agrid_xyz[2:-2, 2:-2, :],
            RADIUS,
            area_cgrid.data[3:-3, 3:-3],
            self._tile_partitioner,
            self._rank,
            self._np,
        )
        self._comm.halo_update(area_cgrid, n_points=self._halo)

        fill_corners_2d(
            area_cgrid.data[:, :, None],
            self._grid_indexing,
            gridtype="B",
            direction="x",
        )
        return area_cgrid

    def _set_hybrid_pressure_coefficients(self):
        ks = self.quantity_factory.zeros([], "")
        ptop = self.quantity_factory.zeros([], "mb")
        ak = self.quantity_factory.zeros([util.Z_INTERFACE_DIM], "mb")
        bk = self.quantity_factory.zeros([util.Z_INTERFACE_DIM], "")
        pressure_coefficients = set_hybrid_pressure_coefficients(self._npz)
        ks = pressure_coefficients.ks
        ptop = pressure_coefficients.ptop
        ak.data[:] = asarray(pressure_coefficients.ak, type(ak.data))
        bk.data[:] = asarray(pressure_coefficients.bk, type(bk.data))
        return ks, ptop, ak, bk

    def _calculate_center_vectors(self):
        ec1 = self.quantity_factory.zeros(
            [util.X_DIM, util.Y_DIM, self.CARTESIAN_DIM], ""
        )
        ec2 = self.quantity_factory.zeros(
            [util.X_DIM, util.Y_DIM, self.CARTESIAN_DIM], ""
        )
        ec1.data[:] = self._np.nan
        ec2.data[:] = self._np.nan
        ec1.data[:-1, :-1, :3], ec2.data[:-1, :-1, :3] = get_center_vector(
            self._dgrid_xyz,
            self._grid_type,
            self._halo,
            self._tile_partitioner,
            self._rank,
            self._np,
        )
        return ec1, ec2

    def _calculate_vectors_west(self):
        ew1 = self.quantity_factory.zeros(
            [util.X_INTERFACE_DIM, util.Y_DIM, self.CARTESIAN_DIM], ""
        )
        ew2 = self.quantity_factory.zeros(
            [util.X_INTERFACE_DIM, util.Y_DIM, self.CARTESIAN_DIM], ""
        )
        ew1.data[:] = self._np.nan
        ew2.data[:] = self._np.nan
        ew1.data[1:-1, :-1, :3], ew2.data[1:-1, :-1, :3] = calc_unit_vector_west(
            self._dgrid_xyz,
            self._agrid_xyz,
            self._grid_type,
            self._halo,
            self._tile_partitioner,
            self._rank,
            self._np,
        )
        return ew1, ew2

    def _calculate_vectors_south(self):
        es1 = self.quantity_factory.zeros(
            [util.X_DIM, util.Y_INTERFACE_DIM, self.CARTESIAN_DIM], ""
        )
        es2 = self.quantity_factory.zeros(
            [util.X_DIM, util.Y_INTERFACE_DIM, self.CARTESIAN_DIM], ""
        )
        es1.data[:] = self._np.nan
        es2.data[:] = self._np.nan
        es1.data[:-1, 1:-1, :3], es2.data[:-1, 1:-1, :3] = calc_unit_vector_south(
            self._dgrid_xyz,
            self._agrid_xyz,
            self._grid_type,
            self._halo,
            self._tile_partitioner,
            self._rank,
            self._np,
        )
        return es1, es2

    def _calculate_more_trig_terms(self, cos_sg, sin_sg):
        cosa_u = self.quantity_factory.zeros([util.X_INTERFACE_DIM, util.Y_DIM], "")
        cosa_v = self.quantity_factory.zeros([util.X_DIM, util.Y_INTERFACE_DIM], "")
        cosa_s = self.quantity_factory.zeros([util.X_DIM, util.Y_DIM], "")
        sina_u = self.quantity_factory.zeros([util.X_INTERFACE_DIM, util.Y_DIM], "")
        sina_v = self.quantity_factory.zeros([util.X_DIM, util.Y_INTERFACE_DIM], "")
        rsin_u = self.quantity_factory.zeros([util.X_INTERFACE_DIM, util.Y_DIM], "")
        rsin_v = self.quantity_factory.zeros([util.X_DIM, util.Y_INTERFACE_DIM], "")
        rsina = self.quantity_factory.zeros(
            [util.X_INTERFACE_DIM, util.Y_INTERFACE_DIM], ""
        )
        rsin2 = self.quantity_factory.zeros([util.X_DIM, util.Y_DIM], "")
        cosa = self.quantity_factory.zeros(
            [util.X_INTERFACE_DIM, util.Y_INTERFACE_DIM], ""
        )
        sina = self.quantity_factory.zeros(
            [util.X_INTERFACE_DIM, util.Y_INTERFACE_DIM], ""
        )
        (
            cosa.data[:, :],
            sina.data[:, :],
            cosa_u.data[:, :-1],
            cosa_v.data[:-1, :],
            cosa_s.data[:-1, :-1],
            sina_u.data[:, :-1],
            sina_v.data[:-1, :],
            rsin_u.data[:, :-1],
            rsin_v.data[:-1, :],
            rsina.data[self._halo : -self._halo, self._halo : -self._halo],
            rsin2.data[:-1, :-1],
        ) = calculate_trig_uv(
            self._dgrid_xyz,
            cos_sg,
            sin_sg,
            self._halo,
            self._tile_partitioner,
            self._rank,
            self._np,
        )
        return (
            cosa,
            sina,
            cosa_u,
            cosa_v,
            cosa_s,
            sina_u,
            sina_v,
            rsin_u,
            rsin_v,
            rsina,
            rsin2,
        )

    def _init_cell_trigonometry(self):

        self._cosa_u = self.quantity_factory.zeros(
            [util.X_INTERFACE_DIM, util.Y_DIM], ""
        )
        self._cosa_v = self.quantity_factory.zeros(
            [util.X_DIM, util.Y_INTERFACE_DIM], ""
        )
        self._cosa_s = self.quantity_factory.zeros([util.X_DIM, util.Y_DIM], "")
        self._sina_u = self.quantity_factory.zeros(
            [util.X_INTERFACE_DIM, util.Y_DIM], ""
        )
        self._sina_v = self.quantity_factory.zeros(
            [util.X_DIM, util.Y_INTERFACE_DIM], ""
        )
        self._rsin_u = self.quantity_factory.zeros(
            [util.X_INTERFACE_DIM, util.Y_DIM], ""
        )
        self._rsin_v = self.quantity_factory.zeros(
            [util.X_DIM, util.Y_INTERFACE_DIM], ""
        )
        self._rsina = self.quantity_factory.zeros(
            [util.X_INTERFACE_DIM, util.Y_INTERFACE_DIM], ""
        )
        self._rsin2 = self.quantity_factory.zeros([util.X_DIM, util.Y_DIM], "")
        self._cosa = self.quantity_factory.zeros(
            [util.X_INTERFACE_DIM, util.Y_INTERFACE_DIM], ""
        )
        self._sina = self.quantity_factory.zeros(
            [util.X_INTERFACE_DIM, util.Y_INTERFACE_DIM], ""
        )

        # This section calculates the cos_sg and sin_sg terms, which describe the
        # angles of the corners and edges of each cell according to the supergrid:
        #  9---4---8
        #  |       |
        #  1   5   3
        #  |       |
        #  6---2---7

        cos_sg, sin_sg = calculate_supergrid_cos_sin(
            self._dgrid_xyz,
            self._agrid_xyz,
            self.ec1.data[:-1, :-1],
            self.ec2.data[:-1, :-1],
            self._grid_type,
            self._halo,
            self._tile_partitioner,
            self._rank,
            self._np,
        )

        (
            self._cosa.data[:, :],
            self._sina.data[:, :],
            self._cosa_u.data[:, :-1],
            self._cosa_v.data[:-1, :],
            self._cosa_s.data[:-1, :-1],
            self._sina_u.data[:, :-1],
            self._sina_v.data[:-1, :],
            self._rsin_u.data[:, :-1],
            self._rsin_v.data[:-1, :],
            self._rsina.data[self._halo : -self._halo, self._halo : -self._halo],
            self._rsin2.data[:-1, :-1],
        ) = calculate_trig_uv(
            self._dgrid_xyz,
            cos_sg,
            sin_sg,
            self._halo,
            self._tile_partitioner,
            self._rank,
            self._np,
        )

        supergrid_corner_fix(
            cos_sg, sin_sg, self._halo, self._tile_partitioner, self._rank
        )

        supergrid_trig = {}
        for i in range(1, 10):
            supergrid_trig[f"cos_sg{i}"] = self.quantity_factory.zeros(
                [util.X_DIM, util.Y_DIM], ""
            )
            supergrid_trig[f"cos_sg{i}"].data[:-1, :-1] = cos_sg[:, :, i - 1]
            supergrid_trig[f"sin_sg{i}"] = self.quantity_factory.zeros(
                [util.X_DIM, util.Y_DIM], ""
            )
            supergrid_trig[f"sin_sg{i}"].data[:-1, :-1] = sin_sg[:, :, i - 1]

        self._cos_sg1 = supergrid_trig["cos_sg1"]
        self._cos_sg2 = supergrid_trig["cos_sg2"]
        self._cos_sg3 = supergrid_trig["cos_sg3"]
        self._cos_sg4 = supergrid_trig["cos_sg4"]
        self._cos_sg5 = supergrid_trig["cos_sg5"]
        self._cos_sg6 = supergrid_trig["cos_sg6"]
        self._cos_sg7 = supergrid_trig["cos_sg7"]
        self._cos_sg8 = supergrid_trig["cos_sg8"]
        self._cos_sg9 = supergrid_trig["cos_sg9"]
        self._sin_sg1 = supergrid_trig["sin_sg1"]
        self._sin_sg2 = supergrid_trig["sin_sg2"]
        self._sin_sg3 = supergrid_trig["sin_sg3"]
        self._sin_sg4 = supergrid_trig["sin_sg4"]
        self._sin_sg5 = supergrid_trig["sin_sg5"]
        self._sin_sg6 = supergrid_trig["sin_sg6"]
        self._sin_sg7 = supergrid_trig["sin_sg7"]
        self._sin_sg8 = supergrid_trig["sin_sg8"]
        self._sin_sg9 = supergrid_trig["sin_sg9"]

    def _calculate_derived_trig_terms_for_testing(self):
        """
        As _calculate_derived_trig_terms_for_testing but updates trig attributes
        in-place without the halo updates. For use only in validation tests.
        """
        self._cosa_u = self.quantity_factory.zeros(
            [util.X_INTERFACE_DIM, util.Y_DIM], ""
        )
        self._cosa_v = self.quantity_factory.zeros(
            [util.X_DIM, util.Y_INTERFACE_DIM], ""
        )
        self._cosa_s = self.quantity_factory.zeros([util.X_DIM, util.Y_DIM], "")
        self._sina_u = self.quantity_factory.zeros(
            [util.X_INTERFACE_DIM, util.Y_DIM], ""
        )
        self._sina_v = self.quantity_factory.zeros(
            [util.X_DIM, util.Y_INTERFACE_DIM], ""
        )
        self._rsin_u = self.quantity_factory.zeros(
            [util.X_INTERFACE_DIM, util.Y_DIM], ""
        )
        self._rsin_v = self.quantity_factory.zeros(
            [util.X_DIM, util.Y_INTERFACE_DIM], ""
        )
        self._rsina = self.quantity_factory.zeros(
            [util.X_INTERFACE_DIM, util.Y_INTERFACE_DIM], ""
        )
        self._rsin2 = self.quantity_factory.zeros([util.X_DIM, util.Y_DIM], "")
        self._cosa = self.quantity_factory.zeros(
            [util.X_INTERFACE_DIM, util.Y_INTERFACE_DIM], ""
        )
        self._sina = self.quantity_factory.zeros(
            [util.X_INTERFACE_DIM, util.Y_INTERFACE_DIM], ""
        )

        cos_sg = self._np.array(
            [
                self.cos_sg1.data[:-1, :-1],
                self.cos_sg2.data[:-1, :-1],
                self.cos_sg3.data[:-1, :-1],
                self.cos_sg4.data[:-1, :-1],
                self.cos_sg5.data[:-1, :-1],
                self.cos_sg6.data[:-1, :-1],
                self.cos_sg7.data[:-1, :-1],
                self.cos_sg8.data[:-1, :-1],
                self.cos_sg9.data[:-1, :-1],
            ]
        ).transpose([1, 2, 0])
        sin_sg = self._np.array(
            [
                self.sin_sg1.data[:-1, :-1],
                self.sin_sg2.data[:-1, :-1],
                self.sin_sg3.data[:-1, :-1],
                self.sin_sg4.data[:-1, :-1],
                self.sin_sg5.data[:-1, :-1],
                self.sin_sg6.data[:-1, :-1],
                self.sin_sg7.data[:-1, :-1],
                self.sin_sg8.data[:-1, :-1],
                self.sin_sg9.data[:-1, :-1],
            ]
        ).transpose([1, 2, 0])

        (
            self._cosa.data[:, :],
            self._sina.data[:, :],
            self._cosa_u.data[:, :-1],
            self._cosa_v.data[:-1, :],
            self._cosa_s.data[:-1, :-1],
            self._sina_u.data[:, :-1],
            self._sina_v.data[:-1, :],
            self._rsin_u.data[:, :-1],
            self._rsin_v.data[:-1, :],
            self._rsina.data[self._halo : -self._halo, self._halo : -self._halo],
            self._rsin2.data[:-1, :-1],
        ) = calculate_trig_uv(
            self._dgrid_xyz,
            cos_sg,
            sin_sg,
            self._halo,
            self._tile_partitioner,
            self._rank,
            self._np,
        )

    def _calculate_latlon_momentum_correction(self):
        l2c_v = self.quantity_factory.zeros([util.X_INTERFACE_DIM, util.Y_DIM], "")
        l2c_u = self.quantity_factory.zeros([util.X_DIM, util.Y_INTERFACE_DIM], "")
        (
            l2c_v.data[self._halo : -self._halo, self._halo : -self._halo - 1],
            l2c_u.data[self._halo : -self._halo - 1, self._halo : -self._halo],
        ) = calculate_l2c_vu(self._grid.data[:], self._halo, self._np)
        return l2c_v, l2c_u

    def _calculate_xy_unit_vectors(self):
        ee1 = self.quantity_factory.zeros(
            [util.X_INTERFACE_DIM, util.Y_INTERFACE_DIM, self.CARTESIAN_DIM], ""
        )
        ee2 = self.quantity_factory.zeros(
            [util.X_INTERFACE_DIM, util.Y_INTERFACE_DIM, self.CARTESIAN_DIM], ""
        )
        ee1.data[:] = self._np.nan
        ee2.data[:] = self._np.nan
        (
            ee1.data[self._halo : -self._halo, self._halo : -self._halo, :],
            ee2.data[self._halo : -self._halo, self._halo : -self._halo, :],
        ) = calculate_xy_unit_vectors(
            self._dgrid_xyz, self._halo, self._tile_partitioner, self._rank, self._np
        )
        return ee1, ee2

    def _calculate_divg_del6(self):
        del6_u = self.quantity_factory.zeros([util.X_DIM, util.Y_INTERFACE_DIM], "")
        del6_v = self.quantity_factory.zeros([util.X_INTERFACE_DIM, util.Y_DIM], "")
        divg_u = self.quantity_factory.zeros([util.X_DIM, util.Y_INTERFACE_DIM], "")
        divg_v = self.quantity_factory.zeros([util.X_INTERFACE_DIM, util.Y_DIM], "")
        sin_sg = [
            self.sin_sg1.data[:-1, :-1],
            self.sin_sg2.data[:-1, :-1],
            self.sin_sg3.data[:-1, :-1],
            self.sin_sg4.data[:-1, :-1],
            self.sin_sg5.data[:-1, :-1],
        ]
        sin_sg = self._np.array(sin_sg).transpose(1, 2, 0)
        (
            divg_u.data[:-1, :],
            divg_v.data[:, :-1],
            del6_u.data[:-1, :],
            del6_v.data[:, :-1],
        ) = calculate_divg_del6(
            sin_sg,
            self.sina_u.data[:, :-1],
            self.sina_v.data[:-1, :],
            self.dx.data[:-1, :],
            self.dy.data[:, :-1],
            self.dxc.data[:, :-1],
            self.dyc.data[:-1, :],
            self._halo,
            self._tile_partitioner,
            self._rank,
        )
        if self._grid_type < 3:
            self._comm.vector_halo_update(divg_v, divg_u, n_points=self._halo)
            self._comm.vector_halo_update(del6_v, del6_u, n_points=self._halo)
            # TODO: Add support for unsigned vector halo updates
            # instead of handling ad-hoc here
            divg_v.data[divg_v.data < 0] *= -1
            divg_u.data[divg_u.data < 0] *= -1
            del6_v.data[del6_v.data < 0] *= -1
            del6_u.data[del6_u.data < 0] *= -1
        return del6_u, del6_v, divg_u, divg_v

    def _calculate_divg_del6_nohalos_for_testing(self):
        """
        As _calculate_divg_del6 but updates self.divg and self.del6 attributes
        in-place without the halo updates. For use only in validation tests.
        """
        del6_u = self.quantity_factory.zeros([util.X_DIM, util.Y_INTERFACE_DIM], "")
        del6_v = self.quantity_factory.zeros([util.X_INTERFACE_DIM, util.Y_DIM], "")
        divg_u = self.quantity_factory.zeros([util.X_DIM, util.Y_INTERFACE_DIM], "")
        divg_v = self.quantity_factory.zeros([util.X_INTERFACE_DIM, util.Y_DIM], "")
        sin_sg = [
            self.sin_sg1.data[:-1, :-1],
            self.sin_sg2.data[:-1, :-1],
            self.sin_sg3.data[:-1, :-1],
            self.sin_sg4.data[:-1, :-1],
            self.sin_sg5.data[:-1, :-1],
        ]
        sin_sg = self._np.array(sin_sg).transpose(1, 2, 0)
        (
            divg_u.data[:-1, :],
            divg_v.data[:, :-1],
            del6_u.data[:-1, :],
            del6_v.data[:, :-1],
        ) = calculate_divg_del6(
            sin_sg,
            self.sina_u.data[:, :-1],
            self.sina_v.data[:-1, :],
            self.dx.data[:-1, :],
            self.dy.data[:, :-1],
            self.dxc.data[:, :-1],
            self.dyc.data[:-1, :],
            self._halo,
            self._tile_partitioner,
            self._rank,
        )
        self._divg_v = divg_v
        self._divg_u = divg_u
        self._del6_v = del6_v
        self._del6_u = del6_u

    def _calculate_unit_vectors_lonlat(self):
        vlon = self.quantity_factory.zeros(
            [util.X_DIM, util.Y_DIM, self.CARTESIAN_DIM], ""
        )
        vlat = self.quantity_factory.zeros(
            [util.X_DIM, util.Y_DIM, self.CARTESIAN_DIM], ""
        )

        vlon.data[:-1, :-1], vlat.data[:-1, :-1] = unit_vector_lonlat(
            self._agrid.data[:-1, :-1], self._np
        )
        return vlon, vlat

    def _calculate_grid_z(self):
        z11 = self.quantity_factory.zeros([util.X_DIM, util.Y_DIM], "")
        z12 = self.quantity_factory.zeros([util.X_DIM, util.Y_DIM], "")
        z21 = self.quantity_factory.zeros([util.X_DIM, util.Y_DIM], "")
        z22 = self.quantity_factory.zeros([util.X_DIM, util.Y_DIM], "")
        (
            z11.data[:-1, :-1],
            z12.data[:-1, :-1],
            z21.data[:-1, :-1],
            z22.data[:-1, :-1],
        ) = calculate_grid_z(
            self.ec1.data[:-1, :-1],
            self.ec2.data[:-1, :-1],
            self.vlon.data[:-1, :-1],
            self.vlat.data[:-1, :-1],
            self._np,
        )
        return z11, z12, z21, z22

    def _calculate_grid_a(self):
        a11 = self.quantity_factory.zeros([util.X_DIM, util.Y_DIM], "")
        a12 = self.quantity_factory.zeros([util.X_DIM, util.Y_DIM], "")
        a21 = self.quantity_factory.zeros([util.X_DIM, util.Y_DIM], "")
        a22 = self.quantity_factory.zeros([util.X_DIM, util.Y_DIM], "")
        (
            a11.data[:-1, :-1],
            a12.data[:-1, :-1],
            a21.data[:-1, :-1],
            a22.data[:-1, :-1],
        ) = calculate_grid_a(
            self.z11.data[:-1, :-1],
            self.z12.data[:-1, :-1],
            self.z21.data[:-1, :-1],
            self.z22.data[:-1, :-1],
            self.sin_sg5.data[:-1, :-1],
        )
        return a11, a12, a21, a22

    def _calculate_edge_factors(self):
        nhalo = self._halo
        edge_s = self.quantity_factory.zeros([util.X_INTERFACE_DIM], "")
        edge_n = self.quantity_factory.zeros([util.X_INTERFACE_DIM], "")
        edge_e = self.quantity_factory.zeros([util.X_DIM, util.Y_INTERFACE_DIM], "")
        edge_w = self.quantity_factory.zeros([util.X_DIM, util.Y_INTERFACE_DIM], "")
        (
            edge_w.data[:, nhalo:-nhalo],
            edge_e.data[:, nhalo:-nhalo],
            edge_s.data[nhalo:-nhalo],
            edge_n.data[nhalo:-nhalo],
        ) = edge_factors(
            self.gridvar,
            self.agrid.data[:-1, :-1],
            self._grid_type,
            nhalo,
            self._tile_partitioner,
            self._rank,
            RADIUS,
            self._np,
        )
        return edge_w, edge_e, edge_s, edge_n

    def _calculate_edge_a2c_vect_factors(self):
        edge_vect_s = self.quantity_factory.zeros([util.X_DIM], "")
        edge_vect_n = self.quantity_factory.zeros([util.X_DIM], "")
        edge_vect_e = self.quantity_factory.zeros([util.Y_DIM], "")
        edge_vect_w = self.quantity_factory.zeros([util.Y_DIM], "")
        (
            edge_vect_w.data[:-1],
            edge_vect_e.data[:-1],
            edge_vect_s.data[:-1],
            edge_vect_n.data[:-1],
        ) = efactor_a2c_v(
            self.gridvar,
            self.agrid.data[:-1, :-1],
            self._grid_type,
            self._halo,
            self._tile_partitioner,
            self._rank,
            RADIUS,
            self._np,
        )
        return edge_vect_w, edge_vect_e, edge_vect_s, edge_vect_n

    def _calculate_2d_edge_a2c_vect_factors(self):
        edge_vect_e_2d = self.quantity_factory.zeros([util.X_DIM, util.Y_DIM], "")
        edge_vect_w_2d = self.quantity_factory.zeros([util.X_DIM, util.Y_DIM], "")
        shape = self.lon.data.shape
        east_edge_data = self.edge_vect_e.data[self._np.newaxis, ...]
        east_edge_data = self._np.repeat(east_edge_data, shape[0], axis=0)
        west_edge_data = self.edge_vect_w.data[self._np.newaxis, ...]
        west_edge_data = self._np.repeat(west_edge_data, shape[0], axis=0)
        edge_vect_e_2d.data[:-1, :-1], edge_vect_w_2d.data[:-1, :-1] = (
            east_edge_data[:-1, :-1],
            west_edge_data[:-1, :-1],
        )
        return edge_vect_e_2d, edge_vect_w_2d

    def _reduce_global_area_minmaxes(self):
<<<<<<< HEAD
        min_area = self._np.min(self.area.data[3:-4, 3:-4])[()]
        max_area = self._np.max(self.area.data[3:-4, 3:-4])[()]
        min_area_c = self._np.min(self.area_c.data[3:-4, 3:-4])[()]
        max_area_c = self._np.max(self.area_c.data[3:-4, 3:-4])[()]
        self._da_min = self._comm.comm.allreduce(min_area, min).item()
        self._da_max = self._comm.comm.allreduce(max_area, max).item()
        self._da_min_c = self._comm.comm.allreduce(min_area_c, min).item()
        self._da_max_c = self._comm.comm.allreduce(max_area_c, max).item()
=======
        min_area = self._np.min(self.area.storage[3:-4, 3:-4])[()]
        max_area = self._np.max(self.area.storage[3:-4, 3:-4])[()]
        min_area_c = self._np.min(self.area_c.storage[3:-4, 3:-4])[()]
        max_area_c = self._np.max(self.area_c.storage[3:-4, 3:-4])[()]
        self._da_min = float(self._comm.comm.allreduce(min_area, min))
        self._da_max = float(self._comm.comm.allreduce(max_area, max))
        self._da_min_c = float(self._comm.comm.allreduce(min_area_c, min))
        self._da_max_c = float(self._comm.comm.allreduce(max_area_c, max))
>>>>>>> 9b796f11
<|MERGE_RESOLUTION|>--- conflicted
+++ resolved
@@ -2228,16 +2228,6 @@
         return edge_vect_e_2d, edge_vect_w_2d
 
     def _reduce_global_area_minmaxes(self):
-<<<<<<< HEAD
-        min_area = self._np.min(self.area.data[3:-4, 3:-4])[()]
-        max_area = self._np.max(self.area.data[3:-4, 3:-4])[()]
-        min_area_c = self._np.min(self.area_c.data[3:-4, 3:-4])[()]
-        max_area_c = self._np.max(self.area_c.data[3:-4, 3:-4])[()]
-        self._da_min = self._comm.comm.allreduce(min_area, min).item()
-        self._da_max = self._comm.comm.allreduce(max_area, max).item()
-        self._da_min_c = self._comm.comm.allreduce(min_area_c, min).item()
-        self._da_max_c = self._comm.comm.allreduce(max_area_c, max).item()
-=======
         min_area = self._np.min(self.area.storage[3:-4, 3:-4])[()]
         max_area = self._np.max(self.area.storage[3:-4, 3:-4])[()]
         min_area_c = self._np.min(self.area_c.storage[3:-4, 3:-4])[()]
@@ -2245,5 +2235,4 @@
         self._da_min = float(self._comm.comm.allreduce(min_area, min))
         self._da_max = float(self._comm.comm.allreduce(max_area, max))
         self._da_min_c = float(self._comm.comm.allreduce(min_area_c, min))
-        self._da_max_c = float(self._comm.comm.allreduce(max_area_c, max))
->>>>>>> 9b796f11
+        self._da_max_c = float(self._comm.comm.allreduce(max_area_c, max))