--- conflicted
+++ resolved
@@ -70,13 +70,8 @@
     edge_n: FloatFieldI
 
     @classmethod
-<<<<<<< HEAD
-    def new_from_metric_terms(cls, metric_terms: MetricTerms):
-        horizontal_data = HorizontalGridData(
-=======
     def new_from_metric_terms(cls, metric_terms: MetricTerms) -> "HorizontalGridData":
         return cls(
->>>>>>> 11d18c50
             lon=metric_terms.lon.storage,
             lat=metric_terms.lat.storage,
             lon_agrid=metric_terms.lon_agrid.storage,
@@ -106,10 +101,6 @@
             edge_s=metric_terms.edge_s.storage,
             edge_n=metric_terms.edge_n.storage,
         )
-<<<<<<< HEAD
-        return horizontal_data
-=======
->>>>>>> 11d18c50
 
 
 @dataclasses.dataclass
