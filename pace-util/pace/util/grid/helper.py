import dataclasses
from typing import Any, Optional

from pace.dsl.gt4py_utils import split_cartesian_into_storages
from pace.dsl.typing import FloatField, FloatFieldI, FloatFieldIJ

from .generation import MetricTerms


@dataclasses.dataclass(frozen=True)
class DampingCoefficients:
    """
    Terms used to compute damping coefficients.
    """

    divg_u: FloatFieldIJ
    divg_v: FloatFieldIJ
    del6_u: FloatFieldIJ
    del6_v: FloatFieldIJ
    da_min: float
    da_min_c: float

    @classmethod
    def new_from_metric_terms(cls, metric_terms: MetricTerms):
        return cls(
            divg_u=metric_terms.divg_u.storage,
            divg_v=metric_terms.divg_v.storage,
            del6_u=metric_terms.del6_u.storage,
            del6_v=metric_terms.del6_v.storage,
            da_min=metric_terms.da_min,
            da_min_c=metric_terms.da_min_c,
        )


@dataclasses.dataclass(frozen=True)
class HorizontalGridData:
    """
    Terms defining the horizontal grid.
    """

    lon: FloatFieldIJ
    lat: FloatFieldIJ
    lon_agrid: FloatFieldIJ
    lat_agrid: FloatFieldIJ
    area: FloatFieldIJ
    area_64: FloatFieldIJ
    rarea: FloatFieldIJ
    # TODO: refactor this to "area_c" and invert where used
    rarea_c: FloatFieldIJ
    dx: FloatFieldIJ
    dy: FloatFieldIJ
    dxc: FloatFieldIJ
    dyc: FloatFieldIJ
    dxa: FloatFieldIJ
    dya: FloatFieldIJ
    # TODO: refactor usages to invert "normal" versions instead
    rdx: FloatFieldIJ
    rdy: FloatFieldIJ
    rdxc: FloatFieldIJ
    rdyc: FloatFieldIJ
    rdxa: FloatFieldIJ
    rdya: FloatFieldIJ
    a11: FloatFieldIJ
    a12: FloatFieldIJ
    a21: FloatFieldIJ
    a22: FloatFieldIJ
    edge_w: FloatFieldIJ
    edge_e: FloatFieldIJ
    edge_s: FloatFieldI
    edge_n: FloatFieldI

    @classmethod
    def new_from_metric_terms(cls, metric_terms: MetricTerms) -> "HorizontalGridData":
<<<<<<< HEAD

=======
>>>>>>> 206816bf
        return cls(
            lon=metric_terms.lon.storage,
            lat=metric_terms.lat.storage,
            lon_agrid=metric_terms.lon_agrid.storage,
            lat_agrid=metric_terms.lat_agrid.storage,
            area=metric_terms.area.storage,
            area_64=metric_terms.area.storage,
            rarea=metric_terms.rarea.storage,
            rarea_c=metric_terms.rarea_c.storage,
            dx=metric_terms.dx.storage,
            dy=metric_terms.dy.storage,
            dxc=metric_terms.dxc.storage,
            dyc=metric_terms.dyc.storage,
            dxa=metric_terms.dxa.storage,
            dya=metric_terms.dya.storage,
            rdx=metric_terms.rdx.storage,
            rdy=metric_terms.rdy.storage,
            rdxc=metric_terms.rdxc.storage,
            rdyc=metric_terms.rdyc.storage,
            rdxa=metric_terms.rdxa.storage,
            rdya=metric_terms.rdya.storage,
            a11=metric_terms.a11.storage,
            a12=metric_terms.a12.storage,
            a21=metric_terms.a21.storage,
            a22=metric_terms.a22.storage,
            edge_w=metric_terms.edge_w.storage,
            edge_e=metric_terms.edge_e.storage,
            edge_s=metric_terms.edge_s.storage,
            edge_n=metric_terms.edge_n.storage,
        )


@dataclasses.dataclass
class VerticalGridData:
    """
    Terms defining the vertical grid.

    Eulerian vertical grid is defined by p = ak + bk * p_ref
    """

    # TODO: make these non-optional, make FloatFieldK a true type and use it
    ptop: float
    ks: int
    ak: Optional[Any] = None
    bk: Optional[Any] = None
    p_ref: Optional[Any] = None
    """
    reference pressure (Pa) used to define pressure at vertical interfaces,
    where p = ak + bk * p_ref
    ptop is the top of the atmosphere and ks is the lowest index (highest layer) for
    which rayleigh friction

    """

    @classmethod
    def new_from_metric_terms(cls, metric_terms: MetricTerms) -> "VerticalGridData":
        return cls(
            ak=metric_terms.ak.storage,
            bk=metric_terms.bk.storage,
            ptop=metric_terms.ptop,
            ks=metric_terms.ks,
        )


@dataclasses.dataclass(frozen=True)
class ContravariantGridData:
    """
    Grid variables used for converting vectors from covariant to
    contravariant components.
    """

    cosa: FloatFieldIJ
    cosa_u: FloatFieldIJ
    cosa_v: FloatFieldIJ
    cosa_s: FloatFieldIJ
    sina_u: FloatFieldIJ
    sina_v: FloatFieldIJ
    rsina: FloatFieldIJ
    rsin_u: FloatFieldIJ
    rsin_v: FloatFieldIJ
    rsin2: FloatFieldIJ

    @classmethod
    def new_from_metric_terms(
        cls, metric_terms: MetricTerms
    ) -> "ContravariantGridData":
<<<<<<< HEAD

=======
>>>>>>> 206816bf
        return cls(
            cosa=metric_terms.cosa.storage,
            cosa_u=metric_terms.cosa_u.storage,
            cosa_v=metric_terms.cosa_v.storage,
            cosa_s=metric_terms.cosa_s.storage,
            sina_u=metric_terms.sina_u.storage,
            sina_v=metric_terms.sina_v.storage,
            rsina=metric_terms.rsina.storage,
            rsin_u=metric_terms.rsin_u.storage,
            rsin_v=metric_terms.rsin_v.storage,
            rsin2=metric_terms.rsin2.storage,
        )


@dataclasses.dataclass(frozen=True)
class AngleGridData:
    """
    sin and cos of certain angles used in metric calculations.

    Corresponds in the fortran code to sin_sg and cos_sg.
    """

    sin_sg1: FloatFieldIJ
    sin_sg2: FloatFieldIJ
    sin_sg3: FloatFieldIJ
    sin_sg4: FloatFieldIJ
    cos_sg1: FloatFieldIJ
    cos_sg2: FloatFieldIJ
    cos_sg3: FloatFieldIJ
    cos_sg4: FloatFieldIJ

    @classmethod
    def new_from_metric_terms(cls, metric_terms: MetricTerms) -> "AngleGridData":
<<<<<<< HEAD

=======
>>>>>>> 206816bf
        return cls(
            sin_sg1=metric_terms.sin_sg1.storage,
            sin_sg2=metric_terms.sin_sg2.storage,
            sin_sg3=metric_terms.sin_sg3.storage,
            sin_sg4=metric_terms.sin_sg4.storage,
            cos_sg1=metric_terms.cos_sg1.storage,
            cos_sg2=metric_terms.cos_sg2.storage,
            cos_sg3=metric_terms.cos_sg3.storage,
            cos_sg4=metric_terms.cos_sg4.storage,
        )


class GridData:
    # TODO: add docstrings to remaining properties

    def __init__(
        self,
        horizontal_data: HorizontalGridData,
        vertical_data: VerticalGridData,
        contravariant_data: ContravariantGridData,
        angle_data: AngleGridData,
    ):
        self._horizontal_data = horizontal_data
        self._vertical_data = vertical_data
        self._contravariant_data = contravariant_data
        self._angle_data = angle_data

    @classmethod
    def new_from_metric_terms(cls, metric_terms: MetricTerms):

        horizontal_data = HorizontalGridData.new_from_metric_terms(metric_terms)
<<<<<<< HEAD

        vertical_data = VerticalGridData.new_from_metric_terms(metric_terms)

        contravariant_data = ContravariantGridData.new_from_metric_terms(metric_terms)

        angle_data = AngleGridData.new_from_metric_terms(metric_terms)

=======
        vertical_data = VerticalGridData.new_from_metric_terms(metric_terms)
        contravariant_data = ContravariantGridData.new_from_metric_terms(metric_terms)
        angle_data = AngleGridData.new_from_metric_terms(metric_terms)
>>>>>>> 206816bf
        return cls(horizontal_data, vertical_data, contravariant_data, angle_data)

    @property
    def lon(self):
        """longitude of cell corners"""
        return self._horizontal_data.lon

    @property
    def lat(self):
        """latitude of cell corners"""
        return self._horizontal_data.lat

    @property
    def lon_agrid(self):
        """longitude on the A-grid (cell centers)"""
        return self._horizontal_data.lon_agrid

    @property
    def lat_agrid(self):
        """latitude on the A-grid (cell centers)"""
        return self._horizontal_data.lat_agrid

    @property
    def area(self):
        """Gridcell area"""
        return self._horizontal_data.area

    @property
    def area_64(self):
        """Gridcell area (64-bit)"""
        return self._horizontal_data.area_64

    @property
    def rarea(self):
        """1 / area"""
        return self._horizontal_data.rarea

    @property
    def rarea_c(self):
        return self._horizontal_data.rarea_c

    @property
    def dx(self):
        """distance between cell corners in x-direction"""
        return self._horizontal_data.dx

    @property
    def dy(self):
        """distance between cell corners in y-direction"""
        return self._horizontal_data.dy

    @property
    def dxc(self):
        """distance between gridcell centers in x-direction"""
        return self._horizontal_data.dxc

    @property
    def dyc(self):
        """distance between gridcell centers in y-direction"""
        return self._horizontal_data.dyc

    @property
    def dxa(self):
        """distance between centers of west and east edges of gridcell"""
        return self._horizontal_data.dxa

    @property
    def dya(self):
        """distance between centers of north and south edges of gridcell"""
        return self._horizontal_data.dya

    @property
    def rdx(self):
        """1 / dx"""
        return self._horizontal_data.rdx

    @property
    def rdy(self):
        """1 / dy"""
        return self._horizontal_data.rdy

    @property
    def rdxc(self):
        """1 / dxc"""
        return self._horizontal_data.rdxc

    @property
    def rdyc(self):
        """1 / dyc"""
        return self._horizontal_data.rdyc

    @property
    def rdxa(self):
        """1 / dxa"""
        return self._horizontal_data.rdxa

    @property
    def rdya(self):
        """1 / dya"""
        return self._horizontal_data.rdya

    @property
    def a11(self):
        return self._horizontal_data.a11

    @property
    def a12(self):
        return self._horizontal_data.a12

    @property
    def a21(self):
        return self._horizontal_data.a21

    @property
    def a22(self):
        return self._horizontal_data.a22

    @property
    def edge_w(self):
        return self._horizontal_data.edge_w

    @property
    def edge_e(self):
        return self._horizontal_data.edge_e

    @property
    def edge_s(self):
        return self._horizontal_data.edge_s

    @property
    def edge_n(self):
        return self._horizontal_data.edge_n

    @property
    def p_ref(self) -> float:
        """
        reference pressure (Pa) used to define pressure at vertical interfaces,
        where p = ak + bk * p_ref
        """
        return self._vertical_data.p_ref

    @p_ref.setter
    def p_ref(self, value):
        self._vertical_data.p_ref = value

    @property
    def ak(self):
        """
        constant used to define pressure at vertical interfaces,
        where p = ak + bk * p_ref
        """
        return self._vertical_data.ak

    @ak.setter
    def ak(self, value):
        self._vertical_data.ak = value

    @property
    def bk(self):
        """
        constant used to define pressure at vertical interfaces,
        where p = ak + bk * p_ref
        """
        return self._vertical_data.bk

    @bk.setter
    def bk(self, value):
        self._vertical_data.bk = value

    @property
    def ks(self):
        return self._vertical_data.ks

    @ks.setter
    def ks(self, value):
        self._vertical_data.ks = value

    @property
    def ptop(self):
        """pressure at top of atmosphere (Pa)"""
        return self._vertical_data.ptop

    @ptop.setter
    def ptop(self, value):
        self._vertical_data.ptop = value

    @property
    def cosa(self):
        return self._contravariant_data.cosa

    @property
    def cosa_u(self):
        return self._contravariant_data.cosa_u

    @property
    def cosa_v(self):
        return self._contravariant_data.cosa_v

    @property
    def cosa_s(self):
        return self._contravariant_data.cosa_s

    @property
    def sina_u(self):
        return self._contravariant_data.sina_u

    @property
    def sina_v(self):
        return self._contravariant_data.sina_v

    @property
    def rsina(self):
        return self._contravariant_data.rsina

    @property
    def rsin_u(self):
        return self._contravariant_data.rsin_u

    @property
    def rsin_v(self):
        return self._contravariant_data.rsin_v

    @property
    def rsin2(self):
        return self._contravariant_data.rsin2

    @property
    def sin_sg1(self):
        return self._angle_data.sin_sg1

    @property
    def sin_sg2(self):
        return self._angle_data.sin_sg2

    @property
    def sin_sg3(self):
        return self._angle_data.sin_sg3

    @property
    def sin_sg4(self):
        return self._angle_data.sin_sg4

    @property
    def cos_sg1(self):
        return self._angle_data.cos_sg1

    @property
    def cos_sg2(self):
        return self._angle_data.cos_sg2

    @property
    def cos_sg3(self):
        return self._angle_data.cos_sg3

    @property
    def cos_sg4(self):
        return self._angle_data.cos_sg4


@dataclasses.dataclass(frozen=True)
class DriverGridData:
    """
    Terms used to Apply Physics changes to the Dycore.
    Attributes:
      vlon1: x-component of unit lon vector in eastward longitude direction
      vlon2: y-component of unit lon vector in eastward longitude direction
      vlon3: z-component of unit lon vector in eastward longitude direction
      vlat1: x-component of unit lat vector in northward latitude direction
      vlat2: y-component of unit lat vector in northward latitude direction
      vlat3: z-component of unit lat vector in northward latitude direction
      edge_vect_w: factor to interpolate A to C grids at the western grid edge
      edge_vect_e: factor to interpolate A to C grids at the easter grid edge
      edge_vect_s: factor to interpolate A to C grids at the southern grid edge
      edge_vect_n: factor to interpolate A to C grids at the northern grid edge
      es1_1: x-component of grid local unit vector in x-direction at cell edge
      es1_2: y-component of grid local unit vector in x-direction at cell edge
      es1_3: z-component of grid local unit vector in x-direction at cell edge
      ew2_1: x-component of grid local unit vector in y-direction at cell edge
      ew2_2: y-component of grid local unit vector in y-direction at cell edge
      ew2_3: z-component of grid local unit vector in y-direction at cell edge
    """

    vlon1: FloatFieldIJ
    vlon2: FloatFieldIJ
    vlon3: FloatFieldIJ
    vlat1: FloatFieldIJ
    vlat2: FloatFieldIJ
    vlat3: FloatFieldIJ
    edge_vect_w: FloatFieldI
    edge_vect_e: FloatFieldI
    edge_vect_s: FloatFieldIJ
    edge_vect_n: FloatFieldIJ
    es1_1: FloatFieldIJ
    es1_2: FloatFieldIJ
    es1_3: FloatFieldIJ
    ew2_1: FloatFieldIJ
    ew2_2: FloatFieldIJ
    ew2_3: FloatFieldIJ

    @classmethod
    def new_from_metric_terms(cls, metric_terms: MetricTerms) -> "DriverGridData":
        return cls.new_from_grid_variables(
            vlon=metric_terms.vlon.storage,
            vlat=metric_terms.vlon.storage,
            edge_vect_n=metric_terms.edge_vect_n.storage,
            edge_vect_s=metric_terms.edge_vect_s.storage,
            edge_vect_e=metric_terms.edge_vect_e_2d.storage,
            edge_vect_w=metric_terms.edge_vect_w_2d.storage,
            es1=metric_terms.es1.storage,
            ew2=metric_terms.ew2.storage,
        )

    @classmethod
    def new_from_grid_variables(
        cls,
        vlon: FloatField,
        vlat: FloatField,
        edge_vect_n: FloatFieldI,
        edge_vect_s: FloatFieldI,
        edge_vect_e: FloatFieldIJ,
        edge_vect_w: FloatFieldIJ,
        es1: FloatField,
        ew2: FloatField,
    ) -> "DriverGridData":

        vlon1, vlon2, vlon3 = split_cartesian_into_storages(vlon)
        vlat1, vlat2, vlat3 = split_cartesian_into_storages(vlat)
        es1_1, es1_2, es1_3 = split_cartesian_into_storages(es1)
        ew2_1, ew2_2, ew2_3 = split_cartesian_into_storages(ew2)

        return cls(
            vlon1=vlon1,
            vlon2=vlon2,
            vlon3=vlon3,
            vlat1=vlat1,
            vlat2=vlat2,
            vlat3=vlat3,
            es1_1=es1_1,
            es1_2=es1_2,
            es1_3=es1_3,
            ew2_1=ew2_1,
            ew2_2=ew2_2,
            ew2_3=ew2_3,
            edge_vect_w=edge_vect_w,
            edge_vect_e=edge_vect_e,
            edge_vect_s=edge_vect_s,
            edge_vect_n=edge_vect_n,
        )<|MERGE_RESOLUTION|>--- conflicted
+++ resolved
@@ -71,10 +71,6 @@
 
     @classmethod
     def new_from_metric_terms(cls, metric_terms: MetricTerms) -> "HorizontalGridData":
-<<<<<<< HEAD
-
-=======
->>>>>>> 206816bf
         return cls(
             lon=metric_terms.lon.storage,
             lat=metric_terms.lat.storage,
@@ -161,10 +157,6 @@
     def new_from_metric_terms(
         cls, metric_terms: MetricTerms
     ) -> "ContravariantGridData":
-<<<<<<< HEAD
-
-=======
->>>>>>> 206816bf
         return cls(
             cosa=metric_terms.cosa.storage,
             cosa_u=metric_terms.cosa_u.storage,
@@ -198,10 +190,6 @@
 
     @classmethod
     def new_from_metric_terms(cls, metric_terms: MetricTerms) -> "AngleGridData":
-<<<<<<< HEAD
-
-=======
->>>>>>> 206816bf
         return cls(
             sin_sg1=metric_terms.sin_sg1.storage,
             sin_sg2=metric_terms.sin_sg2.storage,
@@ -233,19 +221,9 @@
     def new_from_metric_terms(cls, metric_terms: MetricTerms):
 
         horizontal_data = HorizontalGridData.new_from_metric_terms(metric_terms)
-<<<<<<< HEAD
-
-        vertical_data = VerticalGridData.new_from_metric_terms(metric_terms)
-
-        contravariant_data = ContravariantGridData.new_from_metric_terms(metric_terms)
-
-        angle_data = AngleGridData.new_from_metric_terms(metric_terms)
-
-=======
         vertical_data = VerticalGridData.new_from_metric_terms(metric_terms)
         contravariant_data = ContravariantGridData.new_from_metric_terms(metric_terms)
         angle_data = AngleGridData.new_from_metric_terms(metric_terms)
->>>>>>> 206816bf
         return cls(horizontal_data, vertical_data, contravariant_data, angle_data)
 
     @property
