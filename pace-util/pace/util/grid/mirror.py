from pace.util.constants import PI, RADIUS


__all__ = ["mirror_grid"]

RIGHT_HAND_GRID = False


def mirror_grid(
    mirror_data,
    tile_index,
    npx,
    npy,
    x_subtile_width,
    y_subtile_width,
    global_is,
    global_js,
    ng,
    np,
    right_hand_grid,
):
    istart = ng
    iend = ng + x_subtile_width
    jstart = ng
    jend = ng + y_subtile_width
    x_center_tile = (
        global_is <= ng + (npx - 1) / 2
        and global_is + x_subtile_width > ng + (npx - 1) / 2
    )
    y_center_tile = (
        global_js <= ng + (npy - 1) / 2
        and global_js + y_subtile_width > ng + (npy - 1) / 2
    )

    i_mid = npx // 2 - global_is + istart
    j_mid = npy // 2 - global_js + jstart

    # first fix base region
    for j in range(jstart, jend + 1):
        for i in range(istart, iend + 1):

            iend_domain = iend - 1 + ng
            jend_domain = jend - 1 + ng
            x1 = np.multiply(
                0.25,
                np.abs(mirror_data["local"][i, j, 0])
                + np.abs(mirror_data["east-west"][iend_domain - i, j, 0])
                + np.abs(mirror_data["north-south"][i, jend_domain - j, 0])
                + np.abs(mirror_data["diagonal"][iend_domain - i, jend_domain - j, 0]),
            )
            mirror_data["local"][i, j, 0] = np.copysign(
                x1, mirror_data["local"][i, j, 0]
            )

            y1 = np.multiply(
                0.25,
                np.abs(mirror_data["local"][i, j, 1])
                + np.abs(mirror_data["east-west"][iend_domain - i, j, 1])
                + np.abs(mirror_data["north-south"][i, jend_domain - j, 1])
                + np.abs(mirror_data["diagonal"][iend_domain - i, jend_domain - j, 1]),
            )

            mirror_data["local"][i, j, 1] = np.copysign(
                y1, mirror_data["local"][i, j, 1]
            )

            # force dateline/greenwich-meridion consistency
            if npx % 2 != 0:
                if x_center_tile and i == ng + i_mid:
                    mirror_data["local"][i, j, 0] = 0.0
                    mirror_data["north-south"][i, -(j + 1), 0] = 0

    if tile_index > 0:

        for j in range(jstart, jend + 1):
            x1 = mirror_data["local"][istart : iend + 1, j, 0]
            y1 = mirror_data["local"][istart : iend + 1, j, 1]
            z1 = np.add(RADIUS, np.multiply(0.0, x1))

            if tile_index == 1:
                ang = -90.0
                x2, y2, z2 = _rot_3d(
                    3,
                    [x1, y1, z1],
                    ang,
                    np,
                    right_hand_grid,
                    degrees=True,
                    convert=True,
                )
            elif tile_index == 2:
                ang = -90.0
                x2, y2, z2 = _rot_3d(
                    3,
                    [x1, y1, z1],
                    ang,
                    np,
                    right_hand_grid,
                    degrees=True,
                    convert=True,
                )
                ang = 90.0
                x2, y2, z2 = _rot_3d(
                    1,
                    [x2, y2, z2],
                    ang,
                    np,
                    right_hand_grid,
                    degrees=True,
                    convert=True,
                )

                # force North Pole and dateline/Greenwich-Meridian consistency
                if npx % 2 != 0:
                    if (
                        j == ng + i_mid
                        and x_center_tile
                        and y_center_tile
                        and i_mid == j_mid
                    ):
                        x2[i_mid] = 0.0
                        y2[i_mid] = PI / 2.0
                    if j == ng + j_mid and y_center_tile:
                        if x_center_tile:
<<<<<<< HEAD
                            x2[:i_mid + 1] = 0.0
                            x2[i_mid + 1:] = PI
                        elif global_is + iend < ng + (npx - 1) / 2:
=======
                            x2[: i_mid + 1] = 0.0
                            x2[i_mid + 1 :] = PI
                        elif global_is + i_mid < ng + (npx - 1) / 2:
>>>>>>> 3a468103
                            x2[:] = 0.0
                        elif global_is + i_mid > ng + (npx - 1) / 2:
                            x2[:] = PI
            elif tile_index == 3:
                ang = -180.0
                x2, y2, z2 = _rot_3d(
                    3,
                    [x1, y1, z1],
                    ang,
                    np,
                    right_hand_grid,
                    degrees=True,
                    convert=True,
                )
                ang = 90.0
                x2, y2, z2 = _rot_3d(
                    1,
                    [x2, y2, z2],
                    ang,
                    np,
                    right_hand_grid,
                    degrees=True,
                    convert=True,
                )
                # force dateline/Greenwich-Meridian consistency
                if npx % 2 != 0:
                    if j == ng + j_mid and y_center_tile:
                        x2[:] = PI
            elif tile_index == 4:
                ang = 90.0
                x2, y2, z2 = _rot_3d(
                    3,
                    [x1, y1, z1],
                    ang,
                    np,
                    right_hand_grid,
                    degrees=True,
                    convert=True,
                )
                ang = 90.0
                x2, y2, z2 = _rot_3d(
                    2,
                    [x2, y2, z2],
                    ang,
                    np,
                    right_hand_grid,
                    degrees=True,
                    convert=True,
                )
            elif tile_index == 5:
                ang = 90.0
                x2, y2, z2 = _rot_3d(
                    2,
                    [x1, y1, z1],
                    ang,
                    np,
                    right_hand_grid,
                    degrees=True,
                    convert=True,
                )
                ang = 0.0
                x2, y2, z2 = _rot_3d(
                    3,
                    [x2, y2, z2],
                    ang,
                    np,
                    right_hand_grid,
                    degrees=True,
                    convert=True,
                )
                # force South Pole and dateline/Greenwich-Meridian consistency
                if npx % 2 != 0:
                    if (
                        i == ng + i_mid
                        and x_center_tile
                        and y_center_tile
                        and i_mid == j_mid
                    ):
                        x2[i_mid] = 0.0
                        y2[i_mid] = -PI / 2.0
                    if global_js + j_mid > ng + (npy - 1) / 2 and x_center_tile:
                        x2[i_mid] = 0.0
                    elif global_js + j_mid < ng + (npy - 1) / 2 and x_center_tile:
                        x2[i_mid] = PI

            mirror_data["local"][istart : iend + 1, j, 0] = x2
            mirror_data["local"][istart : iend + 1, j, 1] = y2


def _rot_3d(axis, p, angle, np, right_hand_grid, degrees=False, convert=False):

    if convert:
        p1 = _spherical_to_cartesian(p, np, right_hand_grid)
    else:
        p1 = p

    if degrees:
        angle = np.deg2rad(angle)

    c = np.cos(angle)
    s = np.sin(angle)

    if axis == 1:
        x2 = p1[0]
        y2 = c * p1[1] + s * p1[2]
        z2 = -s * p1[1] + c * p1[2]
    elif axis == 2:
        x2 = c * p1[0] - s * p1[2]
        y2 = p1[1]
        z2 = s * p1[0] + c * p1[2]
    elif axis == 3:
        x2 = c * p1[0] + s * p1[1]
        y2 = -s * p1[0] + c * p1[1]
        z2 = p1[2]
    else:
        assert False, "axis must be in [1,2,3]"

    if convert:
        p2 = _cartesian_to_spherical([x2, y2, z2], np, right_hand_grid)
    else:
        p2 = [x2, y2, z2]

    return p2


def _spherical_to_cartesian(p, np, right_hand_grid):
    lon, lat, r = p
    x = r * np.cos(lon) * np.cos(lat)
    y = r * np.sin(lon) * np.cos(lat)
    if right_hand_grid:
        z = r * np.sin(lat)
    else:
        z = -r * np.sin(lat)
    return [x, y, z]


def _cartesian_to_spherical(p, np, right_hand_grid):
    x, y, z = p
    r = np.sqrt(x * x + y * y + z * z)
    lon = np.where(np.abs(x) + np.abs(y) < 1.0e-10, 0.0, np.arctan2(y, x))
    if right_hand_grid:
        lat = np.arcsin(z / r)
    else:
        lat = np.arccos(z / r) - PI / 2.0
    return [lon, lat, r]


def set_halo_nan(grid, ng: int, np):
    grid[:ng, :, :] = np.nan  # west edge
    grid[:, :ng, :] = np.nan  # south edge
    grid[-ng:, :, :] = np.nan  # east edge
    grid[:, -ng:, :] = np.nan  # north edge
    return grid<|MERGE_RESOLUTION|>--- conflicted
+++ resolved
@@ -113,7 +113,7 @@
                 # force North Pole and dateline/Greenwich-Meridian consistency
                 if npx % 2 != 0:
                     if (
-                        j == ng + i_mid
+                        i == ng + i_mid
                         and x_center_tile
                         and y_center_tile
                         and i_mid == j_mid
@@ -122,15 +122,9 @@
                         y2[i_mid] = PI / 2.0
                     if j == ng + j_mid and y_center_tile:
                         if x_center_tile:
-<<<<<<< HEAD
-                            x2[:i_mid + 1] = 0.0
-                            x2[i_mid + 1:] = PI
-                        elif global_is + iend < ng + (npx - 1) / 2:
-=======
                             x2[: i_mid + 1] = 0.0
                             x2[i_mid + 1 :] = PI
                         elif global_is + i_mid < ng + (npx - 1) / 2:
->>>>>>> 3a468103
                             x2[:] = 0.0
                         elif global_is + i_mid > ng + (npx - 1) / 2:
                             x2[:] = PI
