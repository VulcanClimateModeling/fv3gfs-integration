--- conflicted
+++ resolved
@@ -130,14 +130,8 @@
     """
 
     # TODO: make these non-optional, make FloatFieldK a true type and use it
-<<<<<<< HEAD
-    ks: int
-    ak: Optional[Any] = None
-    bk: Optional[Any] = None
-=======
     ak: pace.util.Quantity
     bk: pace.util.Quantity
->>>>>>> aef2ffb2
     """
     reference pressure (Pa) used to define pressure at vertical interfaces,
     where p = ak + bk * p_ref
@@ -151,18 +145,6 @@
     @classmethod
     def new_from_metric_terms(cls, metric_terms: MetricTerms) -> "VerticalGridData":
         return cls(
-<<<<<<< HEAD
-            ak=metric_terms.ak.storage,
-            bk=metric_terms.bk.storage,
-            ks=metric_terms.ks,
-        )
-
-    # @property
-    # def ptop(cls, metric_terms: MetricTerms) -> float:
-    #     assert metric_terms.bk[0] == 0
-    #     ptop = metric_terms.ak[0]
-    #     return ptop
-=======
             ak=metric_terms.ak,
             bk=metric_terms.bk,
         )
@@ -252,7 +234,6 @@
         if self.bk.view[0] != 0:
             raise ValueError("ptop is not well-defined when top-of-atmosphere bk != 0")
         return float(self.ak.view[0])
->>>>>>> aef2ffb2
 
 
 @dataclasses.dataclass(frozen=True)
@@ -522,27 +503,12 @@
     def edge_n(self):
         return self._horizontal_data.edge_n
 
-    # Ajda
-    # @property
-    # def p_ref(self) -> float:
-    #     """
-    #     reference pressure (Pa) used to define pressure at vertical interfaces,
-    #     where p = ak + bk * p_ref
-    #     """
-    #     return self._vertical_data.p_ref
-
-<<<<<<< HEAD
-    # @p_ref.setter
-    # def p_ref(self, value):
-    #     self._vertical_data.p_ref = value
-=======
     @property
     def p(self) -> pace.util.Quantity:
         """
         Reference pressure profile for Eulerian grid, defined at cell centers.
         """
         return self._vertical_data.p
->>>>>>> aef2ffb2
 
     @property
     def ak(self) -> pace.util.Quantity:
@@ -569,7 +535,6 @@
         self._vertical_data.bk = value
 
     @property
-<<<<<<< HEAD
     def ks(self):
         return self._vertical_data.ks
 
@@ -577,11 +542,7 @@
     def ks(self, value):
         self._vertical_data.ks = value
 
-    # Ajda
-    # how do I get the vertical data from metric terms ptop in here?
-    @property
-=======
->>>>>>> aef2ffb2
+    @property
     def ptop(self):
         """pressure at top of atmosphere (Pa)"""
         return self._vertical_data.ak[0]
