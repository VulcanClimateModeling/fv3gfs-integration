import copy
from typing import Tuple, Union

import numpy as np


try:
    import cupy as cp
except ImportError:
    cp = None
from pace.util import Quantity


def direct_transform(
    *,
    lon: Union[Quantity, np.ndarray, cp.ndarray],
    lat: Union[Quantity, np.ndarray, cp.ndarray],
    stretch_factor: np.float_,
    lon_target: np.float_,
    lat_target: np.float_,
    numpy_module,
) -> Tuple[
    Union[np.ndarray, Quantity, cp.ndarray], Union[np.ndarray, Quantity, cp.ndarray]
]:
    """
    The direct_transform subroutine from fv_grid_utils.F90.
    Takes in latitude and longitude in radians.
    Shrinks tile 6 by stretch factor in area to increse resolution locally.
    Then performs translation of all tiles so that the now-smaller tile 6 is
    centeres on lon_target, lat_target.

    Args:
        lon (in) in radians
        lat (in) in radians
        stretch_factor (in) stretch_factor (e.g. 3.0 means that the resolution
            on tile 6 becomes 3 times as fine)
        lon_target (in) in degrees (from namelist)
        lat_target (in) in degrees (from namelist)

    Returns:
        lon_transform (out) in radians
        lat_transform (out) in radians
    """

    if isinstance(lon, Quantity):
        lon_data = lon.data
        lat_data = lat.data
    elif isinstance(lon, numpy_module.ndarray):
        lon_data = lon
        lat_data = lat
    else:
        raise Exception("Input data type not supported.")

    STRETCH_GRID_ROTATION_LON_OFFSET_DEG = 190
    # this is added to all longitude values to match the SHiELD TC case
    # 180 is to flip the orientation around the center tile (6)
    # 10 is because the tile center is offset from the prime meridian by 10
    lon_data = lon_data + numpy_module.deg2rad(STRETCH_GRID_ROTATION_LON_OFFSET_DEG)

<<<<<<< HEAD
    lon_p, lat_p = numpy_module.deg2rad(lon_target), numpy_module.deg2rad(lat_target)
    sin_p, cos_p = numpy_module.sin(lat_p), numpy_module.cos(lat_p)
=======
    lon_p, lat_p = np.deg2rad(lon_target), np.deg2rad(lat_target)
    sin_p, cos_p = np.sin(lat_p), np.cos(lat_p)
>>>>>>> efec08dc
    c2p1 = 1.0 + stretch_factor ** 2
    c2m1 = 1.0 - stretch_factor ** 2

    # first limit longitude so it's between 0 and 2pi
    lon_data[lon_data < 0] += 2 * numpy_module.pi
    lon_data[lon_data >= 2 * numpy_module.pi] -= 2 * numpy_module.pi

    if numpy_module.abs(c2m1) > 1e-7:  # do stretching
        lat_t = numpy_module.arcsin(
            (c2m1 + c2p1 * numpy_module.sin(lat_data))
            / (c2p1 + c2m1 * numpy_module.sin(lat_data))
        )
    else:  # no stretching
        lat_t = lat_data

    sin_lat = numpy_module.sin(lat_t)
    cos_lat = numpy_module.cos(lat_t)

    sin_o = -(sin_p * sin_lat + cos_p * cos_lat * numpy_module.cos(lon_data))
    tmp = 1 - numpy_module.abs(sin_o)

    lon_trans = numpy_module.zeros(lon_data.shape) * numpy_module.nan
    lat_trans = numpy_module.zeros(lat_data.shape) * numpy_module.nan

    lon_trans[tmp < 1e-7] = 0.0
    lat_trans[tmp < 1e-7] = _sign(numpy_module.pi / 2, sin_o[tmp < 1e-7], numpy_module)

    lon_trans[tmp >= 1e-7] = lon_p + numpy_module.arctan2(
        -numpy_module.cos(lat_t[tmp >= 1e-7]) * numpy_module.sin(lon_data[tmp >= 1e-7]),
        -numpy_module.sin(lat_t[tmp >= 1e-7]) * numpy_module.cos(lat_p)
        + numpy_module.cos(lat_t[tmp >= 1e-7])
        * numpy_module.sin(lat_p)
        * numpy_module.cos(lon_data[tmp >= 1e-7]),
    )
    lat_trans[tmp >= 1e-7] = numpy_module.arcsin(sin_o[tmp >= 1e-7])

    lon_trans[lon_trans < 0] += 2 * numpy_module.pi
    lon_trans[lon_trans >= 2 * numpy_module.pi] -= 2 * numpy_module.pi

    if isinstance(lon, Quantity):
        lon_transform = copy.deepcopy(lon)
        lat_transform = copy.deepcopy(lat)

        lon_transform.data[:] = lon_trans
        lat_transform.data[:] = lat_trans

    elif isinstance(lon, numpy_module.ndarray):
        lon_transform = lon_trans
        lat_transform = lat_trans

    return lon_transform, lat_transform


def _sign(input, pn, numpy_module):
    """
    Use:
    output = sign(input, pn)

    Takes the sign of pn (positive or negative) and assigns it to value.

    Args:
        input (in): value to be assigned a sign
        pn (in): value whose sign is assigned to input
    Returns:
        output (out): value with assigned sign based on pn
    """
    if isinstance(input, float) and isinstance(pn, float):
        output = numpy_module.nan

        if pn >= 0:
            output = numpy_module.abs(input)
        else:
            output = -numpy_module.abs(input)

    elif isinstance(input, numpy_module.ndarray):
        tmp = numpy_module.abs(input)
        output = numpy_module.zeros(input.shape) * numpy_module.nan
        output[pn >= 0] = tmp[pn >= 0]
        output[pn < 0] = -tmp[pn < 0]

    elif isinstance(pn, numpy_module.ndarray) and isinstance(input, float):
        tmp = numpy_module.abs(input)
        output = numpy_module.zeros(pn.shape) * numpy_module.nan
        output[pn >= 0] = tmp
        output[pn < 0] = -tmp

    return output<|MERGE_RESOLUTION|>--- conflicted
+++ resolved
@@ -57,15 +57,10 @@
     # 10 is because the tile center is offset from the prime meridian by 10
     lon_data = lon_data + numpy_module.deg2rad(STRETCH_GRID_ROTATION_LON_OFFSET_DEG)
 
-<<<<<<< HEAD
     lon_p, lat_p = numpy_module.deg2rad(lon_target), numpy_module.deg2rad(lat_target)
     sin_p, cos_p = numpy_module.sin(lat_p), numpy_module.cos(lat_p)
-=======
-    lon_p, lat_p = np.deg2rad(lon_target), np.deg2rad(lat_target)
-    sin_p, cos_p = np.sin(lat_p), np.cos(lat_p)
->>>>>>> efec08dc
-    c2p1 = 1.0 + stretch_factor ** 2
-    c2m1 = 1.0 - stretch_factor ** 2
+    c2p1 = 1.0 + stretch_factor**2
+    c2m1 = 1.0 - stretch_factor**2
 
     # first limit longitude so it's between 0 and 2pi
     lon_data[lon_data < 0] += 2 * numpy_module.pi
