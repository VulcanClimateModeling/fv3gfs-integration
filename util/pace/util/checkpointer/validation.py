--- conflicted
+++ resolved
@@ -129,22 +129,15 @@
                     expected[expected_not_zero],
                     rtol=var_thresholds[varname].relative,
                     atol=0.0,
-<<<<<<< HEAD
-=======
                     err_msg=varname,
->>>>>>> f5a4848e
                 )
 
             if not np.isnan(atol):
                 np.testing.assert_allclose(
-<<<<<<< HEAD
-                    output, expected, atol=var_thresholds[varname].absolute, rtol=0.0
-=======
                     output,
                     expected,
                     atol=var_thresholds[varname].absolute,
                     rtol=0.0,
                     err_msg=varname,
->>>>>>> f5a4848e
                 )
         self._n_calls[savepoint_name] += 1