import os
from typing import BinaryIO, Generator, Iterable

from . import _xarray as xr
from . import constants, filesystem, io
from ._properties import RESTART_PROPERTIES, RestartProperties
from .communicator import CubedSphereCommunicator
from .partitioner import get_tile_index
from .quantity import Quantity


__all__ = ["open_restart"]

RESTART_NAMES = ("fv_core.res", "fv_srf_wnd.res", "fv_tracer.res")
RESTART_OPTIONAL_NAMES = ("sfc_data", "phy_data")  # not output for dycore-only runs
COUPLER_RES_NAME = "coupler.res"


def open_restart(
    dirname: str,
    communicator: CubedSphereCommunicator,
    label: str = "",
    only_names: Iterable[str] = None,
    to_state: dict = None,
    tracer_properties: RestartProperties = None,
    fortran_dict: dict = None,
):
    """Load restart files output by the Fortran model into a state dictionary.

    Args:
        dirname: location of restart files, can be local or remote
        communicator: object for communication over the cubed sphere
        label: prepended string on the restart files to load
        only_names (optional): list of standard names to load
        to_state (optional): if given, assign loaded data into pre-allocated quantities
            in this state dictionary

    Returns:
        state: model state dictionary
    """

    if tracer_properties is None:
        restart_properties = RESTART_PROPERTIES
    else:
        restart_properties = {**tracer_properties, **RESTART_PROPERTIES}

    rank = communicator.rank
    tile_index = communicator.partitioner.tile_index(rank)
    state = {}
    if communicator.tile.rank == constants.ROOT_RANK:
<<<<<<< HEAD
        for file in restart_files(dirname, tile_index, label):
            state.update(
                load_partial_state_from_restart_file(
                    file, restart_properties, fortran_dict, only_names=only_names
                )
            )

=======
        filenames = restart_filenames(dirname, tile_index, label)
        if len(filenames) == 0:
            raise ValueError("no restart files found at {}".format(dirname))

        for filename in filenames:
            with filesystem.open(filename, "rb") as file:
                state.update(
                    load_partial_state_from_restart_file(
                        file, restart_properties, only_names=only_names
                    )
                )
>>>>>>> aef2ffb2
        coupler_res_filename = get_coupler_res_filename(dirname, label)
        if filesystem.is_file(coupler_res_filename):
            if only_names is None or "time" in only_names:
                with filesystem.open(coupler_res_filename, "r") as f:
                    state["time"] = io.get_current_date_from_coupler_res(f)

    if to_state is None:
        state = communicator.tile.scatter_state(state)
    else:
        state = communicator.tile.scatter_state(state, recv_state=to_state)

    return state


def get_coupler_res_filename(dirname, label):
    return os.path.join(dirname, prepend_label(COUPLER_RES_NAME, label))


def restart_files(dirname, tile_index, label) -> Generator[BinaryIO, None, None]:
    for filename in restart_filenames(dirname, tile_index, label):
        with filesystem.open(filename, "rb") as f:
            yield f


def restart_filenames(dirname, tile_index, label):
    suffix = f".tile{tile_index + 1}.nc"
    return_list = []
    for name in RESTART_NAMES + RESTART_OPTIONAL_NAMES:
        filename = os.path.join(dirname, prepend_label(name, label) + suffix)
        if (
            (name in RESTART_NAMES)
            or filesystem.is_file(filename)
            or os.path.exists(filename)
        ):
            return_list.append(filename)
    return return_list


def get_rank_suffix(rank, total_ranks):
    if total_ranks % 6 != 0:
        raise ValueError(
            f"total_ranks must be evenly divisible by 6, was given {total_ranks}"
        )
    ranks_per_tile = total_ranks // 6
    tile = get_tile_index(rank, total_ranks) + 1
    count = rank % ranks_per_tile
    if total_ranks > 6:
        rank_suffix = f".tile{tile}.nc.{count:04}"
    else:
        rank_suffix = f".tile{tile}.nc"
    return rank_suffix


def _apply_dims(da, new_dims):
    """Applies new dimension names to the last dimensions of the given DataArray."""
    return da.rename(dict(zip(da.dims[-len(new_dims) :], new_dims)))


def _apply_restart_metadata(state, restart_properties: RestartProperties):
    new_state = {}
    for name, da in state.items():
        for key in restart_properties.keys():
            if name == restart_properties[key]["restart_name"]:
                properties = restart_properties[key]
                new_dims = properties["dims"]
                new_state[name] = _apply_dims(da, new_dims)
                new_state[name].attrs["units"] = properties["units"]

    return new_state


def map_keys(old_dict, old_keys_to_new):
    new_dict = {}
    for old_key, new_key in old_keys_to_new.items():
        if old_key in old_dict:
            new_dict[new_key] = old_dict[old_key]
    # Ajda
    # not sure what this next part does
    # for old_key in set(old_dict.keys()).difference(old_keys_to_new.keys()):
    # new_dict[old_key] = old_dict[old_key]
    return new_dict


def prepend_label(filename, label=None):
    if label is not None and len(label) > 0:
        return f"{label}.{filename}"
    else:
        return filename


def load_partial_state_from_restart_file(
    file, restart_properties, fortran_dict, only_names=None
):

    ds = xr.open_dataset(file).isel(Time=0).drop_vars("Time")
    state = _apply_restart_metadata(ds.data_vars, restart_properties)
    state = map_keys(state, fortran_dict)

    if only_names is None:
        only_names = state.keys()
    state = {  # remove any variables that don't have restart metadata
        name: value
        for name, value in state.items()
        if ((name == "time") or ("units" in value.attrs)) and name in only_names
    }
    for name, array in state.items():
        if name != "time":
            array.load()
            state[name] = Quantity.from_data_array(array)
    return state


# def _get_restart_standard_names(restart_properties: RestartProperties = None):
#     """Return a list of variable names needed for a smooth restart. By default uses
#     restart_properties from RESTART_PROPERTIES."""
#     if restart_properties is None:
#         restart_properties = RESTART_PROPERTIES
#     return_dict = {}
#     for _, properties in restart_properties.items():
#         return_dict[properties["restart_name"]] = properties["driver_name"]
#     print(return_dict)

#     return return_dict<|MERGE_RESOLUTION|>--- conflicted
+++ resolved
@@ -48,15 +48,6 @@
     tile_index = communicator.partitioner.tile_index(rank)
     state = {}
     if communicator.tile.rank == constants.ROOT_RANK:
-<<<<<<< HEAD
-        for file in restart_files(dirname, tile_index, label):
-            state.update(
-                load_partial_state_from_restart_file(
-                    file, restart_properties, fortran_dict, only_names=only_names
-                )
-            )
-
-=======
         filenames = restart_filenames(dirname, tile_index, label)
         if len(filenames) == 0:
             raise ValueError("no restart files found at {}".format(dirname))
@@ -68,7 +59,6 @@
                         file, restart_properties, only_names=only_names
                     )
                 )
->>>>>>> aef2ffb2
         coupler_res_filename = get_coupler_res_filename(dirname, label)
         if filesystem.is_file(coupler_res_filename):
             if only_names is None or "time" in only_names:
