include docker/Makefile.image_names

DOCKER_BUILDKIT=1
SHELL=/bin/bash
CWD=$(shell pwd)
PULL ?=True
CONTAINER_ENGINE ?=docker
RUN_FLAGS ?=--rm
<<<<<<< HEAD
CHECK_CHANGED_SCRIPT=python changed_from_main.py
=======
CHECK_CHANGED_SCRIPT=$(CWD)/changed_from_main.py
>>>>>>> 77b7e341


build:
	PULL=PULL $(MAKE) -C docker fv3gfs_image

dev:
	docker run --rm -it \
		--network host \
		-v $(CWD):/port_dev \
		$(FV3GFS_IMAGE) bash

test_util:
<<<<<<< HEAD
	if [ $(shell $(CHECK_CHANGED_SCRIPT) fv3gfs-util) = true ]; then \
=======
	if [ $(shell $(CHECK_CHANGED_SCRIPT) fv3gfs-util) != false ]; then \
>>>>>>> 77b7e341
		$(MAKE) -C fv3gfs-util test; \
	fi
	
savepoint_tests:
	$(MAKE) -C fv3core $@

savepoint_tests_mpi:
	$(MAKE) -C fv3core $@

dependencies.svg: dependencies.dot
	dot -Tsvg $< -o $@

constraints.txt: fv3core/requirements.txt fv3core/requirements/requirements_wrapper.txt fv3core/requirements/requirements_lint.txt fv3gfs-util/requirements.txt fv3gfs-physics/requirements.txt
	pip-compile $^ --output-file constraints.txt<|MERGE_RESOLUTION|>--- conflicted
+++ resolved
@@ -6,11 +6,7 @@
 PULL ?=True
 CONTAINER_ENGINE ?=docker
 RUN_FLAGS ?=--rm
-<<<<<<< HEAD
-CHECK_CHANGED_SCRIPT=python changed_from_main.py
-=======
 CHECK_CHANGED_SCRIPT=$(CWD)/changed_from_main.py
->>>>>>> 77b7e341
 
 
 build:
@@ -23,11 +19,7 @@
 		$(FV3GFS_IMAGE) bash
 
 test_util:
-<<<<<<< HEAD
-	if [ $(shell $(CHECK_CHANGED_SCRIPT) fv3gfs-util) = true ]; then \
-=======
 	if [ $(shell $(CHECK_CHANGED_SCRIPT) fv3gfs-util) != false ]; then \
->>>>>>> 77b7e341
 		$(MAKE) -C fv3gfs-util test; \
 	fi
 	
