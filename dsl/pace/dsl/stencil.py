--- conflicted
+++ resolved
@@ -19,13 +19,8 @@
 import dace
 import gt4py
 import numpy as np
-<<<<<<< HEAD
 from gt4py.cartesian import gtscript
 from gt4py.cartesian.gtc.passes.oir_pipeline import DefaultPipeline, OirPipeline
-=======
-from gt4py import gtscript
-from gtc.passes.oir_pipeline import DefaultPipeline, OirPipeline
->>>>>>> 4e454fd1
 
 import pace.util
 from pace.dsl.dace.orchestration import SDFGConvertible
@@ -438,14 +433,6 @@
                     f"after calling {self._func_name}"
                 )
 
-<<<<<<< HEAD
-    def _mark_cuda_fields_written(self, fields: Mapping[str, cp.ndarray]):
-        if self.stencil_config.is_gpu_backend:
-            for write_field in self._written_fields:
-                fields[write_field]._set_device_modified()
-
-=======
->>>>>>> 4e454fd1
     @classmethod
     def _compute_field_origins(
         cls, field_info_mapping, origin: Union[Index3D, Mapping[str, Tuple[int, ...]]]
