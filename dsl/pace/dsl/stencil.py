--- conflicted
+++ resolved
@@ -297,9 +297,9 @@
         self.externals = externals
         self.func = func
         self.stencil_function = gtscript.stencil
-        self.stencil_kwargs = {
-            **self.stencil_config.stencil_kwargs(skip_passes=skip_passes)
-        }
+        self.stencil_kwargs = self.stencil_config.stencil_kwargs(
+            skip_passes=skip_passes
+        )
         self._stencil_run_kwargs = None
         self._field_origins = None
         self.stencil_object: Optional[gt4py.StencilObject] = None
@@ -320,7 +320,6 @@
                 ),
             )
 
-<<<<<<< HEAD
         # Enable distributed compilation if running in parallel and
         # not running dace orchestration
         if (
@@ -330,15 +329,6 @@
         ):
             self.stencil_function = future_stencil.future_stencil
             self.stencil_kwargs["wrapper"] = self
-=======
-        stencil_function = gtscript.stencil
-        stencil_kwargs = self.stencil_config.stencil_kwargs(skip_passes=skip_passes)
-
-        # Enable distributed compilation if running in parallel
-        if MPI is not None and MPI.COMM_WORLD.Get_size() > 1:
-            stencil_function = future_stencil.future_stencil
-            stencil_kwargs["wrapper"] = self
->>>>>>> 9ed1272d
         else:
             # future stencil provides this information and
             # we want to be consistent with the naming whether we are
