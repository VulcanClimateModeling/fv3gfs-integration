--- conflicted
+++ resolved
@@ -349,7 +349,6 @@
             # running in parallel or not (so we use the same cache)
             stencil_kwargs["name"] = func.__module__ + "." + func.__name__
 
-<<<<<<< HEAD
         if skip_passes and self.stencil_config.is_gtc_backend:
             stencil_kwargs["skip_passes"] = skip_passes
         if "skip_passes" in stencil_kwargs:
@@ -357,8 +356,6 @@
                 stencil_kwargs.pop("skip_passes")
             )
 
-=======
->>>>>>> f54a1ce9
         # When using DaCe orchestration, we deactivate code generation
         # (Only SDFG are needed). But because some stencils are executed
         # outside of the runtime path, we have a whitelist exception.
