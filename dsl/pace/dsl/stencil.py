--- conflicted
+++ resolved
@@ -152,9 +152,6 @@
         return DefaultPipeline(skip=skip_steps)
 
 
-<<<<<<< HEAD
-class FrozenStencil(SDFGConvertible):
-=======
 def report_difference(args, kwargs, args_copy, kwargs_copy, function_name, gt_id):
     report_head = f"comparing against numpy for func {function_name}, gt_id {gt_id}:"
     report_segments = []
@@ -278,8 +275,7 @@
         )
 
 
-class FrozenStencil:
->>>>>>> cec0ca83
+class FrozenStencil(SDFGConvertible):
     """
     Wrapper for gt4py stencils which stores origin and domain at compile time,
     and uses their stored values at call time.
