import copy
import dataclasses
import hashlib
import inspect
import re
from functools import cached_property
from typing import (
    Any,
    Callable,
    Dict,
    Hashable,
    Iterable,
    List,
    Mapping,
    Optional,
    Sequence,
    Tuple,
    Type,
    Union,
    cast,
)

import dace
import gt4py
import numpy as np
from gt4py import gtscript
from gt4py.storage.storage import Storage
from gtc.passes.oir_pipeline import DefaultPipeline, OirPipeline

import pace.dsl.gt4py_utils as gt4py_utils
import pace.util
from pace.dsl.dace.dace_config import DaceConfig, DaCeOrchestration
from pace.dsl.dace.orchestrate import SDFGConvertible
from pace.dsl.typing import Index3D, cast_to_index3d
from pace.util import testing
from pace.util.halo_data_transformer import QuantityHaloSpec


@dataclasses.dataclass
class StencilConfig(Hashable):
    backend: str = "numpy"
    rebuild: bool = True
    validate_args: bool = True
    format_source: bool = False
    device_sync: bool = False
    compare_to_numpy: bool = False
    dace_config: Optional[DaceConfig] = None

    def __post_init__(self):
        self.backend_opts = self._get_backend_opts(self.device_sync, self.format_source)
        self._hash = self._compute_hash()
        # We need a DaceConfig to known our orchestration as part of the build system
        # but we can't hash it very well (for now). The workaround is to make
        # sure we have a default Python orchestrated config.
        if self.dace_config is None:
            self.dace_config = DaceConfig(
                communicator=None,
                backend=self.backend,
                orchestration=DaCeOrchestration.Python,
            )

    def _compute_hash(self):
        md5 = hashlib.md5()
        md5.update(self.backend.encode())
        for attr in (
            self.rebuild,
            self.validate_args,
            self.backend_opts["format_source"],
        ):
            md5.update(bytes(attr))
        attr = self.backend_opts.get("device_sync", None)
        if attr:
            md5.update(bytes(attr))
        return int(md5.hexdigest(), base=16)

    def __hash__(self):
        return self._hash

    def __eq__(self, other):
        try:
            return self.__hash__() == other.__hash__()
        except AttributeError:
            return False

    def _get_backend_opts(
        self,
        device_sync: Optional[bool] = None,
        format_source: Optional[bool] = None,
    ) -> Dict[str, Any]:
        backend_opts: Dict[str, Any] = {}
        all_backend_opts: Optional[Dict[str, Any]] = {
            "device_sync": {
                "backend": r".*(gpu|cuda)$",
                "value": False,
            },
            "format_source": {
                "value": False,
            },
            "verbose": {"backend": r"(gt:|cuda)", "value": False},
        }
        for name, option in all_backend_opts.items():
            using_option_backend = re.match(option.get("backend", ""), self.backend)
            if "backend" not in option or using_option_backend:
                backend_opts[name] = option["value"]

        if device_sync is not None:
            backend_opts["device_sync"] = device_sync
        if format_source is not None:
            backend_opts["format_source"] = format_source

        return backend_opts

    def stencil_kwargs(
        self, *, func: Callable[..., None], skip_passes: Iterable[str] = ()
    ):
        kwargs = {
            "backend": self.backend,
            "rebuild": self.rebuild,
            "name": func.__module__ + "." + func.__name__,
            **self.backend_opts,
        }
        if not self.is_gpu_backend:
            kwargs.pop("device_sync", None)
        if skip_passes or kwargs.get("skip_passes", ()):
            kwargs["oir_pipeline"] = StencilConfig._get_oir_pipeline(
                list(kwargs.pop("skip_passes", ())) + list(skip_passes)  # type: ignore
            )
        return kwargs

    @property
    def is_gpu_backend(self) -> bool:
        return gt4py.backend.from_name(self.backend).storage_info["device"] == "gpu"

    @classmethod
    def _get_oir_pipeline(cls, skip_passes: Sequence[str]) -> OirPipeline:
        """Creates a DefaultPipeline with skip_passes properly initialized."""
        step_map = {step.__name__: step for step in DefaultPipeline.all_steps()}
        skip_steps = [step_map[pass_name] for pass_name in skip_passes]
        return DefaultPipeline(skip=skip_steps)


def report_difference(args, kwargs, args_copy, kwargs_copy, function_name, gt_id):
    report_head = f"comparing against numpy for func {function_name}, gt_id {gt_id}:"
    report_segments = []
    for i, (arg, numpy_arg) in enumerate(zip(args, args_copy)):
        if isinstance(arg, pace.util.Quantity):
            arg = arg.storage
            numpy_arg = numpy_arg.storage
        if isinstance(arg, np.ndarray):
            report_segments.append(report_diff(arg, numpy_arg, label=f"arg {i}"))
    for name in kwargs:
        if isinstance(kwargs[name], pace.util.Quantity):
            kwarg = kwargs[name].data
            numpy_kwarg = kwargs_copy[name].data
        else:
            kwarg = kwargs[name]
            numpy_kwarg = kwargs_copy[name]
        if isinstance(kwarg, np.ndarray):
            report_segments.append(
                report_diff(kwarg, numpy_kwarg, label=f"kwarg {name}")
            )
    report_body = "".join(report_segments)
    if len(report_body) > 0:
        print("")  # newline
        print(report_head + report_body)


def report_diff(arg: np.ndarray, numpy_arg: np.ndarray, label) -> str:
    metric_err = testing.compare_arr(arg, numpy_arg)
    nans_match = np.logical_and(np.isnan(arg), np.isnan(numpy_arg))
    n_points = np.product(arg.shape)
    failures_14 = n_points - np.sum(
        np.logical_or(
            nans_match,
            metric_err < 1e-14,
        )
    )
    failures_10 = n_points - np.sum(
        np.logical_or(
            nans_match,
            metric_err < 1e-10,
        )
    )
    failures_8 = n_points - np.sum(
        np.logical_or(
            nans_match,
            metric_err < 1e-10,
        )
    )
    greatest_error = np.max(metric_err[~np.isnan(metric_err)])
    if greatest_error == 0.0 and failures_14 == 0:
        report = ""
    else:
        report = f"\n    {label}: "
        report += f"max_err={greatest_error}"
        if failures_14 > 0:
            report += f" 1e-14 failures: {failures_14}"
        if failures_10 > 0:
            report += f" 1e-10 failures: {failures_10}"
        if failures_8 > 0:
            report += f" 1e-8 failures: {failures_8}"
    return report


class CompareToNumpyStencil:
    """
    A wrapper over FrozenStencil which executes a numpy version of the stencil as well,
    and compares the results.
    """

    def __init__(
        self,
        func: Callable[..., None],
        origin: Union[Tuple[int, ...], Mapping[str, Tuple[int, ...]]],
        domain: Tuple[int, ...],
        stencil_config: StencilConfig,
        externals: Optional[Mapping[str, Any]] = None,
        skip_passes: Optional[Tuple[str, ...]] = None,
    ):

        self._actual = FrozenStencil(
            func=func,
            origin=origin,
            domain=domain,
            stencil_config=stencil_config,
            externals=externals,
            skip_passes=skip_passes,
        )
        numpy_stencil_config = StencilConfig(
            backend="numpy",
            rebuild=stencil_config.rebuild,
            validate_args=stencil_config.validate_args,
            format_source=True,
            device_sync=None,
            dace_config=stencil_config.dace_config,
        )
        self._numpy = FrozenStencil(
            func=func,
            origin=origin,
            domain=domain,
            stencil_config=numpy_stencil_config,
            externals=externals,
            skip_passes=skip_passes,
        )
        self._func_name = func.__name__

    def __call__(
        self,
        *args,
        **kwargs,
    ) -> None:
        args_copy = copy.deepcopy(args)
        kwargs_copy = copy.deepcopy(kwargs)
        self._actual(*args, **kwargs)
        self._numpy(*args_copy, **kwargs_copy)
        report_difference(
            args,
            kwargs,
            args_copy,
            kwargs_copy,
            self._func_name,
            self._actual.stencil_object._gt_id_,
        )


class FrozenStencil(SDFGConvertible):
    """
    Wrapper for gt4py stencils which stores origin and domain at compile time,
    and uses their stored values at call time.

    This is useful when the stencil itself is meant to be used on a certain
    grid, for example if a compile-time external variable is tied to the
    values of origin and domain.
    """

    def __init__(
        self,
        func: Callable[..., None],
        origin: Union[Tuple[int, ...], Mapping[str, Tuple[int, ...]]],
        domain: Tuple[int, ...],
        stencil_config: StencilConfig,
        externals: Optional[Mapping[str, Any]] = None,
        skip_passes: Tuple[str, ...] = (),
    ):
        """
        Args:
            func: stencil definition function
            origin: gt4py origin to use at call time
            domain: gt4py domain to use at call time
            stencil_config: container for stencil configuration
            externals: compile-time external variables required by stencil
            skip_passes: compiler passes to skip when building stencil
        """
        if isinstance(origin, tuple):
            origin = cast_to_index3d(origin)
        origin = cast(Union[Index3D, Mapping[str, Tuple[int, ...]]], origin)
        self.origin = origin
        self.domain: Index3D = cast_to_index3d(domain)
        self.stencil_config: StencilConfig = stencil_config

        if externals is None:
            externals = {}
        self.externals = externals
        self.func = func
        self.stencil_function = gtscript.stencil
        self.stencil_kwargs = self.stencil_config.stencil_kwargs(
            skip_passes=skip_passes
        )
        self._stencil_run_kwargs = None
        self._field_origins = None
        self.stencil_object: Optional[gt4py.StencilObject] = None
        self._written_fields: List[str] = []

        if "dace" in self.stencil_config.backend:
            # [TODO]: find a better solution for this
            # 1 indexing to 0 and halos: -2, -1, 0 --> 0, 1,2
            if MPI is not None and MPI.COMM_WORLD.Get_size() > 1:
                gt4py.config.cache_settings["dir_name"] = ".gt_cache_{:0>6d}".format(
                    MPI.COMM_WORLD.Get_rank()
                )

            dace.Config.set(
                "default_build_folder",
                value="{gt_cache}/dacecache".format(
                    gt_cache=gt4py.config.cache_settings["dir_name"]
                ),
            )

<<<<<<< HEAD
        stencil_kwargs = self.stencil_config.stencil_kwargs(
            skip_passes=skip_passes, func=func
        )
        self.stencil_object: gt4py.StencilObject = gtscript.stencil(
            definition=func, externals=externals, **stencil_kwargs
        )
        """Generated stencil object returned from gt4py."""
=======
        # Enable distributed compilation if running in parallel and
        # not running dace orchestration
        if (
            MPI is not None
            and MPI.COMM_WORLD.Get_size() > 1
            and "dace" not in self.stencil_config.backend
        ):
            self.stencil_function = future_stencil.future_stencil
            self.stencil_kwargs["wrapper"] = self
        else:
            # future stencil provides this information and
            # we want to be consistent with the naming whether we are
            # running in parallel or not (so we use the same cache)
            self.stencil_kwargs["name"] = (
                self.func.__module__ + "." + self.func.__name__
            )
>>>>>>> 84b007d2

        self._argument_names = tuple(inspect.getfullargspec(self.func).args)

        assert (
            len(self._argument_names) > 0
        ), "A stencil with no arguments? You may be double decorating"

        # Keep compilation at __init__ if we are not orchestrated.
        # If we orchestrate, move the compilation at call time to make sure
        # disable_codegen do not lead to call to uncompiled stencils, which fails
        # silently
        if not self.stencil_config.dace_config.is_dace_orchestrated():
            self.stencil_object = self._compile()

    def _compile(self):
        stencil_object: gt4py.StencilObject = self.stencil_function(
            definition=self.func,
            externals=self.externals,
            **self.stencil_kwargs,
        )
        field_info = stencil_object.field_info
        self._field_origins: Dict[
            str, Tuple[int, ...]
        ] = FrozenStencil._compute_field_origins(field_info, self.origin)
        """mapping from field names to field origins"""
        self._stencil_run_kwargs: Dict[str, Any] = {
            "_origin_": self._field_origins,
            "_domain_": self.domain,
        }
        self._written_fields = FrozenStencil._get_written_fields(field_info)

        # When orchestrating with DaCe, cache the frozen stencil for
        # calls in __sdfg__ generation
        if self.stencil_config.dace_config.is_dace_orchestrated():
            self._frozen_stencil = stencil_object.freeze(
                origin=self._field_origins,
                domain=self.domain,
            )

        return stencil_object

    def __call__(self, *args, **kwargs) -> None:
        args_list = list(args)
        _convert_quantities_to_storage(args_list, kwargs)
        args = tuple(args_list)
        if self.stencil_object is None:
            self.stencil_object = self._compile()

        if self.stencil_config.validate_args:
            if __debug__ and "origin" in kwargs:
                raise TypeError("origin cannot be passed to FrozenStencil call")
            if __debug__ and "domain" in kwargs:
                raise TypeError("domain cannot be passed to FrozenStencil call")
            self.stencil_object(
                *args,
                **kwargs,
                origin=self._field_origins,
                domain=self.domain,
                validate_args=True,
            )
        else:
            args_as_kwargs = dict(zip(self._argument_names, args))
            self.stencil_object.run(
                **args_as_kwargs, **kwargs, **self._stencil_run_kwargs, exec_info=None
            )
            self._mark_cuda_fields_written({**args_as_kwargs, **kwargs})

    def _mark_cuda_fields_written(self, fields: Mapping[str, Storage]):
        if self.stencil_config.is_gpu_backend:
            for write_field in self._written_fields:
                fields[write_field]._set_device_modified()

    @classmethod
    def _compute_field_origins(
        cls, field_info_mapping, origin: Union[Index3D, Mapping[str, Tuple[int, ...]]]
    ) -> Dict[str, Tuple[int, ...]]:
        """
        Computes the origin for each field in the stencil call.

        Args:
            field_info_mapping: from stencil.field_info, a mapping which gives the
                dimensionality of each input field
            origin: the (i, j, k) coordinate of the origin

        Returns:
            origin_mapping: a mapping from field names to origins
        """
        if isinstance(origin, tuple):
            field_origins: Dict[str, Tuple[int, ...]] = {"_all_": origin}
            origin_tuple: Tuple[int, ...] = origin
        else:
            field_origins = {**origin}
            origin_tuple = origin["_all_"]
        field_names = tuple(field_info_mapping.keys())
        for i, field_name in enumerate(field_names):
            if field_name not in field_origins:
                field_info = field_info_mapping[field_name]
                if field_info is not None:
                    field_origin_list = []
                    for ax in field_info.axes:
                        origin_index = {"I": 0, "J": 1, "K": 2}[ax]
                        field_origin_list.append(origin_tuple[origin_index])
                    field_origin = tuple(field_origin_list)
                else:
                    field_origin = origin_tuple
                field_origins[field_name] = field_origin
        return field_origins

    @classmethod
    def _get_written_fields(cls, field_info) -> List[str]:
        """Returns the list of fields that are written.

        Args:
            field_info: field_info attribute of gt4py stencil object
        """
        write_fields = [
            field_name
            for field_name in field_info
            if field_info[field_name]
            and bool(field_info[field_name].access & gt4py.definitions.AccessKind.WRITE)
        ]
        return write_fields

    @classmethod
    def _get_oir_pipeline(cls, skip_passes: Sequence[str]) -> OirPipeline:
        step_map = {step.__name__: step for step in DefaultPipeline.all_steps()}
        skip_steps = [step_map[pass_name] for pass_name in skip_passes]
        return DefaultPipeline(skip=skip_steps)

    @cached_property
    def _frozen_stencil(self):
        old_codegen_flag = None
        if "disable_code_generation" in self.stencil_kwargs:
            self.stencil_kwargs.pop("disable_code_generation")
        stencil_object_no_codegen = self._compile()
        return stencil_object_no_codegen.freeze(
            origin=self._field_origins,
            domain=self.domain,
        )

    def __sdfg__(self, *args, **kwargs):
        """Implemented SDFG generation"""
        args_as_kwargs = dict(zip(self._argument_names, args))
        self._stencil_sdfg = self._frozen_stencil.__sdfg__(**args_as_kwargs, **kwargs)
        return self._stencil_sdfg

    def __sdfg_signature__(self):
        """Implemented SDFG signature lookup"""
        return self._frozen_stencil.__sdfg_signature__()

    def __sdfg_closure__(self, *args, **kwargs):
        """Implemented SDFG closure build"""
        return self._frozen_stencil.__sdfg_closure__(*args, **kwargs)

    def closure_resolver(self, constant_args, given_args, parent_closure=None):
        """Implemented SDFG closure resolver build"""
        return self._frozen_stencil.closure_resolver(
            constant_args, given_args, parent_closure=parent_closure
        )


def _convert_quantities_to_storage(args, kwargs):
    for i, arg in enumerate(args):
        try:
            args[i] = arg.storage
        except AttributeError:
            pass
    for name, arg in kwargs.items():
        try:
            kwargs[name] = arg.storage
        except AttributeError:
            pass


class GridIndexing:
    """
    Provides indices for cell-centered variables with halos.

    These indices can be used with horizontal interface variables by adding 1
    to the domain shape along any interface axis.
    """

    def __init__(
        self,
        domain: Index3D,
        n_halo: int,
        south_edge: bool,
        north_edge: bool,
        west_edge: bool,
        east_edge: bool,
    ):
        """
        Initialize a grid indexing object.

        Args:
            domain: size of the compute domain for cell-centered variables
            n_halo: number of halo points
            south_edge: whether the current rank is on the south edge of a tile
            north_edge: whether the current rank is on the north edge of a tile
            west_edge: whether the current rank is on the west edge of a tile
            east_edge: whether the current rank is on the east edge of a tile
        """
        self.origin = (n_halo, n_halo, 0)
        self.n_halo = n_halo
        self.domain = domain
        self.south_edge = south_edge
        self.north_edge = north_edge
        self.west_edge = west_edge
        self.east_edge = east_edge

    @property
    def domain(self):
        return self._domain

    @domain.setter
    def domain(self, domain):
        self._domain = domain
        self._sizer = pace.util.SubtileGridSizer(
            nx=domain[0],
            ny=domain[1],
            nz=domain[2],
            n_halo=self.n_halo,
            extra_dim_lengths={},
        )

    @classmethod
    def from_sizer_and_communicator(
        cls, sizer: pace.util.GridSizer, cube: pace.util.CubedSphereCommunicator
    ) -> "GridIndexing":
        # TODO: if this class is refactored to split off the *_edge booleans,
        # this init routine can be refactored to require only a GridSizer
        domain = sizer.get_extent([pace.util.X_DIM, pace.util.Y_DIM, pace.util.Z_DIM])
        south_edge = cube.tile.partitioner.on_tile_bottom(cube.rank)
        north_edge = cube.tile.partitioner.on_tile_top(cube.rank)
        west_edge = cube.tile.partitioner.on_tile_left(cube.rank)
        east_edge = cube.tile.partitioner.on_tile_right(cube.rank)
        return cls(
            domain=domain,
            n_halo=sizer.n_halo,
            south_edge=south_edge,
            north_edge=north_edge,
            west_edge=west_edge,
            east_edge=east_edge,
        )

    @property
    def max_shape(self):
        """
        Maximum required storage shape, corresponding to the shape of a cell-corner
        variable with maximum halo points.

        This should rarely be required, consider using appropriate calls to helper
        methods that get the correct shape for your particular variable.
        """
        # need to add back origin as buffer points, what we're returning here
        # isn't a domain - it's an array size
        return self.domain_full(add=(1, 1, 1 + self.origin[2]))

    @property
    def isc(self):
        """start of the compute domain along the x-axis"""
        return self.origin[0]

    @property
    def iec(self):
        """last index of the compute domain along the x-axis"""
        return self.origin[0] + self.domain[0] - 1

    @property
    def jsc(self):
        """start of the compute domain along the y-axis"""
        return self.origin[1]

    @property
    def jec(self):
        """last index of the compute domain along the y-axis"""
        return self.origin[1] + self.domain[1] - 1

    @property
    def isd(self):
        """start of the full domain including halos along the x-axis"""
        return self.origin[0] - self.n_halo

    @property
    def ied(self):
        """index of the last data point along the x-axis"""
        return self.isd + self.domain[0] + 2 * self.n_halo - 1

    @property
    def jsd(self):
        """start of the full domain including halos along the y-axis"""
        return self.origin[1] - self.n_halo

    @property
    def jed(self):
        """index of the last data point along the y-axis"""
        return self.jsd + self.domain[1] + 2 * self.n_halo - 1

    @property
    def nw_corner(self):
        return self.north_edge and self.west_edge

    @property
    def sw_corner(self):
        return self.south_edge and self.west_edge

    @property
    def ne_corner(self):
        return self.north_edge and self.east_edge

    @property
    def se_corner(self):
        return self.south_edge and self.east_edge

    def origin_full(self, add: Index3D = (0, 0, 0)):
        """
        Returns the origin of the full domain including halos, plus an optional offset.
        """
        return (self.isd + add[0], self.jsd + add[1], self.origin[2] + add[2])

    def origin_compute(self, add: Index3D = (0, 0, 0)):
        """
        Returns the origin of the compute domain, plus an optional offset
        """
        return (self.isc + add[0], self.jsc + add[1], self.origin[2] + add[2])

    def domain_full(self, add: Index3D = (0, 0, 0)):
        """
        Returns the shape of the full domain including halos, plus an optional offset.
        """
        return (
            self.ied + 1 - self.isd + add[0],
            self.jed + 1 - self.jsd + add[1],
            self.domain[2] + add[2],
        )

    def domain_compute(self, add: Index3D = (0, 0, 0)):
        """
        Returns the shape of the compute domain, plus an optional offset.
        """
        return (
            self.iec + 1 - self.isc + add[0],
            self.jec + 1 - self.jsc + add[1],
            self.domain[2] + add[2],
        )

    def axis_offsets(
        self,
        origin: Tuple[int, ...],
        domain: Tuple[int, ...],
    ) -> Dict[str, Any]:
        if self.west_edge:
            i_start = gtscript.I[0] + self.origin[0] - origin[0]
        else:
            i_start = gtscript.I[0] - np.iinfo(np.int16).max

        if self.east_edge:
            i_end = (
                gtscript.I[-1]
                + (self.origin[0] + self.domain[0])
                - (origin[0] + domain[0])
            )
        else:
            i_end = gtscript.I[-1] + np.iinfo(np.int16).max

        if self.south_edge:
            j_start = gtscript.J[0] + self.origin[1] - origin[1]
        else:
            j_start = gtscript.J[0] - np.iinfo(np.int16).max

        if self.north_edge:
            j_end = (
                gtscript.J[-1]
                + (self.origin[1] + self.domain[1])
                - (origin[1] + domain[1])
            )
        else:
            j_end = gtscript.J[-1] + np.iinfo(np.int16).max

        return {
            "i_start": i_start,
            "local_is": gtscript.I[0] + self.isc - origin[0],
            "i_end": i_end,
            "local_ie": gtscript.I[-1] + self.iec - origin[0] - domain[0] + 1,
            "j_start": j_start,
            "local_js": gtscript.J[0] + self.jsc - origin[1],
            "j_end": j_end,
            "local_je": gtscript.J[-1] + self.jec - origin[1] - domain[1] + 1,
        }

    def get_origin_domain(
        self, dims: Sequence[str], halos: Sequence[int] = tuple()
    ) -> Tuple[Tuple[int, ...], Tuple[int, ...]]:
        """
        Get the origin and domain for a computation that occurs over a certain grid
        configuration (given by dims) and a certain number of halo points.

        Args:
            dims: dimension names, using dimension constants from pace.util
            halos: number of halo points for each dimension, defaults to zero

        Returns:
            origin: origin of the computation
            domain: shape of the computation
        """
        origin = self._origin_from_dims(dims)
        domain = list(self._sizer.get_extent(dims))
        for i, n in enumerate(halos):
            origin[i] -= n
            domain[i] += 2 * n
        return tuple(origin), tuple(domain)

    def _origin_from_dims(self, dims: Iterable[str]) -> List[int]:
        return_origin = []
        for dim in dims:
            if dim in pace.util.X_DIMS:
                return_origin.append(self.origin[0])
            elif dim in pace.util.Y_DIMS:
                return_origin.append(self.origin[1])
            elif dim in pace.util.Z_DIMS:
                return_origin.append(self.origin[2])
        return return_origin

    def get_shape(
        self, dims: Sequence[str], halos: Sequence[int] = tuple()
    ) -> Tuple[int, ...]:
        """
        Get the storage shape required for an array with the given dimensions
        which is accessed up to a given number of halo points.

        Args:
            dims: dimension names, using dimension constants from pace.util
            halos: number of halo points for each dimension, defaults to zero

        Returns:
            origin: origin of the computation
            domain: shape of the computation
        """
        shape = list(self._sizer.get_extent(dims))
        for i, d in enumerate(dims):
            # need n_halo points at the start of the domain, regardless of whether
            # they are read, so that data is aligned in memory
            if d in (pace.util.X_DIMS + pace.util.Y_DIMS):
                shape[i] += self.n_halo
        for i, n in enumerate(halos):
            shape[i] += n
        return tuple(shape)

    def restrict_vertical(self, k_start=0, nk=None) -> "GridIndexing":
        """
        Returns a copy of itself with modified vertical origin and domain.

        Args:
            k_start: offset to apply to current vertical origin, must be
                greater than 0 and less than the size of the vertical domain
            nk: new vertical domain size as a number of grid cells,
                defaults to remaining grid cells in the current domain,
                can be at most the size of the vertical domain minus k_start
        """
        if k_start < 0:
            raise ValueError("k_start must be positive")
        if k_start > self.domain[2]:
            raise ValueError(
                "k_start must be less than the number of vertical levels "
                f"(received {k_start} for {self.domain[2]} vertical levels"
            )
        if nk is None:
            nk = self.domain[2] - k_start
        elif nk < 0:
            raise ValueError("number of vertical levels should be positive")
        elif nk > (self.domain[2] - k_start):
            raise ValueError(
                "nk can be at most the size of the vertical domain minus k_start"
            )

        new = GridIndexing(
            self.domain[:2] + (nk,),
            self.n_halo,
            self.south_edge,
            self.north_edge,
            self.west_edge,
            self.east_edge,
        )
        new.origin = self.origin[:2] + (self.origin[2] + k_start,)
        return new

    def get_quantity_halo_spec(
        self,
        shape: Tuple[int, ...],
        origin: Tuple[int, ...],
        dims=[pace.util.X_DIM, pace.util.Y_DIM, pace.util.Z_DIM],
        n_halo: Optional[int] = None,
        *,
        backend: str,
    ) -> QuantityHaloSpec:
        """Build memory specifications for the halo update.

        Args:
            shape: the shape of the Quantity
            origin: the origin of the compute domain
            dims: dimensionality of the data
            n_halo: number of halo points to update, defaults to self.n_halo
            backend: gt4py backend to use
        """

        # TEMPORARY: we do a nasty temporary allocation here to read in the hardware
        # memory layout. Further work in GT4PY will allow for deferred allocation
        # which will give access to those information while making sure
        # we don't allocate
        # Refactor is filed in ticket DSL-820

        temp_storage = gt4py_utils.make_storage_from_shape(
            shape, origin, backend=backend
        )
        origin, extent = self.get_origin_domain(dims)
        temp_quantity = pace.util.Quantity(
            temp_storage,
            dims=dims,
            units="unknown",
            origin=origin,
            extent=extent,
        )
        if n_halo is None:
            n_halo = self.n_halo

        spec = QuantityHaloSpec(
            n_halo,
            temp_quantity.data.strides,
            temp_quantity.data.itemsize,
            temp_quantity.data.shape,
            temp_quantity.metadata.origin,
            temp_quantity.metadata.extent,
            temp_quantity.metadata.dims,
            temp_quantity.np,
            temp_quantity.metadata.dtype,
        )

        del temp_storage
        del temp_quantity

        return spec


class StencilFactory:
    """Configurable class which creates stencil objects."""

    def __init__(self, config: StencilConfig, grid_indexing: GridIndexing):
        """
        Args:
            config: gt4py-specific stencil configuration
            grid_indexing: configuration for domain and halo indexing`
        """
        self.config: StencilConfig = config
        self.grid_indexing: GridIndexing = grid_indexing

    @property
    def backend(self):
        return self.config.backend

    def from_origin_domain(
        self,
        func: Callable[..., None],
        origin: Union[Tuple[int, ...], Mapping[str, Tuple[int, ...]]],
        domain: Tuple[int, ...],
        externals: Optional[Mapping[str, Any]] = None,
        skip_passes: Tuple[str, ...] = (),
    ) -> FrozenStencil:
        """
        Args:
            func: stencil definition function
            origin: gt4py origin to use at call time
            domain: gt4py domain to use at call time
            stencil_config: container for stencil configuration
            externals: compile-time external variables required by stencil
            skip_passes: compiler passes to skip when building stencil
        """
        if self.config.compare_to_numpy:
            cls: Type = CompareToNumpyStencil
        else:
            cls = FrozenStencil
        return cls(
            func=func,
            origin=origin,
            domain=domain,
            stencil_config=self.config,
            externals=externals,
            skip_passes=skip_passes,
        )

    def from_dims_halo(
        self,
        func: Callable[..., None],
        compute_dims: Sequence[str],
        compute_halos: Sequence[int] = tuple(),
        externals: Optional[Mapping[str, Any]] = None,
        skip_passes: Tuple[str, ...] = (),
    ) -> FrozenStencil:
        """
        Initialize a stencil from dimensions and number of halo points.

        Automatically injects axis_offsets into stencil externals.

        Args:
            func: stencil definition function
            compute_dims: dimensionality of compute domain
            compute_halos: number of halo points to include in compute domain
            externals: compile-time external variables required by stencil
            skip_passes: compiler passes to skip when building stencil
        """
        if externals is None:
            externals = {}
        if len(compute_dims) != 3:
            raise ValueError(
                f"must have 3 dimensions to create stencil, got {compute_dims}"
            )
        origin, domain = self.grid_indexing.get_origin_domain(
            dims=compute_dims, halos=compute_halos
        )
        origin = cast_to_index3d(origin)
        domain = cast_to_index3d(domain)
        all_externals = self.grid_indexing.axis_offsets(origin=origin, domain=domain)
        all_externals.update(externals)
        return self.from_origin_domain(
            func=func,
            origin=origin,
            domain=domain,
            externals=all_externals,
            skip_passes=skip_passes,
        )

    def restrict_vertical(self, k_start=0, nk=None) -> "StencilFactory":
        return StencilFactory(
            config=self.config,
            grid_indexing=self.grid_indexing.restrict_vertical(k_start=k_start, nk=nk),
        )


def get_stencils_with_varied_bounds(
    func: Callable[..., None],
    origins: List[Index3D],
    domains: List[Index3D],
    stencil_factory: StencilFactory,
    externals: Optional[Mapping[str, Any]] = None,
) -> List[FrozenStencil]:
    assert len(origins) == len(domains), (
        "Lists of origins and domains need to have the same length, you provided "
        + str(len(origins))
        + " origins and "
        + str(len(domains))
        + " domains"
    )
    if externals is None:
        externals = {}
    stencils = []
    for origin, domain in zip(origins, domains):
        ax_offsets = stencil_factory.grid_indexing.axis_offsets(
            origin=origin, domain=domain
        )
        stencils.append(
            stencil_factory.from_origin_domain(
                func,
                origin=origin,
                domain=domain,
                externals={**externals, **ax_offsets},
            )
        )
    return stencils<|MERGE_RESOLUTION|>--- conflicted
+++ resolved
@@ -302,23 +302,17 @@
             externals = {}
         self.externals = externals
         self.func = func
-        self.stencil_function = gtscript.stencil
         self.stencil_kwargs = self.stencil_config.stencil_kwargs(
-            skip_passes=skip_passes
+            skip_passes=skip_passes, func=self.func
         )
         self._stencil_run_kwargs = None
         self._field_origins = None
         self.stencil_object: Optional[gt4py.StencilObject] = None
         self._written_fields: List[str] = []
 
+        self._argument_names = tuple(inspect.getfullargspec(func).args)
+
         if "dace" in self.stencil_config.backend:
-            # [TODO]: find a better solution for this
-            # 1 indexing to 0 and halos: -2, -1, 0 --> 0, 1,2
-            if MPI is not None and MPI.COMM_WORLD.Get_size() > 1:
-                gt4py.config.cache_settings["dir_name"] = ".gt_cache_{:0>6d}".format(
-                    MPI.COMM_WORLD.Get_rank()
-                )
-
             dace.Config.set(
                 "default_build_folder",
                 value="{gt_cache}/dacecache".format(
@@ -326,34 +320,7 @@
                 ),
             )
 
-<<<<<<< HEAD
-        stencil_kwargs = self.stencil_config.stencil_kwargs(
-            skip_passes=skip_passes, func=func
-        )
-        self.stencil_object: gt4py.StencilObject = gtscript.stencil(
-            definition=func, externals=externals, **stencil_kwargs
-        )
-        """Generated stencil object returned from gt4py."""
-=======
-        # Enable distributed compilation if running in parallel and
-        # not running dace orchestration
-        if (
-            MPI is not None
-            and MPI.COMM_WORLD.Get_size() > 1
-            and "dace" not in self.stencil_config.backend
-        ):
-            self.stencil_function = future_stencil.future_stencil
-            self.stencil_kwargs["wrapper"] = self
-        else:
-            # future stencil provides this information and
-            # we want to be consistent with the naming whether we are
-            # running in parallel or not (so we use the same cache)
-            self.stencil_kwargs["name"] = (
-                self.func.__module__ + "." + self.func.__name__
-            )
->>>>>>> 84b007d2
-
-        self._argument_names = tuple(inspect.getfullargspec(self.func).args)
+        self._argument_names = tuple(inspect.getfullargspec(func).args)
 
         assert (
             len(self._argument_names) > 0
@@ -367,10 +334,11 @@
             self.stencil_object = self._compile()
 
     def _compile(self):
-        stencil_object: gt4py.StencilObject = self.stencil_function(
+        stencil_object: gt4py.StencilObject = gtscript.stencil(
             definition=self.func,
             externals=self.externals,
             **self.stencil_kwargs,
+            name=self.func.__module__ + "." + self.func.__name__,
         )
         field_info = stencil_object.field_info
         self._field_origins: Dict[
