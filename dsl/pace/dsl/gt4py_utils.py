--- conflicted
+++ resolved
@@ -260,14 +260,7 @@
             mask = (False, False, True)  # Assume 1D is a k-field
         else:
             mask = (n_dims * (True,)) + ((3 - n_dims) * (False,))
-<<<<<<< HEAD
-    # NOTE (jdahm): Temporary until Jenkins is updated
-    backend = backend.replace("gtc:", "")
     storage = gt_storage.zeros(
-=======
-    storage_func = gt_storage.zeros if init else gt_storage.empty
-    storage = storage_func(
->>>>>>> 39cf0d21
         backend=backend,
         default_origin=origin,
         shape=shape,
