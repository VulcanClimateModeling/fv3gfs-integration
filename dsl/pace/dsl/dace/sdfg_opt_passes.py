--- conflicted
+++ resolved
@@ -4,6 +4,7 @@
 from dace import data
 from dace.sdfg import graph
 import collections
+
 
 def strip_unused_global_in_compute_x_flux(sdfg: dace.SDFG):
     """Remove compute_x_flux al & ar variables transient representations that are
@@ -19,10 +20,9 @@
                     conn = state.memlet_path(e)[0].src_conn
                     tasklet = state.memlet_path(e)[0].src
                 elif isinstance(state.memlet_path(e)[-1].dst, dace.nodes.Tasklet):
-                     conn = state.memlet_path(e)[-1].dst_conn
-                     tasklet = state.memlet_path(e)[-1].dst
+                    conn = state.memlet_path(e)[-1].dst_conn
+                    tasklet = state.memlet_path(e)[-1].dst
                 if tasklet is not None:
-<<<<<<< HEAD
                     code_str = tasklet.code.as_string
                     dtype = state.parent.arrays[e.data.data].dtype
                     code_str = f"{conn}: dace.{dtype.to_string()}\n" + code_str
@@ -30,149 +30,6 @@
                 state.remove_memlet_path(e, True)
 
 
-=======
-                     code_str = tasklet.code.as_string
-                     dtype = state.parent.arrays[e.data.data].dtype
-                     code_str = f"{conn}: dace.{dtype.to_string()}\n" + code_str
-                     tasklet.code.as_string = code_str
-                state.remove_memlet_path(e, True)
-
-
-def refine_arrays(sdfg: dace.SDFG):
-    """
-    Insert after sdfg.simplify(...)
-    """
-    refined = 0
-
-    # Collect all nodes that appear exactly twice: before and after a nested SDFG, and nowhere else
-    names: Dict[str, List[dace.nodes.AccessNode]] = collections.defaultdict(list)
-    for node, state in sdfg.all_nodes_recursive():
-        if isinstance(node, dace.nodes.AccessNode):
-            names[node.data].append((node, state))
-    names = {k: v for k, v in names.items() if len(v) == 2}
-
-    # Then, for all nested SDFG nodes, find those which appear in "names" and are around that SDFG
-    for node, state in sdfg.all_nodes_recursive():
-        if isinstance(node, dace.nodes.NestedSDFG):
-            cursdfg = state.parent
-            for e in list(state.in_edges(node)):
-                if e.data.data not in names:
-                    continue
-                if e.data.is_empty():
-                    continue
-                try:
-                    oe = next(state.out_edges_by_connector(node, e.dst_conn))
-                except StopIteration:
-                    continue
-                if state.in_degree(state.memlet_tree(e).root().edge.src) > 0:
-                    continue
-                if state.out_degree(state.memlet_tree(oe).root().edge.dst) > 0:
-                    continue
-
-                desc = cursdfg.arrays[e.data.data]
-                if not desc.transient:
-                    continue
-                if desc.storage != dace.StorageType.GPU_Global:
-                    continue
-                if node.sdfg.number_of_nodes() > 1:
-                    continue
-
-                # Get size from map
-                for an, nstate in node.sdfg.all_nodes_recursive():
-                    if isinstance(an, dace.nodes.AccessNode) and an.data == e.dst_conn:
-                        try:
-                            mx = next(iter(nstate.predecessors(an)))
-                        except StopIteration:
-                            me = None
-                            continue
-                        me: dace.nodes.MapEntry = nstate.entry_node(mx)
-                        break
-                else:
-                    if me is None:
-                        continue
-                    raise TypeError(f"what {iname} {e.data.data}")
-
-                if me is None:
-                    continue
-
-                # external
-                state.remove_memlet_path(e)
-                state.remove_memlet_path(oe)
-
-                # internal
-                nsdfg = node.sdfg
-                iname = e.dst_conn
-                idesc = nsdfg.arrays[iname]
-                idesc.transient = True
-                idesc.storage = dace.StorageType.GPU_Shared
-
-                shp = []
-                for expr in me.map.range.size()[::-1]:
-                    symdict = {str(s): s for s in expr.free_symbols}
-                    repldict = {}
-                    if "tile_i" in symdict:
-                        repldict[symdict["tile_i"]] = 0
-                    if "tile_j" in symdict:
-                        repldict[symdict["tile_j"]] = 0
-                    shp.append(expr.subs(repldict))
-
-                if len(shp) < 3:
-                    shp += [1] * (3 - len(shp))
-
-                idesc.shape = tuple(shp)
-                idesc.strides = (shp[1], 1, 1)
-                idesc.total_size = data._prod(shp)
-                idesc.lifetime = dace.AllocationLifetime.Scope
-                cursdfg.remove_data(e.data.data)
-                refined += 1
-
-    print("Refined:", refined)
-
-
-from dace.sdfg.analysis import scalar_to_symbol as s2s
-
-
-def simple_cprop(sdfg: dace.SDFG):
-    from dace import symbolic
-
-    while True:
-        var_to_edge: Dict[str, graph.Edge[dace.InterstateEdge]] = {}
-        skip = set()
-        for ise in sdfg.edges():
-            for aname in ise.data.assignments.keys():
-                # Appears more than once? Skip
-                if aname in var_to_edge:
-                    skip.add(aname)
-                else:
-                    var_to_edge[aname] = ise
-
-        # Replace as necessary
-        repldict = {}
-        for var, ise in var_to_edge.items():
-            if var in skip:
-                continue
-            # If depends on non-global values, skip
-            fsyms = symbolic.free_symbols_and_functions(ise.data.assignments[var])
-            if len(fsyms - sdfg.symbols.keys()) > 0:
-                continue
-            repldict[var] = ise.data.assignments[var]
-            del ise.data.assignments[var]
-            if var in sdfg.symbols:
-                del sdfg.symbols[var]
-            break
-        # Propagate
-        for k, v in repldict.items():
-            for s in sdfg.nodes():
-                s.replace(k, v)
-            for e in sdfg.edges():
-                e.data.replace(k, v, replace_keys=False)
-        if len(repldict) == 0:
-            # No more replacements done
-            break
-    s2s.remove_symbol_indirection(sdfg)
-
-
->>>>>>> 03db972a
 def splittable_region_expansion(sdfg: dace.SDFG):
     """
     Set certain StencilComputation library nodes to expand to a different
