import enum
from typing import Any, Dict, Optional

import dace.config

from pace.util.communicator import CubedSphereCommunicator


class DaCeOrchestration(enum.Enum):
    """
    Orchestration mode for DaCe

        Python: python orchestration
        Build: compile & save SDFG only
        BuildAndRun: compile & save SDFG, then run
        Run: load from .so and run, will fail if .so is not available
    """

    Python = 0
    Build = 1
    BuildAndRun = 2
    Run = 3


class DaceConfig:
    def __init__(
        self,
        communicator: Optional[CubedSphereCommunicator],
        backend: str,
        tile_nx: int = 0,
        tile_nz: int = 0,
        orchestration: Optional[DaCeOrchestration] = None,
    ):
        # Temporary. This is a bit too out of the ordinary for the common user.
        # We should refactor the architecture to allow for a `gtc:orchestrated:dace:X`
        # backend that would signify both the `CPU|GPU` split and the orchestration mode
        import os

        if orchestration is None:
            fv3_dacemode_env_var = os.getenv("FV3_DACEMODE", "Python")
            # The below condition guard against defining empty FV3_DACEMODE and
            # awkward behavior of os.getenv returning "" even when not defined
            if fv3_dacemode_env_var is None or fv3_dacemode_env_var == "":
                fv3_dacemode_env_var = "Python"
            self._orchestrate = DaCeOrchestration[fv3_dacemode_env_var]
        else:
            self._orchestrate = orchestration

        # Set the configuration of DaCe to a rigid & tested set of divergence
        # from the defaults when orchestrating
        if orchestration != DaCeOrchestration.Python:
            # Required to True for gt4py storage/memory
            dace.config.Config.set(
                "compiler",
                "allow_view_arguments",
                value=True,
            )
            # Removed --fmath
            dace.config.Config.set(
                "compiler",
                "cpu",
                "args",
                value="-std=c++14 -fPIC -Wall -Wextra -O3",
            )
            # Potentially buggy - deactivate
            dace.config.Config.set(
                "compiler",
                "cpu",
                "openmp_sections",
                value=0,
            )
            # Removed --fast-math
            dace.config.Config.set(
                "compiler",
                "cuda",
                "args",
                value="-std=c++14 -Xcompiler -fPIC -O3 -Xcompiler -march=native",
            )
<<<<<<< HEAD
            # Potentiall buggy - deactivate
=======
            dace.config.Config.set("compiler", "cuda", "cuda_arch", value="60")
            dace.config.Config.set(
                "compiler", "cuda", "default_block_size", value="64,8,1"
            )
            # Potentially buggy - deactivate
>>>>>>> 1e12120b
            dace.config.Config.set(
                "compiler",
                "cuda",
                "max_concurrent_streams",
<<<<<<< HEAD
                value=-1,
=======
                value=-1,  # no concurrent streams, every kernel on defaultStream
>>>>>>> 1e12120b
            )
            # Speed up built time
            dace.config.Config.set(
                "compiler",
                "cuda",
                "unique_functions",
                value="none",
            )
            # Required to False. Bug to be fixes on DaCe side
            dace.config.Config.set(
                "execution",
                "general",
                "check_args",
                value=False,
            )
            # Required for HaloEx callbacks and general code sanity
            dace.config.Config.set(
                "frontend",
                "dont_fuse_callbacks",
                value=True,
            )
            # Unroll all loop - outer loop should be exempted with dace.nounroll
            dace.config.Config.set(
                "frontend",
                "unroll_threshold",
                value=False,
            )
            # Allow for a longer stack dump when parsing fails
            dace.config.Config.set(
                "frontend",
                "verbose_errors",
                value=True,
            )
            # Build speed up by removing some deep copies
            dace.config.Config.set(
                "store_history",
                value=False,
            )

<<<<<<< HEAD
=======
            # Enable to debug GPU failures
            dace.config.Config.set("compiler", "cuda", "syncdebug", value=False)

>>>>>>> 1e12120b
        # attempt to kill the dace.conf to avoid confusion
        if dace.config.Config._cfg_filename:
            try:
                import os

                os.remove(dace.config.Config._cfg_filename)
            except OSError:
                pass

        self._backend = backend
        self.tile_resolution = [tile_nx, tile_nx, tile_nz]
        from pace.dsl.dace.build import get_target_rank, set_distributed_caches

        # Distributed build required info
        if communicator:
            self.my_rank = communicator.rank
            self.rank_size = communicator.comm.Get_size()
            self.target_rank = get_target_rank(self.my_rank, communicator.partitioner)
            self.layout = communicator.partitioner.layout
        else:
            self.my_rank = 0
            self.rank_size = 1
            self.target_rank = 0
            self.layout = [1, 1]

        set_distributed_caches(self)

        if (
            self._orchestrate != DaCeOrchestration.Python
            and "dace" not in self._backend
        ):
            raise RuntimeError(
                "DaceConfig: orchestration can only be leverage "
                f"on dace or dace:gpu not on {self._backend}"
            )

    def is_dace_orchestrated(self) -> bool:
        return self._orchestrate != DaCeOrchestration.Python

    def is_gpu_backend(self) -> bool:
        return "gpu" in self._backend

    def get_backend(self) -> str:
        return self._backend

    def get_orchestrate(self) -> DaCeOrchestration:
        return self._orchestrate

    def as_dict(self) -> Dict[str, Any]:
        return {
            "_orchestrate": str(self._orchestrate.name),
            "_backend": self._backend,
            "my_rank": self.my_rank,
            "rank_size": self.rank_size,
            "layout": self.layout,
            "tile_resolution": self.tile_resolution,
        }

    @classmethod
    def from_dict(cls, data: dict):
        config = cls(
            None,
            backend=data["_backend"],
            orchestration=DaCeOrchestration[data["_orchestrate"]],
        )
        config.my_rank = data["my_rank"]
        config.rank_size = data["rank_size"]
        config.layout = data["layout"]
        config.tile_resolution = data["tile_resolution"]
        return config<|MERGE_RESOLUTION|>--- conflicted
+++ resolved
@@ -76,24 +76,16 @@
                 "args",
                 value="-std=c++14 -Xcompiler -fPIC -O3 -Xcompiler -march=native",
             )
-<<<<<<< HEAD
-            # Potentiall buggy - deactivate
-=======
             dace.config.Config.set("compiler", "cuda", "cuda_arch", value="60")
             dace.config.Config.set(
                 "compiler", "cuda", "default_block_size", value="64,8,1"
             )
             # Potentially buggy - deactivate
->>>>>>> 1e12120b
             dace.config.Config.set(
                 "compiler",
                 "cuda",
                 "max_concurrent_streams",
-<<<<<<< HEAD
-                value=-1,
-=======
                 value=-1,  # no concurrent streams, every kernel on defaultStream
->>>>>>> 1e12120b
             )
             # Speed up built time
             dace.config.Config.set(
@@ -133,12 +125,9 @@
                 value=False,
             )
 
-<<<<<<< HEAD
-=======
             # Enable to debug GPU failures
             dace.config.Config.set("compiler", "cuda", "syncdebug", value=False)
 
->>>>>>> 1e12120b
         # attempt to kill the dace.conf to avoid confusion
         if dace.config.Config._cfg_filename:
             try:
