from typing import List, Optional, Tuple

from dace.sdfg import SDFG

from pace.dsl.dace.dace_config import DaceConfig, DaCeOrchestration
from pace.util import TilePartitioner


################################################
# Distributed compilation


def determine_compiling_ranks(config: DaceConfig) -> bool:
    is_compiling = False
    rank = config.my_rank
    size = config.rank_size

    if int(size / 6) == 0:
        is_compiling = True
    elif rank % int(size / 6) == rank:
        is_compiling = True

    return is_compiling


def unblock_waiting_tiles(comm, sdfg_path: str) -> None:
    if comm and comm.Get_size() > 1:
        for tile in range(1, 6):
            tilesize = comm.Get_size() / 6
            comm.send(sdfg_path, dest=tile * tilesize + comm.Get_rank())


def get_target_rank(rank: int, partitioner: TilePartitioner):
    """From my rank & the current partitioner we determine which
<<<<<<< HEAD
    rank we should read from"""
=======
    rank we should read from.
    For all layout >= 3,3 this presumes build has been done on a
    3,3 layout."""
>>>>>>> 1e12120b
    if partitioner.layout == (1, 1):
        return 0
    if partitioner.layout == (2, 2):
        if partitioner.tile.on_tile_bottom(rank):
            if partitioner.tile.on_tile_left(rank):
                return 0  # "00"
            if partitioner.tile.on_tile_right(rank):
                return 1  # "10"
        if partitioner.tile.on_tile_top(rank):
            if partitioner.tile.on_tile_left(rank):
                return 2  # "01"
            if partitioner.tile.on_tile_right(rank):
                return 3  # "11"
    else:
        if partitioner.tile.on_tile_bottom(rank):
            if partitioner.tile.on_tile_left(rank):
                return 0  # "00"
            if partitioner.tile.on_tile_right(rank):
                return 2  # "20"
            else:
                return 1  # "10"
        if partitioner.tile.on_tile_top(rank):
            if partitioner.tile.on_tile_left(rank):
                return 6  # "02"
            if partitioner.tile.on_tile_right(rank):
                return 8  # "22"
            else:
                return 7  # "12"
        else:
            if partitioner.tile.on_tile_left(rank):
                return 3  # "01"
            if partitioner.tile.on_tile_right(rank):
                return 5  # "21"
            else:
                return 4  # "11"


def build_info_filepath() -> str:
    return "build_info.txt"


def write_build_info(
    sdfg: SDFG, layout: Tuple[int], resolution_per_tile: List[int], backend: str
):
    """Write down all relevant information on the build to identify
    it at load time."""
<<<<<<< HEAD
=======
    # Dev NOTE: we should be able to leverage sdfg.make_key to get a hash or
    # even go to a complete hash base system and read the data from the SDFG itself
>>>>>>> 1e12120b
    import os

    path_to_sdfg_dir = os.path.abspath(sdfg.build_folder)
    with open(f"{path_to_sdfg_dir}/{build_info_filepath()}", "w") as build_info_read:
        build_info_read.write("#Schema: Backend Layout Resolution per tile\n")
        build_info_read.write(f"{backend}\n")
        build_info_read.write(f"{str(layout)}\n")
        build_info_read.write(f"{str(resolution_per_tile)}\n")


################################################

################################################
# SDFG load (both .sdfg file and build directory containing .so)


def get_sdfg_path(
    daceprog_name: str, config: DaceConfig, sdfg_file_path: Optional[str] = None
) -> Optional[str]:
    """Build an SDFG path from the qualified program name or it's direct path to .sdfg

    Args:
        program_name: qualified name in the form module_qualname if module is not locals
        sdfg_file_path: absolute path to a .sdfg file
    """
    import os

    # TODO: check DaceConfig for cache.strategy == name
    # Guarding against bad usage of this function
    if config.get_orchestrate() != DaCeOrchestration.Run:
        return None

    # Case of a .sdfg file given by the user to be compiled
    if sdfg_file_path is not None:
        if not os.path.isfile(sdfg_file_path):
            raise RuntimeError(
                f"SDFG filepath {sdfg_file_path} cannot be found or is not a file"
            )
        return sdfg_file_path

    # Case of loading a precompiled .so - lookup using GT_CACHE
    from gt4py import config as gt_config

    if config.rank_size > 1:
        rank = config.my_rank
        rank_str = f"_{config.target_rank:06d}"
    else:
        rank = 0
        rank_str = f"_{rank:06d}"

    sdfg_dir_path = (
        f"{gt_config.cache_settings['root_path']}"
        f"/.gt_cache{rank_str}/dacecache/{daceprog_name}"
    )
    if not os.path.isdir(sdfg_dir_path):
        raise RuntimeError(f"Precompiled SDFG is missing at {sdfg_dir_path}")

    # Check layout in build time matches layout now
    import ast

    with open(f"{sdfg_dir_path}/{build_info_filepath()}") as build_info_file:
        # Jump over schema comment
        build_info_file.readline()
        # Read in
        build_backend = build_info_file.readline().rstrip()
        if config.get_backend() != build_backend:
            raise RuntimeError(
                f"SDFG build for {build_backend}, {config._backend} has been asked"
            )
        # Check layout
        build_layout = ast.literal_eval(build_info_file.readline())
        can_read = True
        if config.layout == (1, 1) and config.layout != build_layout:
            can_read = False
        elif config.layout == (2, 2) and config.layout != build_layout:
            can_read = False
        elif (
            build_layout != (1, 1) and build_layout != (2, 2) and build_layout != (3, 3)
        ):
            can_read = False
        if not can_read:
            raise RuntimeError(
                f"SDFG build for layout {build_layout}, "
                f"cannot be run with current layout {config.layout}"
            )
        # Check resolution per tile
        build_resolution = ast.literal_eval(build_info_file.readline())
        if config.tile_resolution != build_resolution:
            raise RuntimeError(
                f"SDFG build for resolution {build_resolution}, "
                f"cannot be run with current resolution {config.tile_resolution}"
            )

    print(f"[DaCe Config] Rank {rank} loading SDFG {sdfg_dir_path}")

    return sdfg_dir_path


def set_distributed_caches(config: "DaceConfig"):
    """In Run mode, check required file then point current rank cache to source cache"""

    # Execute specific initialization per orchestration state
    orchestration_mode = config.get_orchestrate()

    # Check that we have all the file we need to early out in case
    # of issues.
    if orchestration_mode == DaCeOrchestration.Run:
        import os

        from gt4py import config as gt_config

        # Check our cache exist
        if config.rank_size > 1:
            rank = config.my_rank
            target_rank_str = f"_{config.target_rank:06d}"
        else:
            rank = 0
            target_rank_str = f"_{rank:06d}"
        cache_filepath = (
            f"{gt_config.cache_settings['root_path']}/.gt_cache{target_rank_str}"
        )
        if not os.path.exists(cache_filepath):
            raise RuntimeError(
                f"{orchestration_mode} error: Could not find caches for rank "
                f"{rank} at {cache_filepath}"
            )

        # All, good set this rank cache to the source cache
        gt_config.cache_settings["dir_name"] = f".gt_cache{target_rank_str}"
        print(
            f"[{orchestration_mode}] Rank {rank} "
            f"reading cache {gt_config.cache_settings['dir_name']}"
        )<|MERGE_RESOLUTION|>--- conflicted
+++ resolved
@@ -32,13 +32,9 @@
 
 def get_target_rank(rank: int, partitioner: TilePartitioner):
     """From my rank & the current partitioner we determine which
-<<<<<<< HEAD
-    rank we should read from"""
-=======
     rank we should read from.
     For all layout >= 3,3 this presumes build has been done on a
     3,3 layout."""
->>>>>>> 1e12120b
     if partitioner.layout == (1, 1):
         return 0
     if partitioner.layout == (2, 2):
@@ -85,11 +81,8 @@
 ):
     """Write down all relevant information on the build to identify
     it at load time."""
-<<<<<<< HEAD
-=======
     # Dev NOTE: we should be able to leverage sdfg.make_key to get a hash or
     # even go to a complete hash base system and read the data from the SDFG itself
->>>>>>> 1e12120b
     import os
 
     path_to_sdfg_dir = os.path.abspath(sdfg.build_folder)
