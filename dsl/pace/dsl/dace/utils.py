import time
from dataclasses import dataclass, field
from typing import Dict, List, Tuple

import dace
from dace import SDFG, SDFGState, StorageType, nodes
from dace.transformation.helpers import get_parent_map

from pace.dsl.dace.dace_config import DaceConfig


class DaCeProgress:
    """Timer and log to track build progress"""

    def __init__(self, config: DaceConfig, label: str):
        self.prefix = DaCeProgress.default_prefix(config)
        self.prefix = f"[{config.get_orchestrate()}]"
        self.label = label

    @classmethod
    def log(cls, prefix: str, message: str):
        print(f"{prefix} {message}", flush=True)

    @classmethod
    def default_prefix(cls, config: DaceConfig) -> str:
        return f"[{config.get_orchestrate()}]"

    def __enter__(self):
        DaCeProgress.log(self.prefix, f"{self.label}...")
        self.start = time.time()

    def __exit__(self, _type, _val, _traceback):
        elapsed = time.time() - self.start
        DaCeProgress.log(self.prefix, f"{self.label}...{elapsed}s.")


<<<<<<< HEAD
def NaN_checker(sdfg: dace.SDFG):
=======
def is_ref(sd: SDFG, aname: str):
    found = False
    for node, state in sd.all_nodes_recursive():
        if not isinstance(state, SDFGState):
            continue
        if state.parent is sd:
            if isinstance(node, nodes.AccessNode) and aname == node.data:
                found = True
                break

    return found


@dataclass
class ArrayReport:
    name: str = ""
    total_size_in_bytes: int = 0
    referenced: bool = False
    transient: bool = False
    top_level: bool = False


@dataclass
class StorageReport:
    name: str = ""
    referenced_in_bytes: int = 0
    unreferenced_in_bytes: int = 0
    top_level_in_bytes: int = 0
    details: List[ArrayReport] = field(default_factory=list)


def count_memory(sdfg: SDFG, detail_report=False) -> str:
    allocations: Dict[StorageType, StorageReport] = {}
    for storage_type in StorageType:
        allocations[storage_type] = StorageReport(name=storage_type)

    for sd, aname, arr in sdfg.arrays_recursive():
        array_size_in_bytes = arr.total_size * arr.dtype.bytes
        ref = is_ref(sd, aname)

        if sd is not sdfg and arr.transient:
            allocations[arr.storage].details.append(
                ArrayReport(
                    name=aname,
                    total_size_in_bytes=array_size_in_bytes,
                    referenced=ref,
                    transient=arr.transient,
                    top_level=False,
                )
            )
            if ref:
                allocations[arr.storage].referenced_in_bytes += array_size_in_bytes
            else:
                allocations[arr.storage].unreferenced_in_bytes += array_size_in_bytes

        elif sd is sdfg:
            allocations[arr.storage].details.append(
                ArrayReport(
                    name=aname,
                    total_size_in_bytes=array_size_in_bytes,
                    referenced=ref,
                    transient=arr.transient,
                    top_level=True,
                )
            )
            allocations[arr.storage].top_level_in_bytes += array_size_in_bytes
            if ref:
                allocations[arr.storage].referenced_in_bytes += array_size_in_bytes
            else:
                allocations[arr.storage].unreferenced_in_bytes += array_size_in_bytes

    report = f"{sdfg.name}:\n"
    for storage, allocs in allocations.items():
        alloc_in_mb = float(allocs.referenced_in_bytes / (1024 * 1024))
        unref_alloc_in_mb = float(allocs.unreferenced_in_bytes / (1024 * 1024))
        toplvlalloc_in_mb = float(allocs.top_level_in_bytes / (1024 * 1024))
        if alloc_in_mb or toplvlalloc_in_mb > 0:
            report += (
                f"{storage}:\n"
                f"  Alloc ref {alloc_in_mb:.2f} mb\n"
                f"  Alloc unref {unref_alloc_in_mb:.2f} mb\n"
                f"  Top lvl alloc: {toplvlalloc_in_mb:.2f}mb\n"
            )
            if detail_report:
                report += "\n"
                report += "  Referenced\tTransient\tTotal size(mb)\tName\n"
                for detail in allocs.details:
                    size_in_mb = float(detail.total_size_in_bytes / (1024 * 1024))
                    ref_str = "     X     " if detail.referenced else "           "
                    transient_str = "     X     " if detail.transient else "           "
                    report += (
                        f" {ref_str}\t{transient_str}"
                        f"\t   {size_in_mb:.2f}"
                        f"\t   {detail.name}\n"
                    )

    return report


def count_memory_from_path(sdfg_path: str, detail_report=False) -> str:
    return count_memory(SDFG.from_file(sdfg_path), detail_report=detail_report)


def nanczek(sdfg: dace.SDFG):
>>>>>>> 04f9458f
    """
    Insert a check on array after each computational map to check for NaN
    in the domain.

    In current pipeline, it is to be inserter after sdfg.simplify(...).
    """
    import copy

    import sympy as sp
    from dace import data as dt
    from dace import symbolic
    from dace.sdfg import graph as gr
    from dace.sdfg import utils as sdutil

    # Adds a NaN checker after every mapexit->access node
    checks: List[
        Tuple[dace.SDFGState, dace.nodes.AccessNode, gr.MultiConnectorEdge[dace.Memlet]]
    ] = []
    allmaps = [
        (me, state)
        for me, state in sdfg.all_nodes_recursive()
        if isinstance(me, dace.nodes.MapEntry)
    ]
    topmaps = [
        (me, state) for me, state in allmaps if get_parent_map(state, me) is None
    ]
    for me, state in topmaps:
        mx = state.exit_node(me)
        for e in state.out_edges(mx):
            if isinstance(e.dst, dace.nodes.AccessNode):
                if isinstance(e.dst.desc(state.parent), dt.View):  # Skip views for now
                    continue
                node = sdutil.get_last_view_node(state, e.dst)
                if "diss_estd" in node.data:
                    continue
                if state.memlet_path(e)[
                    0
                ].data.dynamic:  # Skip dynamic (region) outputs
                    continue

                checks.append((state, node, e))
    for state, node, e in checks:
        # Append node that will go after the map
        newnode: dace.nodes.AccessNode = copy.deepcopy(node)
        # Move all outgoing edges to new node
        for oe in list(state.out_edges(node)):
            state.remove_edge(oe)
            state.add_edge(newnode, oe.src_conn, oe.dst, oe.dst_conn, oe.data)

        # Add map in between node and newnode
        sdfg = state.parent
        inparr = sdfg.arrays[newnode.data]
        index_expr = ", ".join(["__i%d" % i for i in range(len(inparr.shape))])
        index_printf = ", ".join(["%d"] * len(inparr.shape))

        # Get range from memlet (which may not be the entire array size)
        def evaluate(expr):
            return expr.subs({sp.Function("int_floor"): symbolic.int_floor})

        # Infer scheduly
        schedule_type = dace.ScheduleType.Default
        if (
            inparr.storage == dace.StorageType.GPU_Global
            or inparr.storage == dace.StorageType.GPU_Shared
        ):
            schedule_type = dace.ScheduleType.GPU_Device

        ranges = []
        for i, (begin, end, step) in enumerate(e.data.subset):
            ranges.append(
                (f"__i{i}", (evaluate(begin), evaluate(end), evaluate(step)))
            )  # evaluate to resolve views & actively read/write domains
        state.add_mapped_tasklet(
            name="nancheck",
            map_ranges=ranges,
            inputs={"__inp": dace.Memlet.simple(newnode.data, index_expr)},
            code=f"""
            if (__inp != __inp) {{
                printf("NaN value found at {newnode.data}, line %d, index {index_printf}\\n", __LINE__, {index_expr});
            }}
            """,  # noqa: E501
            schedule=schedule_type,
            language=dace.Language.CPP,
            outputs={
                "__out": dace.Memlet.simple(newnode.data, index_expr, num_accesses=-1)
            },
            input_nodes={node.data: node},
            output_nodes={newnode.data: newnode},
            external_edges=True,
        )
    print(f"Added {len(checks)} NaN checks")<|MERGE_RESOLUTION|>--- conflicted
+++ resolved
@@ -34,9 +34,6 @@
         DaCeProgress.log(self.prefix, f"{self.label}...{elapsed}s.")
 
 
-<<<<<<< HEAD
-def NaN_checker(sdfg: dace.SDFG):
-=======
 def is_ref(sd: SDFG, aname: str):
     found = False
     for node, state in sd.all_nodes_recursive():
@@ -140,8 +137,7 @@
     return count_memory(SDFG.from_file(sdfg_path), detail_report=detail_report)
 
 
-def nanczek(sdfg: dace.SDFG):
->>>>>>> 04f9458f
+def NaN_checker(sdfg: dace.SDFG):
     """
     Insert a check on array after each computational map to check for NaN
     in the domain.
