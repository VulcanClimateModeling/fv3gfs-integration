import logging
import time
<<<<<<< HEAD
from dataclasses import dataclass, field
from typing import Dict, List, Tuple

import dace
from dace import SDFG, SDFGState, StorageType, nodes
=======
from typing import List, Tuple

import dace
>>>>>>> ac39789e
from dace.transformation.helpers import get_parent_map

from pace.dsl.dace.dace_config import DaceConfig


<<<<<<< HEAD
=======
logger = logging.getLogger(__name__)

# Rough timer & log for major operations of DaCe build stack
>>>>>>> ac39789e
class DaCeProgress:
    """Timer and log to track build progress"""

    def __init__(self, config: DaceConfig, label: str):
        self.prefix = DaCeProgress.default_prefix(config)
        self.prefix = f"[{config.get_orchestrate()}]"
        self.label = label

    @classmethod
    def log(cls, prefix: str, message: str):
<<<<<<< HEAD
        print(f"{prefix} {message}", flush=True)

    @classmethod
    def default_prefix(cls, config: DaceConfig) -> str:
        return f"[{config.get_orchestrate()}]"
=======
        logger.info(f"{prefix} {message}")
>>>>>>> ac39789e

    def __enter__(self):
        DaCeProgress.log(self.prefix, f"{self.label}...")
        self.start = time.time()

    def __exit__(self, _type, _val, _traceback):
        elapsed = time.time() - self.start
        DaCeProgress.log(self.prefix, f"{self.label}...{elapsed}s.")


<<<<<<< HEAD
def is_ref(sd: SDFG, aname: str):
    found = False
    for node, state in sd.all_nodes_recursive():
        if not isinstance(state, SDFGState):
            continue
        if state.parent is sd:
            if isinstance(node, nodes.AccessNode) and aname == node.data:
                found = True
                break

    return found


@dataclass
class ArrayReport:
    name: str = ""
    total_size_in_bytes: int = 0
    referenced: bool = False
    transient: bool = False
    pool: bool = False
    top_level: bool = False


@dataclass
class StorageReport:
    name: str = ""
    referenced_in_bytes: int = 0
    unreferenced_in_bytes: int = 0
    in_pooled_in_bytes: int = 0
    top_level_in_bytes: int = 0
    details: List[ArrayReport] = field(default_factory=list)


def count_memory(sdfg: SDFG, detail_report=False) -> str:
    allocations: Dict[StorageType, StorageReport] = {}
    for storage_type in StorageType:
        allocations[storage_type] = StorageReport(name=storage_type)

    for sd, aname, arr in sdfg.arrays_recursive():
        array_size_in_bytes = arr.total_size * arr.dtype.bytes
        ref = is_ref(sd, aname)

        if sd is not sdfg and arr.transient:
            if arr.pool:
                allocations[arr.storage].in_pooled_in_bytes += array_size_in_bytes
            allocations[arr.storage].details.append(
                ArrayReport(
                    name=aname,
                    total_size_in_bytes=array_size_in_bytes,
                    referenced=ref,
                    transient=arr.transient,
                    pool=arr.pool,
                    top_level=False,
                )
            )
            if ref:
                allocations[arr.storage].referenced_in_bytes += array_size_in_bytes
            else:
                allocations[arr.storage].unreferenced_in_bytes += array_size_in_bytes

        elif sd is sdfg:
            if arr.pool:
                allocations[arr.storage].in_pooled_in_bytes += array_size_in_bytes
            allocations[arr.storage].details.append(
                ArrayReport(
                    name=aname,
                    total_size_in_bytes=array_size_in_bytes,
                    referenced=ref,
                    transient=arr.transient,
                    pool=arr.pool,
                    top_level=True,
                )
            )
            allocations[arr.storage].top_level_in_bytes += array_size_in_bytes
            if ref:
                allocations[arr.storage].referenced_in_bytes += array_size_in_bytes
            else:
                allocations[arr.storage].unreferenced_in_bytes += array_size_in_bytes

    report = f"{sdfg.name}:\n"
    for storage, allocs in allocations.items():
        alloc_in_mb = float(allocs.referenced_in_bytes / (1024 * 1024))
        unref_alloc_in_mb = float(allocs.unreferenced_in_bytes / (1024 * 1024))
        in_pooled_in_mb = float(allocs.in_pooled_in_bytes / (1024 * 1024))
        toplvlalloc_in_mb = float(allocs.top_level_in_bytes / (1024 * 1024))
        if alloc_in_mb or toplvlalloc_in_mb > 0:
            report += (
                f"{storage}:\n"
                f"  Alloc ref {alloc_in_mb:.2f} mb\n"
                f"  Alloc unref {unref_alloc_in_mb:.2f} mb\n"
                f"  Pooled {in_pooled_in_mb:.2f} mb\n"
                f"  Top lvl alloc: {toplvlalloc_in_mb:.2f}mb\n"
            )
            if detail_report:
                report += "\n"
                report += "  Referenced\tTransient   \tPooled\tTotal size(mb)\tName\n"
                for detail in allocs.details:
                    size_in_mb = float(detail.total_size_in_bytes / (1024 * 1024))
                    ref_str = "     X     " if detail.referenced else "           "
                    transient_str = "     X     " if detail.transient else "           "
                    pooled_str = "     X     " if detail.pool else "           "
                    report += (
                        f" {ref_str}\t{transient_str}"
                        f"\t   {pooled_str}"
                        f"\t   {size_in_mb:.2f}"
                        f"\t   {detail.name}\n"
                    )

    return report


def count_memory_from_path(sdfg_path: str, detail_report=False) -> str:
    return count_memory(SDFG.from_file(sdfg_path), detail_report=detail_report)


def NaN_checker(sdfg: dace.SDFG):
=======
def sdfg_nan_checker(sdfg: dace.SDFG):
>>>>>>> ac39789e
    """
    Insert a check on array after each computational map to check for NaN
    in the domain.

    In current pipeline, it is to be inserter after sdfg.simplify(...).
    """
    import copy

    import sympy as sp
    from dace import data as dt
    from dace import symbolic
    from dace.sdfg import graph as gr
    from dace.sdfg import utils as sdutil

    # Adds a NaN checker after every mapexit->access node
    checks: List[
        Tuple[dace.SDFGState, dace.nodes.AccessNode, gr.MultiConnectorEdge[dace.Memlet]]
    ] = []
    allmaps = [
        (me, state)
        for me, state in sdfg.all_nodes_recursive()
        if isinstance(me, dace.nodes.MapEntry)
    ]
    topmaps = [
        (me, state) for me, state in allmaps if get_parent_map(state, me) is None
    ]
    for me, state in topmaps:
        mx = state.exit_node(me)
        for e in state.out_edges(mx):
            if isinstance(e.dst, dace.nodes.AccessNode):
                if isinstance(e.dst.desc(state.parent), dt.View):  # Skip views for now
                    continue
                node = sdutil.get_last_view_node(state, e.dst)
                if "diss_estd" in node.data:
                    continue
                if state.memlet_path(e)[
                    0
                ].data.dynamic:  # Skip dynamic (region) outputs
                    continue

                checks.append((state, node, e))
    for state, node, e in checks:
        # Append node that will go after the map
        newnode: dace.nodes.AccessNode = copy.deepcopy(node)
        # Move all outgoing edges to new node
        for oe in list(state.out_edges(node)):
            state.remove_edge(oe)
            state.add_edge(newnode, oe.src_conn, oe.dst, oe.dst_conn, oe.data)

        # Add map in between node and newnode
        sdfg = state.parent
        inparr = sdfg.arrays[newnode.data]
        index_expr = ", ".join(["__i%d" % i for i in range(len(inparr.shape))])
        index_printf = ", ".join(["%d"] * len(inparr.shape))

        # Get range from memlet (which may not be the entire array size)
        def evaluate(expr):
            return expr.subs({sp.Function("int_floor"): symbolic.int_floor})

        # Infer scheduly
        schedule_type = dace.ScheduleType.Default
        if (
            inparr.storage == dace.StorageType.GPU_Global
            or inparr.storage == dace.StorageType.GPU_Shared
        ):
            schedule_type = dace.ScheduleType.GPU_Device

        ranges = []
        for i, (begin, end, step) in enumerate(e.data.subset):
            ranges.append(
                (f"__i{i}", (evaluate(begin), evaluate(end), evaluate(step)))
            )  # evaluate to resolve views & actively read/write domains
        state.add_mapped_tasklet(
            name="nancheck",
            map_ranges=ranges,
            inputs={"__inp": dace.Memlet.simple(newnode.data, index_expr)},
            code=f"""
            if (__inp != __inp) {{
                printf("NaN value found at {newnode.data}, line %d, index {index_printf}\\n", __LINE__, {index_expr});
            }}
            """,  # noqa: E501
            schedule=schedule_type,
            language=dace.Language.CPP,
            outputs={
                "__out": dace.Memlet.simple(newnode.data, index_expr, num_accesses=-1)
            },
            input_nodes={node.data: node},
            output_nodes={newnode.data: newnode},
            external_edges=True,
        )
    print(f"Added {len(checks)} NaN checks")<|MERGE_RESOLUTION|>--- conflicted
+++ resolved
@@ -1,27 +1,15 @@
 import logging
 import time
-<<<<<<< HEAD
-from dataclasses import dataclass, field
-from typing import Dict, List, Tuple
-
-import dace
-from dace import SDFG, SDFGState, StorageType, nodes
-=======
 from typing import List, Tuple
 
 import dace
->>>>>>> ac39789e
 from dace.transformation.helpers import get_parent_map
 
 from pace.dsl.dace.dace_config import DaceConfig
 
-
-<<<<<<< HEAD
-=======
 logger = logging.getLogger(__name__)
 
 # Rough timer & log for major operations of DaCe build stack
->>>>>>> ac39789e
 class DaCeProgress:
     """Timer and log to track build progress"""
 
@@ -32,15 +20,11 @@
 
     @classmethod
     def log(cls, prefix: str, message: str):
-<<<<<<< HEAD
-        print(f"{prefix} {message}", flush=True)
+        logger.info(f"{prefix} {message}")
 
     @classmethod
     def default_prefix(cls, config: DaceConfig) -> str:
         return f"[{config.get_orchestrate()}]"
-=======
-        logger.info(f"{prefix} {message}")
->>>>>>> ac39789e
 
     def __enter__(self):
         DaCeProgress.log(self.prefix, f"{self.label}...")
@@ -51,126 +35,7 @@
         DaCeProgress.log(self.prefix, f"{self.label}...{elapsed}s.")
 
 
-<<<<<<< HEAD
-def is_ref(sd: SDFG, aname: str):
-    found = False
-    for node, state in sd.all_nodes_recursive():
-        if not isinstance(state, SDFGState):
-            continue
-        if state.parent is sd:
-            if isinstance(node, nodes.AccessNode) and aname == node.data:
-                found = True
-                break
-
-    return found
-
-
-@dataclass
-class ArrayReport:
-    name: str = ""
-    total_size_in_bytes: int = 0
-    referenced: bool = False
-    transient: bool = False
-    pool: bool = False
-    top_level: bool = False
-
-
-@dataclass
-class StorageReport:
-    name: str = ""
-    referenced_in_bytes: int = 0
-    unreferenced_in_bytes: int = 0
-    in_pooled_in_bytes: int = 0
-    top_level_in_bytes: int = 0
-    details: List[ArrayReport] = field(default_factory=list)
-
-
-def count_memory(sdfg: SDFG, detail_report=False) -> str:
-    allocations: Dict[StorageType, StorageReport] = {}
-    for storage_type in StorageType:
-        allocations[storage_type] = StorageReport(name=storage_type)
-
-    for sd, aname, arr in sdfg.arrays_recursive():
-        array_size_in_bytes = arr.total_size * arr.dtype.bytes
-        ref = is_ref(sd, aname)
-
-        if sd is not sdfg and arr.transient:
-            if arr.pool:
-                allocations[arr.storage].in_pooled_in_bytes += array_size_in_bytes
-            allocations[arr.storage].details.append(
-                ArrayReport(
-                    name=aname,
-                    total_size_in_bytes=array_size_in_bytes,
-                    referenced=ref,
-                    transient=arr.transient,
-                    pool=arr.pool,
-                    top_level=False,
-                )
-            )
-            if ref:
-                allocations[arr.storage].referenced_in_bytes += array_size_in_bytes
-            else:
-                allocations[arr.storage].unreferenced_in_bytes += array_size_in_bytes
-
-        elif sd is sdfg:
-            if arr.pool:
-                allocations[arr.storage].in_pooled_in_bytes += array_size_in_bytes
-            allocations[arr.storage].details.append(
-                ArrayReport(
-                    name=aname,
-                    total_size_in_bytes=array_size_in_bytes,
-                    referenced=ref,
-                    transient=arr.transient,
-                    pool=arr.pool,
-                    top_level=True,
-                )
-            )
-            allocations[arr.storage].top_level_in_bytes += array_size_in_bytes
-            if ref:
-                allocations[arr.storage].referenced_in_bytes += array_size_in_bytes
-            else:
-                allocations[arr.storage].unreferenced_in_bytes += array_size_in_bytes
-
-    report = f"{sdfg.name}:\n"
-    for storage, allocs in allocations.items():
-        alloc_in_mb = float(allocs.referenced_in_bytes / (1024 * 1024))
-        unref_alloc_in_mb = float(allocs.unreferenced_in_bytes / (1024 * 1024))
-        in_pooled_in_mb = float(allocs.in_pooled_in_bytes / (1024 * 1024))
-        toplvlalloc_in_mb = float(allocs.top_level_in_bytes / (1024 * 1024))
-        if alloc_in_mb or toplvlalloc_in_mb > 0:
-            report += (
-                f"{storage}:\n"
-                f"  Alloc ref {alloc_in_mb:.2f} mb\n"
-                f"  Alloc unref {unref_alloc_in_mb:.2f} mb\n"
-                f"  Pooled {in_pooled_in_mb:.2f} mb\n"
-                f"  Top lvl alloc: {toplvlalloc_in_mb:.2f}mb\n"
-            )
-            if detail_report:
-                report += "\n"
-                report += "  Referenced\tTransient   \tPooled\tTotal size(mb)\tName\n"
-                for detail in allocs.details:
-                    size_in_mb = float(detail.total_size_in_bytes / (1024 * 1024))
-                    ref_str = "     X     " if detail.referenced else "           "
-                    transient_str = "     X     " if detail.transient else "           "
-                    pooled_str = "     X     " if detail.pool else "           "
-                    report += (
-                        f" {ref_str}\t{transient_str}"
-                        f"\t   {pooled_str}"
-                        f"\t   {size_in_mb:.2f}"
-                        f"\t   {detail.name}\n"
-                    )
-
-    return report
-
-
-def count_memory_from_path(sdfg_path: str, detail_report=False) -> str:
-    return count_memory(SDFG.from_file(sdfg_path), detail_report=detail_report)
-
-
-def NaN_checker(sdfg: dace.SDFG):
-=======
 def sdfg_nan_checker(sdfg: dace.SDFG):
->>>>>>> ac39789e
     """
     Insert a check on array after each computational map to check for NaN
     in the domain.
@@ -261,4 +126,4 @@
             output_nodes={newnode.data: newnode},
             external_edges=True,
         )
-    print(f"Added {len(checks)} NaN checks")+    logger.info(f"Added {len(checks)} NaN checks")