--- conflicted
+++ resolved
@@ -65,10 +65,6 @@
     - id: check-yaml
     - id: end-of-file-fixer
     - id: trailing-whitespace
-<<<<<<< HEAD
-
-=======
->>>>>>> 4630d2f3
 -   repo: https://github.com/pycqa/flake8
     rev: 3.9.2
     hooks:
