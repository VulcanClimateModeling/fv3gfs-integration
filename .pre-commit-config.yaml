--- conflicted
+++ resolved
@@ -65,13 +65,9 @@
     - id: check-yaml
     - id: end-of-file-fixer
     - id: trailing-whitespace
-<<<<<<< HEAD
-=======
-
 -   repo: https://github.com/pycqa/flake8
     rev: 3.9.2
     hooks:
->>>>>>> fefdd8ad
     - id: flake8
       name: flake8
       language_version: python3
