--- conflicted
+++ resolved
@@ -66,11 +66,7 @@
     - id: end-of-file-fixer
     - id: trailing-whitespace
 
-<<<<<<< HEAD
--   repo: https://github.com/PyCQA/flake8
-=======
 -   repo: https://github.com/pycqa/flake8
->>>>>>> 39179380
     rev: 3.9.2
     hooks:
     - id: flake8
