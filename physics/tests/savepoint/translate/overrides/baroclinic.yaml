--- conflicted
+++ resolved
@@ -18,13 +18,10 @@
     cuda_no_fma: true
   - backend: dace:gpu
     cuda_no_fma: true
-<<<<<<< HEAD
-=======
     ignore_near_zero_errors:
       IPD_rain: 1e-12
       IPD_qice: 1e-12
       IPD_qgraupel: 1e-12
->>>>>>> 9b8b3c86
 
 # On GPU u/v wind tendencies seems to diverge in computation from numpy/fortran
 # equivalent due to the use of fused multiply-add in the update stencil.
@@ -49,10 +46,6 @@
     ignore_near_zero_errors:
       mph_ql_dt: 1e-8
       mph_qr_dt: 1e-9
-<<<<<<< HEAD
-      mph_qg_dt: 1e-18
-=======
       mph_qg_dt: 1e-18
       mph_udt: 1e-8
-      mph_vdt: 1e-8
->>>>>>> 9b8b3c86
+      mph_vdt: 1e-8