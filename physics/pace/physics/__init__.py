--- conflicted
+++ resolved
@@ -4,9 +4,5 @@
 from .stencils.physics import Physics
 
 
-<<<<<<< HEAD
-__version__ = "0.1.0"
 __all__ = list(key for key in locals().keys() if not key.startswith("_"))
-=======
-__version__ = "0.2.0"
->>>>>>> ed8b0da9
+__version__ = "0.2.0"