C_SW:
  - backend: numpy
    max_error: 5e-2

FVDynamics:
  - backend: numpy
    ignore_near_zero_errors:
      uc: 1e-13
      vc: 1e-13
      mfxd: 1e-3
      mfyd: 1e-3
      cxd: 1e-3
      cyd: 1e-3

DynCore:
  - backend: numpy
    ignore_near_zero_errors:
      uc: 1e-13
      vc: 1e-13
      mfxd: 1e-3
      mfyd: 1e-3
      cxd: 1e-3
      cyd: 1e-3

D_SW:
  - backend: numpy
    ignore_near_zero_errors:
      divgdd: 1e-20
      ucd: 1e-20
      vcd: 1e-20
      delpcd: 1e-15

DivergenceDamping:
  - backend: numpy
    ignore_near_zero_errors:
      vort: 6e-8
      delpc: 1e-15

GFSPhysicsDriver:
  - backend: numpy
    max_error: 1e-10
  - backend: gtx86
    max_error: 1e-10
  - backend: gtc:gt:cpu_ifirst
    max_error: 1e-10

# On GPU u/v wind tendencies seems to diverge in computation from numpy equivalent.
# Because they are added to u/v in the dycore and their error magnitude (<e-8) is small in regards to 
# wind magnitude overall (0-3), we have a "high" threshold.
# Arithmetic GPU bug logged in: DSL-1019
Microph:
  - backend: numpy
    max_error: 1e-10
  - backend: gtx86
    max_error: 1e-12
  - backend: gtc:gt:cpu_ifirst
    max_error: 1e-12
  - backend: gtcuda
    ignore_near_zero_errors:
      mph_udt: 3e-8
      mph_vdt: 3e-8
  - backend: gtc:cuda
    ignore_near_zero_errors:
      mph_udt: 3e-8
      mph_vdt: 3e-8
  - backend: gtc:gt:gpu
    ignore_near_zero_errors:
      mph_udt: 3e-8
      mph_vdt: 3e-8

FillGFS:
  - backend: gtx86
    ignore_near_zero_errors:
      IPD_qvapor: 9.9e-8

UpdateDWindsPhys:
  - backend: numpy
    max_error: 1e-6
  - backend: gtx86
    max_error: 1e-6
<<<<<<< HEAD
  - backend: gtcuda
    max_error: 1e-6
  - backend: gtc:gt:gpu
    max_error: 1e-6
  - backend: gtc:cuda
    max_error: 1e-6
=======

FVUpdatePhys:
  - backend: numpy
    max_error: 4e-5
>>>>>>> fb14f785
<|MERGE_RESOLUTION|>--- conflicted
+++ resolved
@@ -78,16 +78,13 @@
     max_error: 1e-6
   - backend: gtx86
     max_error: 1e-6
-<<<<<<< HEAD
   - backend: gtcuda
     max_error: 1e-6
   - backend: gtc:gt:gpu
     max_error: 1e-6
   - backend: gtc:cuda
     max_error: 1e-6
-=======
 
 FVUpdatePhys:
   - backend: numpy
-    max_error: 4e-5
->>>>>>> fb14f785
+    max_error: 4e-5