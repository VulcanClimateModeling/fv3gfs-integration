--- conflicted
+++ resolved
@@ -48,21 +48,13 @@
             echo $ENCODED_GCR_KEY | base64 -d > $GOOGLE_APPLICATION_CREDENTIALS
             gcloud auth activate-service-account --key-file=$GOOGLE_APPLICATION_CREDENTIALS
             gcloud auth configure-docker
-<<<<<<< HEAD
-      - checkout
-=======
->>>>>>> 75de30bf
       - run:
           name: Update Submodules
           command: git submodule update --init
       - run:
           name: build image
           command: |
-<<<<<<< HEAD
-            BUILD_ARGS="--progress=plain" DEV=n make build
-=======
             .circleci/build_and_push_image.sh
->>>>>>> 75de30bf
   restore_gt_cache:
     description: "Restore .gt_cache"
     parameters:
@@ -105,10 +97,7 @@
         description: "make target to run"
         type: enum
         enum:
-<<<<<<< HEAD
           - "test_savepoints"
-=======
->>>>>>> 75de30bf
           - "savepoint_tests"
           - "savepoint_tests_mpi"
           - "physics_savepoint_tests"
@@ -239,7 +228,6 @@
           backend: <<parameters.backend>>
           experiment: c12_6ranks_baroclinic_dycore_microphysics
           target: physics_savepoint_tests_mpi
-<<<<<<< HEAD
 
   driver_savepoints_mpi:
     machine:
@@ -260,28 +248,6 @@
           experiment: c12_6ranks_baroclinic_dycore_microphysics
           target: driver_savepoint_tests_mpi
 
-=======
-
-  driver_savepoints_mpi:
-    machine:
-      image: ubuntu-2004:202111-02
-      resource_class: large
-    parameters:
-      backend:
-        description: "gt4py backend"
-        default: "numpy"
-        type: enum
-        enum: ["numpy", "gt:cpu_ifirst"]
-    environment:
-      GOOGLE_APPLICATION_CREDENTIALS: /tmp/key.json
-    steps:
-      - checkout
-      - make_savepoints:
-          backend: <<parameters.backend>>
-          experiment: c12_6ranks_baroclinic_dycore_microphysics
-          target: driver_savepoint_tests_mpi
-
->>>>>>> 75de30bf
   dycore_savepoints_mpi_54rank:
     machine:
       image: ubuntu-2004:202111-02
@@ -483,8 +449,6 @@
             tags:
               only: /^v.*/
       - physics_savepoints:
-<<<<<<< HEAD
-=======
           matrix:
             parameters:
               backend:
@@ -496,35 +460,27 @@
             tags:
               only: /^v.*/
       - dycore_savepoints_mpi:
->>>>>>> 75de30bf
-          matrix:
-            parameters:
-              backend:
-                - numpy
-                - gt:cpu_ifirst
-          context:
-            - GCLOUD_ENCODED_KEY
-          filters:
-            tags:
-              only: /^v.*/
-<<<<<<< HEAD
-      - dycore_savepoints_mpi:
-=======
+          matrix:
+            parameters:
+              backend:
+                - numpy
+                - gt:cpu_ifirst
+          context:
+            - GCLOUD_ENCODED_KEY
+          filters:
+            tags:
+              only: /^v.*/
       - physics_savepoints_mpi:
->>>>>>> 75de30bf
-          matrix:
-            parameters:
-              backend:
-                - numpy
-                - gt:cpu_ifirst
-          context:
-            - GCLOUD_ENCODED_KEY
-          filters:
-            tags:
-              only: /^v.*/
-<<<<<<< HEAD
-      - physics_savepoints_mpi:
-=======
+          matrix:
+            parameters:
+              backend:
+                - numpy
+                - gt:cpu_ifirst
+          context:
+            - GCLOUD_ENCODED_KEY
+          filters:
+            tags:
+              only: /^v.*/
       - driver_savepoints_mpi:
           matrix:
             parameters:
@@ -557,7 +513,6 @@
             tags:
               only: /^v.*/
       - driver_savepoints_mpi_54rank:
->>>>>>> 75de30bf
           matrix:
             parameters:
               backend:
