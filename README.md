
# fv3gfs-integration

FV3GFS-integration is the top level directory that includes the FV3 dynamical core, physics, and util.

**WARNING** This repo is under active development and relies on code and data that is not publicly available at this point.

## Getting started

Currently, we only support tests in the dynamical core and util. 

### Dynamical core tests

<<<<<<< HEAD
To run dynamical core tests, first get the test data from inside `fv3core` or `fv3gfs-physics` folder, then link the data at the top level and build `fv3gfs-integration` docker image.
=======
To run dynamical core tests, first get the test data from inside `fv3core` or `fv3gfs-physics` folder, then build `fv3gfs-integration` docker image at the top level.
>>>>>>> 669a616e

```shell
$ cd fv3core
$ make get_test_data
$ cd ../
<<<<<<< HEAD
$ make link_fv3core_test_data
=======
>>>>>>> 669a616e
$ make build
```

To enter the container:
```shell
$ make dev
```

Then in the container, dynamical core serial tests can be run:

```shell
<<<<<<< HEAD
$ pytest -v -s --data_path=/test_data/ /port_dev/fv3core/tests
=======
$ pytest -v -s --data_path=/port_dev/fv3core/test_data/c12_6ranks_standard/ /port_dev/fv3core/tests
>>>>>>> 669a616e
```

For parallel tests:

```shell
<<<<<<< HEAD
$ mpirun -np 6 python -m mpi4py -m pytest -v -s -m parallel --data_path=/test_data/ /port_dev/fv3core/tests
=======
$ mpirun -np 6 python -m mpi4py -m pytest -v -s -m parallel --data_path=/port_dev/fv3core/test_data/c12_6ranks_standard/ /port_dev/fv3core/tests
>>>>>>> 669a616e
```

Additional test options are described under `fv3core` documentation.

### Util tests

Inside the container, util tests can be run from `/port_dev`:
```shell
$ cd /port_dev
$ make test_util 
```<|MERGE_RESOLUTION|>--- conflicted
+++ resolved
@@ -11,20 +11,12 @@
 
 ### Dynamical core tests
 
-<<<<<<< HEAD
-To run dynamical core tests, first get the test data from inside `fv3core` or `fv3gfs-physics` folder, then link the data at the top level and build `fv3gfs-integration` docker image.
-=======
 To run dynamical core tests, first get the test data from inside `fv3core` or `fv3gfs-physics` folder, then build `fv3gfs-integration` docker image at the top level.
->>>>>>> 669a616e
 
 ```shell
 $ cd fv3core
 $ make get_test_data
 $ cd ../
-<<<<<<< HEAD
-$ make link_fv3core_test_data
-=======
->>>>>>> 669a616e
 $ make build
 ```
 
@@ -36,21 +28,13 @@
 Then in the container, dynamical core serial tests can be run:
 
 ```shell
-<<<<<<< HEAD
-$ pytest -v -s --data_path=/test_data/ /port_dev/fv3core/tests
-=======
 $ pytest -v -s --data_path=/port_dev/fv3core/test_data/c12_6ranks_standard/ /port_dev/fv3core/tests
->>>>>>> 669a616e
 ```
 
 For parallel tests:
 
 ```shell
-<<<<<<< HEAD
-$ mpirun -np 6 python -m mpi4py -m pytest -v -s -m parallel --data_path=/test_data/ /port_dev/fv3core/tests
-=======
 $ mpirun -np 6 python -m mpi4py -m pytest -v -s -m parallel --data_path=/port_dev/fv3core/test_data/c12_6ranks_standard/ /port_dev/fv3core/tests
->>>>>>> 669a616e
 ```
 
 Additional test options are described under `fv3core` documentation.
