.dace.conf
# Test outputs
results.xml
*.zarr
driver/examples/*.json
driver/examples/**/*.json
driver/examples/comm
20*-*-*-*-*-*.json
*.pkl

# Byte-compiled / optimized / DLL files
__pycache__/
*.py[cod]
*$py.class

coverage
gridtools4py
test_data
tests/output
.DS_Store

# C extensions
*.so

# Distribution / packaging
.Python
build/
develop-eggs/
dist/
downloads/
eggs/
.eggs/
lib/
lib64/
parts/
sdist/
var/
wheels/
pip-wheel-metadata/
share/python-wheels/
*.egg-info/
.installed.cfg
*.egg
MANIFEST

# PyInstaller
#  Usually these files are written by a python script from a template
#  before PyInstaller builds the exe, so as to inject date/other infos into it.
*.manifest
*.spec

# Installer logs
pip-log.txt
pip-delete-this-directory.txt

# Unit test / coverage reports
htmlcov/
.tox/
.nox/
.coverage
.coverage.*
.cache
nosetests.xml
coverage.xml
*.cover
*.py,cover
.hypothesis/
.pytest_cache/

# Translations
*.mo
*.pot

# Django stuff:
*.log
local_settings.py
db.sqlite3
db.sqlite3-journal

# Flask stuff:
instance/
.webassets-cache

# Scrapy stuff:
.scrapy

# Sphinx documentation
docs/_build/

# PyBuilder
target/

# Jupyter Notebook
.ipynb_checkpoints

# IPython
profile_default/
ipython_config.py

# pyenv
.python-version

# pipenv
#   According to pypa/pipenv#598, it is recommended to include Pipfile.lock in version control.
#   However, in case of collaboration, if having platform-specific dependencies or dependencies
#   having no cross-platform support, pipenv may install dependencies that don't work, or not
#   install all needed dependencies.
#Pipfile.lock

# PEP 582; used by e.g. github.com/David-OConnor/pyflow
__pypackages__/

# Celery stuff
celerybeat-schedule
celerybeat.pid

# SageMath parsed files
*.sage.py

# Environments
.env
.venv
env/
venv/
ENV/
env.bak/
venv.bak/
venv_*/

# Spyder project settings
.spyderproject
.spyproject

# Rope project settings
.ropeproject

# mkdocs documentation
/site

# mypy
.mypy_cache/
.dmypy.json
dmypy.json

# Pyre type checker
.pyre/

# Visual Studio Code
.vscode/

# GT4Py
**/.gt_cache*/

# Run outputs
plot_output/
profiling_results/
model_output/
RESTART/

# DaCe caches
.dacecache
_dacegraphs

**/testing/output/*
*.png
<<<<<<< HEAD
*.nc
=======
*.nc

# VSCode
.devcontainer/
>>>>>>> aef2ffb2
<|MERGE_RESOLUTION|>--- conflicted
+++ resolved
@@ -163,11 +163,7 @@
 
 **/testing/output/*
 *.png
-<<<<<<< HEAD
-*.nc
-=======
 *.nc
 
 # VSCode
-.devcontainer/
->>>>>>> aef2ffb2
+.devcontainer/