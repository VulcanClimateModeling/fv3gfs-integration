.dace.conf
# Test outputs
results.xml
*.zarr
driver/examples/*.json
driver/examples/**/*.json
driver/examples/comm
20*-*-*-*-*-*.json
*.pkl

# Byte-compiled / optimized / DLL files
__pycache__/
*.py[cod]
*$py.class

coverage
gridtools4py
test_data
tests/output
.DS_Store

# C extensions
*.so

# Distribution / packaging
.Python
build/
develop-eggs/
dist/
downloads/
eggs/
.eggs/
lib/
lib64/
parts/
sdist/
var/
wheels/
pip-wheel-metadata/
share/python-wheels/
*.egg-info/
.installed.cfg
*.egg
MANIFEST

# PyInstaller
#  Usually these files are written by a python script from a template
#  before PyInstaller builds the exe, so as to inject date/other infos into it.
*.manifest
*.spec

# Installer logs
pip-log.txt
pip-delete-this-directory.txt

# Unit test / coverage reports
htmlcov/
.tox/
.nox/
.coverage
.coverage.*
.cache
nosetests.xml
coverage.xml
*.cover
*.py,cover
.hypothesis/
.pytest_cache/

# Translations
*.mo
*.pot

# Django stuff:
*.log
local_settings.py
db.sqlite3
db.sqlite3-journal

# Flask stuff:
instance/
.webassets-cache

# Scrapy stuff:
.scrapy

# Sphinx documentation
docs/_build/

# PyBuilder
target/

# Jupyter Notebook
.ipynb_checkpoints

# IPython
profile_default/
ipython_config.py

# pyenv
.python-version

# pipenv
#   According to pypa/pipenv#598, it is recommended to include Pipfile.lock in version control.
#   However, in case of collaboration, if having platform-specific dependencies or dependencies
#   having no cross-platform support, pipenv may install dependencies that don't work, or not
#   install all needed dependencies.
#Pipfile.lock

# PEP 582; used by e.g. github.com/David-OConnor/pyflow
__pypackages__/

# Celery stuff
celerybeat-schedule
celerybeat.pid

# SageMath parsed files
*.sage.py

# Environments
.env
.venv
env/
venv/
ENV/
env.bak/
venv.bak/
venv_*/

# Spyder project settings
.spyderproject
.spyproject

# Rope project settings
.ropeproject

# mkdocs documentation
/site

# mypy
.mypy_cache/
.dmypy.json
dmypy.json

# Pyre type checker
.pyre/

# Visual Studio Code
.vscode/

# GT4Py
**/.gt_cache*/

# Run outputs
plot_output/
profiling_results/
model_output/
RESTART/

# DaCe caches
.dacecache
_dacegraphs

<<<<<<< HEAD
**/testing/output/*
=======
**/testing/output/*
*png
*nc
>>>>>>> b5fb50d9
<|MERGE_RESOLUTION|>--- conflicted
+++ resolved
@@ -161,10 +161,6 @@
 .dacecache
 _dacegraphs
 
-<<<<<<< HEAD
-**/testing/output/*
-=======
 **/testing/output/*
 *png
-*nc
->>>>>>> b5fb50d9
+*nc