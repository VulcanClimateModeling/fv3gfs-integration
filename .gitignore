--- conflicted
+++ resolved
@@ -1,7 +1,4 @@
-<<<<<<< HEAD
-=======
 .dace.conf
->>>>>>> 881383d7
 # Test outputs
 results.xml
 *.zarr
