--- conflicted
+++ resolved
@@ -2228,15 +2228,11 @@
         self._ces0 = constants.EPS * es0
         self._set_timestep(-1.0)
 
-<<<<<<< HEAD
-    def __call__(self, state: MicrophysicsState, timestep: float):
-=======
     def _update_timestep_if_needed(self, timestep: float):
         if timestep != self._timestep:
             self._set_timestep(timestep=timestep)
 
     def _set_timestep(self, timestep: float):
->>>>>>> 25e1f7ce
         # Define cloud microphysics sub time step
         self._mpdt = min(timestep, self.namelist.mp_time)
         self._rdt = 1.0 / timestep
@@ -2251,13 +2247,10 @@
         self._fac_v2g = 1.0 - np.exp(-self._dts / self.namelist.tau_v2g)
         self._fac_imlt = 1.0 - np.exp(-0.5 * self._dts / self.namelist.tau_imlt)
         self._fac_l2v = 1.0 - np.exp(-self._dt_evap / self.namelist.tau_l2v)
-<<<<<<< HEAD
-=======
         self._timestep = timestep
 
     def __call__(self, state: MicrophysicsState, timestep: float):
         self._update_timestep_if_needed(timestep)
->>>>>>> 25e1f7ce
         self._fields_init(
             self._land,
             self._area,
