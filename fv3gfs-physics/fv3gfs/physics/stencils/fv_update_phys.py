import gt4py.gtscript as gtscript
from gt4py.gtscript import FORWARD, PARALLEL, computation, exp, interval, log

import pace.dsl.gt4py_utils as utils
import pace.util
import pace.util.constants as constants

# TODO: we don't want to import from fv3core
from fv3gfs.physics.stencils.update_dwind_phys import AGrid2DGridPhysics
from pace.dsl.stencil import StencilFactory
from pace.dsl.typing import Float, FloatField, FloatFieldIJ
from pace.stencils.c2l_ord import CubedToLatLon
<<<<<<< HEAD

=======
from pace.stencils.testing.grid import GridData
from pace.util import TilePartitioner
>>>>>>> 9b07de62


# TODO: This is the same as moist_cv.py in fv3core, should move to integration dir
@gtscript.function
def moist_cvm(qvapor, gz, ql, qs):
    cvm = (
        (1.0 - (qvapor + gz)) * constants.CV_AIR
        + qvapor * constants.CV_VAP
        + ql * constants.C_LIQ
        + qs * constants.C_ICE
    )
    return cvm


# This is based off of moist_cv_nwat6_fn gt4py function in moist_cv.py in fv3core
def moist_cv(
    qvapor: FloatField,
    qliquid: FloatField,
    qrain: FloatField,
    qsnow: FloatField,
    qice: FloatField,
    qgraupel: FloatField,
    pt: FloatField,
    t_dt: FloatField,
    con_cp: Float,
    dt: Float,
):
    with computation(PARALLEL), interval(...):
        ql = qliquid + qrain
        qs = qice + qsnow + qgraupel
        gz = ql + qs
        cvm = moist_cvm(qvapor, gz, ql, qs)
        pt = pt + t_dt * dt * con_cp / cvm


def update_pressure_and_surface_winds(
    pe: FloatField,
    delp: FloatField,
    peln: FloatField,
    pk: FloatField,
    KAPPA: Float,
    ua: FloatField,
    va: FloatField,
    ps: FloatFieldIJ,
    u_srf: FloatFieldIJ,
    v_srf: FloatFieldIJ,
):

    with computation(FORWARD), interval(1, None):
        pe = pe[0, 0, -1] + delp[0, 0, -1]
    with computation(PARALLEL), interval(1, None):
        peln = log(pe[0, 0, 0])
        pk = exp(KAPPA * peln[0, 0, 0])
    with computation(FORWARD), interval(-1, None):
        ps = pe
    with computation(FORWARD), interval(-2, -1):
        u_srf = ua[0, 0, 0]
        v_srf = va[0, 0, 0]


class ApplyPhysics2Dycore:
    """
    Fortran name is fv_update_phys
    Apply the physics tendencies (u_dt, v_dt, t_dt, q_dt) consistent with
    the FV3 discretization and definition of the prognostic variables
    """

    def __init__(
        self,
        stencil_factory: StencilFactory,
        grid_data: GridData,
        namelist,
        comm: pace.util.CubedSphereCommunicator,
        rank: int,
        grid_info,
    ):
        grid_indexing = stencil_factory.grid_indexing
        self.namelist = namelist
        self.comm = comm
        self._dt = Float(self.namelist.dt_atmos)
        self._moist_cv = stencil_factory.from_origin_domain(
            moist_cv,
            origin=grid_indexing.origin_compute(),
            domain=grid_indexing.domain_compute(add=(0, 0, 1)),
        )
        self._update_pressure_and_surface_winds = stencil_factory.from_origin_domain(
            update_pressure_and_surface_winds,
            origin=grid_indexing.origin_compute(),
            domain=grid_indexing.domain_compute(add=(0, 0, 1)),
        )
        self._AGrid2DGridPhysics = AGrid2DGridPhysics(
            stencil_factory, comm.partitioner, rank, self.namelist, grid_info
        )
        self._do_cubed_to_latlon = CubedToLatLon(
            stencil_factory,
            grid_data,
            order=namelist.c2l_ord,
        )
        self.origin = grid_indexing.origin_compute()
        self.extent = grid_indexing.domain_compute()
        shape = grid_indexing.max_shape
        full_3Dfield_1pts_halo_spec = grid_indexing.get_quantity_halo_spec(
            shape,
            self.origin,
            dims=[pace.util.X_DIM, pace.util.Y_DIM, pace.util.Z_DIM],
            n_halo=1,
            backend=stencil_factory.backend,
        )
        self._udt_halo_updater = self.comm.get_scalar_halo_updater(
            [full_3Dfield_1pts_halo_spec]
        )
        self._vdt_halo_updater = self.comm.get_scalar_halo_updater(
            [full_3Dfield_1pts_halo_spec]
        )
        # TODO: check if we actually need surface winds
        self._u_srf = utils.make_storage_from_shape(
            shape[0:2], origin=self.origin, init=True, backend=stencil_factory.backend
        )
        self._v_srf = utils.make_storage_from_shape(
            shape[0:2], origin=self.origin, init=True, backend=stencil_factory.backend
        )

    def __call__(
        self,
        state,
        u_dt: FloatField,
        v_dt: FloatField,
        t_dt: FloatField,
    ):
        self._moist_cv(
            state.qvapor,
            state.qliquid,
            state.qrain,
            state.qsnow,
            state.qice,
            state.qgraupel,
            state.pt,
            t_dt,
            constants.CP_AIR,
            self._dt,
        )
        # [TODO] needs a better solution to handle u_dt, v_dt quantity
        u_dt_quantity = pace.util.Quantity(
            u_dt,
            dims=[pace.util.X_DIM, pace.util.Y_DIM, pace.util.Z_DIM],
            units="m/s",
            origin=self.origin,
            extent=self.extent,
        )
        v_dt_quantity = pace.util.Quantity(
            v_dt,
            dims=[pace.util.X_DIM, pace.util.Y_DIM, pace.util.Z_DIM],
            units="m/s",
            origin=self.origin,
            extent=self.extent,
        )
        self._udt_halo_updater.start([u_dt_quantity])
        self._vdt_halo_updater.start([v_dt_quantity])
        self._update_pressure_and_surface_winds(
            state.pe,
            state.delp,
            state.peln,
            state.pk,
            constants.KAPPA,
            state.ua,
            state.va,
            state.ps,
            self._u_srf,
            self._v_srf,
        )
        self._udt_halo_updater.wait()
        self._vdt_halo_updater.wait()
        u_dt = u_dt_quantity.storage
        v_dt = v_dt_quantity.storage
        self._AGrid2DGridPhysics(state.u, state.v, u_dt, v_dt)
        self._do_cubed_to_latlon(
            state.u_quantity,
            state.v_quantity,
            state.ua,
            state.va,
            self.comm,
        )<|MERGE_RESOLUTION|>--- conflicted
+++ resolved
@@ -10,12 +10,9 @@
 from pace.dsl.stencil import StencilFactory
 from pace.dsl.typing import Float, FloatField, FloatFieldIJ
 from pace.stencils.c2l_ord import CubedToLatLon
-<<<<<<< HEAD
 
-=======
-from pace.stencils.testing.grid import GridData
-from pace.util import TilePartitioner
->>>>>>> 9b07de62
+from pace.stencils.testing.grid import GridData, DriverGridData
+
 
 
 # TODO: This is the same as moist_cv.py in fv3core, should move to integration dir
@@ -90,7 +87,7 @@
         namelist,
         comm: pace.util.CubedSphereCommunicator,
         rank: int,
-        grid_info,
+        grid_info: DriverGridData,
     ):
         grid_indexing = stencil_factory.grid_indexing
         self.namelist = namelist
