--- conflicted
+++ resolved
@@ -1,30 +1,18 @@
 import gt4py.gtscript as gtscript
 from gt4py.gtscript import FORWARD, PARALLEL, computation, exp, interval, log
 
-<<<<<<< HEAD
 import fv3gfs.util
 import fv3gfs.util as fv3util
 import fv3gfs.util.pace.global_config as global_config
 import fv3gfs.util.pace.gt4py_utils as utils
-=======
-import fv3core.utils.gt4py_utils as utils
-import fv3gfs.util
-import fv3gfs.util as fv3util
-from fv3core.stencils.c2l_ord import CubedToLatLon
-from fv3core.utils.stencil import StencilFactory
-from fv3core.utils.typing import Float, FloatField, FloatFieldIJ
->>>>>>> 588f2a72
 from fv3gfs.physics.global_constants import *
 
 # TODO: we don't want to import from fv3core
 from fv3gfs.physics.stencils.update_dwind_phys import AGrid2DGridPhysics
-<<<<<<< HEAD
 from fv3gfs.util.pace.stencil import StencilFactory
 from fv3gfs.util.pace.typing import Float, FloatField, FloatFieldI, FloatFieldIJ
 from fv3gfs.util.quantity import Quantity
 from pace.stencils.c2l_ord import CubedToLatLon
-=======
->>>>>>> 588f2a72
 
 
 # TODO: This is the same as moist_cv.py in fv3core, should move to integration dir
