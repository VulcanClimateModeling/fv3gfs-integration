--- conflicted
+++ resolved
@@ -125,17 +125,10 @@
         )
         # TODO: check if we actually need surface winds
         self._u_srf = utils.make_storage_from_shape(
-<<<<<<< HEAD
-            shape[0:2], origin=self.origin, init=True
+            shape[0:2], origin=self.origin, init=True, backend=stencil_factory.backend
         )
         self._v_srf = utils.make_storage_from_shape(
-            shape[0:2], origin=self.origin, init=True
-=======
-            shape[0:2], origin=origin, init=True, backend=stencil_factory.backend
-        )
-        self._v_srf = utils.make_storage_from_shape(
-            shape[0:2], origin=origin, init=True, backend=stencil_factory.backend
->>>>>>> 81257c00
+            shape[0:2], origin=self.origin, init=True, backend=stencil_factory.backend
         )
 
     def __call__(
