--- conflicted
+++ resolved
@@ -174,7 +174,6 @@
         grid_indexing = stencil_factory.grid_indexing
         self.namelist = namelist
         self._dt5 = 0.5 * self.namelist.dt_atmos
-<<<<<<< HEAD
         npx = grid_indexing.domain[0] + 1
         npy = grid_indexing.domain[1] + 1
         self._im2 = int((npx - 1) / 2) + 2
@@ -184,18 +183,7 @@
         self._subtile_width_x = int((npx - 1) / layout[0])
         self._subtile_width_y = int((npy - 1) / layout[1])
         shape = grid_indexing.max_shape
-        self._ue_1 = utils.make_storage_from_shape(shape, init=True)
-        self._ue_2 = utils.make_storage_from_shape(shape, init=True)
-        self._ue_3 = utils.make_storage_from_shape(shape, init=True)
-        self._ut_1 = utils.make_storage_from_shape(shape, init=True)
-        self._ut_2 = utils.make_storage_from_shape(shape, init=True)
-        self._ut_3 = utils.make_storage_from_shape(shape, init=True)
-        self._ve_1 = utils.make_storage_from_shape(shape, init=True)
-        self._ve_2 = utils.make_storage_from_shape(shape, init=True)
-        self._ve_3 = utils.make_storage_from_shape(shape, init=True)
-        self._vt_1 = utils.make_storage_from_shape(shape, init=True)
-        self._vt_2 = utils.make_storage_from_shape(shape, init=True)
-        self._vt_3 = utils.make_storage_from_shape(shape, init=True)
+
         nic = grid_indexing.iec - grid_indexing.isc + 1
         njc = grid_indexing.jec - grid_indexing.jsc + 1
         npz = grid_indexing.domain[2]
@@ -203,11 +191,6 @@
         self.north_edge = grid_indexing.north_edge
         self.west_edge = grid_indexing.west_edge
         self.east_edge = grid_indexing.east_edge
-
-=======
-        self._im2 = int((self.grid.npx - 1) / 2) + 2
-        self._jm2 = int((self.grid.npy - 1) / 2) + 2
-        shape = self.grid.grid_indexing.max_shape
 
         def make_storage():
             return utils.make_storage_from_shape(
@@ -226,7 +209,7 @@
         self._vt_1 = make_storage()
         self._vt_2 = make_storage()
         self._vt_3 = make_storage()
->>>>>>> 81257c00
+
         self._update_dwind_prep_stencil = stencil_factory.from_origin_domain(
             update_dwind_prep_stencil,
             origin=(grid_indexing.n_halo - 1, grid_indexing.n_halo - 1, 0),
