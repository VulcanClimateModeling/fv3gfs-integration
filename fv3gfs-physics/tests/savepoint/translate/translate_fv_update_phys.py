--- conflicted
+++ resolved
@@ -4,12 +4,7 @@
 
 import fv3core._config as spec
 import fv3core.utils.gt4py_utils as utils
-<<<<<<< HEAD
-import fv3gfs.util as fv3util
-import fv3gfs.util as util
-=======
-import pace.util as fv3util
->>>>>>> e624ad7d
+import pace.util
 from fv3core.testing import ParallelTranslate2Py
 from fv3core.utils.typing import FloatField, FloatFieldIJ
 from fv3gfs.physics.stencils.fv_update_phys import ApplyPhysics2Dycore
@@ -320,14 +315,14 @@
             extra_grid_info,
         )
         state = DycoreState(**inputs)
-        dims_u = [fv3util.X_DIM, fv3util.Y_INTERFACE_DIM, fv3util.Z_DIM]
+        dims_u = [pace.util.X_DIM, pace.util.Y_INTERFACE_DIM, pace.util.Z_DIM]
         u_quantity = self.grid.make_quantity(
             state.u,
             dims=dims_u,
             origin=self.grid.sizer.get_origin(dims_u),
             extent=self.grid.sizer.get_extent(dims_u),
         )
-        dims_v = [fv3util.X_INTERFACE_DIM, fv3util.Y_DIM, fv3util.Z_DIM]
+        dims_v = [pace.util.X_INTERFACE_DIM, pace.util.Y_DIM, pace.util.Z_DIM]
         v_quantity = self.grid.make_quantity(
             state.v,
             dims=dims_v,
