--- conflicted
+++ resolved
@@ -167,13 +167,7 @@
                 origin=(0, 0, 0),
                 extent=storage.shape,
             )
-<<<<<<< HEAD
-        partitioner = pace.util.CubedSpherePartitioner(
-            pace.util.TilePartitioner(self.namelist.layout)
-        )
         state = DycoreState(**inputs)
-=======
->>>>>>> 48674de2
         self._base.compute_func = ApplyPhysicsToDycore(
             self.stencil_factory,
             self.grid.grid_data,
