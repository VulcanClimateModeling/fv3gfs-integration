--- conflicted
+++ resolved
@@ -1,11 +1,5 @@
-<<<<<<< HEAD
-C_SW:
-  - backend: gtc:numpy
-    max_error: 5e-2
-
-FVDynamics:
-  - backend: gtc:numpy
-    ignore_near_zero_errors:
+Driver:
+  - ignore_near_zero_errors:
       uc: 1e-13
       vc: 1e-13
       mfxd: 1e-3
@@ -13,37 +7,6 @@
       cxd: 1e-3
       cyd: 1e-3
 
-DynCore:
-  - backend: gtc:numpy
-    ignore_near_zero_errors:
-=======
-Driver:
-  - ignore_near_zero_errors:
->>>>>>> a73d1ce6
-      uc: 1e-13
-      vc: 1e-13
-      mfxd: 1e-3
-      mfyd: 1e-3
-      cxd: 1e-3
-      cyd: 1e-3
-
-<<<<<<< HEAD
-D_SW:
-  - backend: gtc:numpy
-    ignore_near_zero_errors:
-      divgdd: 1e-20
-      ucd: 1e-20
-      vcd: 1e-20
-      delpcd: 1e-15
-
-DivergenceDamping:
-  - backend: gtc:numpy
-    ignore_near_zero_errors:
-      vort: 6e-8
-      delpc: 1e-15
-
-=======
->>>>>>> a73d1ce6
 GFSPhysicsDriver:
   - backend: gtc:numpy
     max_error: 1e-10
